--- conflicted
+++ resolved
@@ -21,17 +21,9 @@
     "tredecile": 108,
     "undecile": 32.7273
   },
-<<<<<<< HEAD
+
   "enabled": ["conjunction", "sextile", "square", "trine", "opposition"],
-=======
-  "enabled": [
-    "conjunction",
-    "sextile",
-    "square",
-    "trine",
-    "opposition"
-  ],
->>>>>>> 3a88bb58
+
   "enabled_minors": [
     "semisextile",
     "semisquare",
@@ -76,7 +68,7 @@
     }
   },
   "orbs_deg": {
-<<<<<<< HEAD
+
     "conjunction": {"luminary": 8.0, "personal": 6.0, "social": 5.0, "outer": 4.0},
     "opposition": {"luminary": 8.0, "personal": 6.0, "social": 5.0, "outer": 4.0},
     "square":     {"luminary": 7.0, "personal": 5.0, "social": 4.5, "outer": 4.0},
@@ -96,122 +88,7 @@
     "triseptile": {"luminary": 1.0, "personal": 1.0, "social": 1.0, "outer": 1.0},
     "tredecile":  {"luminary": 1.5, "personal": 1.5, "social": 1.5, "outer": 1.5},
     "undecile":   {"luminary": 1.0, "personal": 1.0, "social": 1.0, "outer": 1.0}
-=======
-    "conjunction": {
-      "luminary": 8.0,
-      "personal": 6.0,
-      "social": 5.0,
-      "outer": 4.0
-    },
-    "opposition": {
-      "luminary": 8.0,
-      "personal": 6.0,
-      "social": 5.0,
-      "outer": 4.0
-    },
-    "square": {
-      "luminary": 7.0,
-      "personal": 5.0,
-      "social": 4.5,
-      "outer": 4.0
-    },
-    "trine": {
-      "luminary": 7.0,
-      "personal": 5.0,
-      "social": 4.5,
-      "outer": 4.0
-    },
-    "sextile": {
-      "luminary": 5.0,
-      "personal": 4.0,
-      "social": 3.5,
-      "outer": 3.0
-    },
-    "semisextile": {
-      "luminary": 2.0,
-      "personal": 2.0,
-      "social": 2.0,
-      "outer": 2.0
-    },
-    "semisquare": {
-      "luminary": 2.0,
-      "personal": 2.0,
-      "social": 2.0,
-      "outer": 2.0
-    },
-    "sesquisquare": {
-      "luminary": 2.0,
-      "personal": 2.0,
-      "social": 2.0,
-      "outer": 2.0
-    },
-    "quincunx": {
-      "luminary": 2.0,
-      "personal": 2.0,
-      "social": 2.0,
-      "outer": 2.0
-    },
-    "quintile": {
-      "luminary": 2.0,
-      "personal": 2.0,
-      "social": 2.0,
-      "outer": 2.0
-    },
-    "biquintile": {
-      "luminary": 2.0,
-      "personal": 2.0,
-      "social": 2.0,
-      "outer": 2.0
-    },
-    "semiquintile": {
-      "luminary": 2.0,
-      "personal": 2.0,
-      "social": 2.0,
-      "outer": 2.0
-    },
-    "novile": {
-      "luminary": 1.0,
-      "personal": 1.0,
-      "social": 1.0,
-      "outer": 1.0
-    },
-    "binovile": {
-      "luminary": 1.0,
-      "personal": 1.0,
-      "social": 1.0,
-      "outer": 1.0
-    },
-    "septile": {
-      "luminary": 1.0,
-      "personal": 1.0,
-      "social": 1.0,
-      "outer": 1.0
-    },
-    "biseptile": {
-      "luminary": 1.0,
-      "personal": 1.0,
-      "social": 1.0,
-      "outer": 1.0
-    },
-    "triseptile": {
-      "luminary": 1.0,
-      "personal": 1.0,
-      "social": 1.0,
-      "outer": 1.0
-    },
-    "tredecile": {
-      "luminary": 1.5,
-      "personal": 1.5,
-      "social": 1.5,
-      "outer": 1.5
-    },
-    "undecile": {
-      "luminary": 1.0,
-      "personal": 1.0,
-      "social": 1.0,
-      "outer": 1.0
-    }
->>>>>>> 3a88bb58
+
   }
 }
 # >>> AUTO-GEN END: AE Aspects Policy v1.1