--- conflicted
+++ resolved
@@ -22,17 +22,10 @@
 >@echo "  make test            # run pytest suite"
 
 setup:
-<<<<<<< HEAD
->$(PYTHON) -m pip install --upgrade pip
->@if [ -f requirements.txt ]; then $(PIP) install -r requirements.txt; fi
->@if [ -f requirements-dev.txt ]; then $(PIP) install -r requirements-dev.txt; fi
->$(PIP) install -e ".[api,providers,ui]" || $(PIP) install -e .
-=======
 	python -m pip install --upgrade pip
 	@if [ -f requirements-dev.txt ]; then pip install -r requirements-dev.txt; fi
 	@if [ -f pyproject.toml ] || [ -f setup.py ]; then pip install -e ".[api,providers,ui]" || pip install -e .; fi
 	python -m astroengine.diagnostics --strict || true
->>>>>>> 8effff92
 
 install-optional:
 >$(PYTHON) scripts/install_optional_dependencies.py
@@ -60,9 +53,6 @@
 >$(ALEMBIC) upgrade head
 
 cache-warm:
-<<<<<<< HEAD
->$(PYTHON) -m astroengine.pipeline.cache_warm
-=======
 	@:
 
 doctor:
@@ -76,7 +66,6 @@
 
 run-cli:
 $(PY) -m astroengine --help || true
->>>>>>> 8effff92
 
 run-api:
 >$(UVICORN) $(APP_MODULE) --host $(API_HOST) --port $(API_PORT) --reload
@@ -88,9 +77,6 @@
 >rm -rf .mypy_cache .pytest_cache **/__pycache__ dist build *.egg-info
 
 build:
-<<<<<<< HEAD
->$(PYTHON) -m build
-=======
 	python -m astroengine.maint --with-build || true
 
 run-cli: install-optional
@@ -112,5 +98,4 @@
 cache-warm:
 	AE_WARM_START=$${AE_WARM_START:-1900-01-01} \
 	AE_WARM_END=$${AE_WARM_END:-2100-12-31} \
-	python -m astroengine.pipeline.cache_warm
->>>>>>> 8effff92
+	python -m astroengine.pipeline.cache_warm