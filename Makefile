--- conflicted
+++ resolved
@@ -1,31 +1,3 @@
-<<<<<<< HEAD
-SHELL := /bin/bash
-PY_BIN ?= python3.11
-VENV := .venv
-PIP := $(VENV)/bin/pip
-PY := $(VENV)/bin/python
-UVICORN := $(VENV)/bin/uvicorn
-STREAMLIT := $(VENV)/bin/streamlit
-RUFF := $(VENV)/bin/ruff
-BLACK := $(VENV)/bin/black
-ISORT := $(VENV)/bin/isort
-MYPY := $(VENV)/bin/mypy
-PYTEST := $(VENV)/bin/pytest
-ALEMBIC := $(VENV)/bin/alembic
-
-APP_MODULE ?= app.main:app
-UI_ENTRY ?= ui/streamlit/vedic_app.py
-DB_URL ?= sqlite:///./dev.db
-ASTROENGINE_HOME ?= ./.astroengine
-SE_EPHE_PATH ?=
-AE_WARM_BODIES ?= sun,moon,mercury,venus,mars,jupiter,saturn
-AE_WARM_START ?= 2000-01-01
-AE_WARM_END ?= 2030-12-31
-
-export DB_URL ASTROENGINE_HOME SE_EPHE_PATH AE_WARM_BODIES AE_WARM_START AE_WARM_END
-
-.PHONY: all venv install dev compile lint typecheck test migrate cache-warm doctor run-cli run-api run-ui clean deepclean
-=======
 # >>> AUTO-GEN BEGIN: Makefile v1.2
 .PHONY: help setup install-optional hooks fmt lint lint-code test doctor clean deepclean fullcheck repair build run-cli run-api run-ui
 
@@ -40,7 +12,6 @@
 
 install-optional:
 	python scripts/install_optional_dependencies.py
->>>>>>> dd29000c
 
 all: install compile lint test
 
@@ -105,10 +76,6 @@
 clean:
 rm -rf $(ASTROENGINE_HOME) .pytest_cache .mypy_cache **/__pycache__ build dist *.egg-info
 
-<<<<<<< HEAD
-deepclean: clean
-rm -rf $(VENV)
-=======
 build:
 	python -m astroengine.maint --with-build || true
 
@@ -129,5 +96,4 @@
 	.venv/bin/alembic upgrade head
 
 cache-warm:
-	python -m astroengine.pipeline.cache_warm
->>>>>>> dd29000c
+	python -m astroengine.pipeline.cache_warm