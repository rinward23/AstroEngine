--- conflicted
+++ resolved
@@ -1,7 +1,4 @@
-<<<<<<< HEAD
-=======
-
->>>>>>> 2b2837c3
+
 """Streamlit UI for running AstroEngine transit scans interactively."""
 
 
@@ -386,7 +383,7 @@
         default=st.session_state.get("scan_moving", ["Sun", "Mars", "Jupiter"]),
         key="scan_moving",
         on_change=_mark_custom,
-<<<<<<< HEAD
+
     )
 
     st.header("Frames & Targets")
@@ -398,19 +395,7 @@
         key="scan_frames",
         on_change=_mark_custom,
     )
-=======
-    )
-
-    st.header("Frames & Targets")
-    frame_options = available_frames()
-    frame_selection = st.multiselect(
-        "Target frames",
-        frame_options,
-        default=st.session_state.get("scan_frames", list(DEFAULT_TARGET_FRAMES)),
-        key="scan_frames",
-        on_change=_mark_custom,
-    )
->>>>>>> 2b2837c3
+
     selected_frames = frame_selection or list(DEFAULT_TARGET_FRAMES)
     merged_options: List[str] = []
     for frame in selected_frames:
@@ -424,11 +409,7 @@
             merged_options.append(existing)
 
     targets = st.multiselect(
-<<<<<<< HEAD
-=======
-ct(
-
->>>>>>> 2b2837c3
+
         "Targets",
         options=merged_options,
         default=st.session_state.get(
@@ -444,13 +425,9 @@
         value=st.session_state.get("scan_sidereal", False),
         key="scan_sidereal",
         on_change=_mark_custom,
-    )
-
-<<<<<<< HEAD
-=======
-    profile_id = st.text_input(
-
->>>>>>> 2b2837c3
+
+    )
+
     ayanamsha_value = st.session_state.get("scan_ayanamsha", "lahiri")
     if sidereal:
         ayanamsha_options = sorted(SUPPORTED_AYANAMSHAS)
@@ -474,6 +451,7 @@
         on_change=_mark_custom,
     )
 
+
     if st.session_state.get("scan_provider") in {"swiss", "auto"} and not se_path:
         st.warning(
             "Swiss Ephemeris path not detected. Set SE_EPHE_PATH for precise Swiss calculations.",
@@ -495,17 +473,10 @@
         "Select an explicit scan function or leave on Auto to try detected entrypoints in order.\n"
         "Set ASTROENGINE_SCAN_ENTRYPOINTS for custom modules (format: module:function)."
     )
-<<<<<<< HEAD
 
 
 tab_run, tab_smoke = st.tabs(["Run scan", "Swiss smoketest"])
 
-=======
-
-
-tab_run, tab_smoke = st.tabs(["Run scan", "Swiss smoketest"])
-
->>>>>>> 2b2837c3
 with tab_run:
     st.subheader("Run scan")
     st.caption("Adjust settings in the sidebar, then run the scan to view results below.")
@@ -603,10 +574,9 @@
             st.session_state.get("scan_ayanamsha"),
             frames,
             entrypoint_arg,
-<<<<<<< HEAD
+
             st.session_state.get("scan_zodiac"),
-=======
->>>>>>> 2b2837c3
+
         )
         session_cache = st.session_state.setdefault("scan_cache", {})
         from_cache = cache_key in session_cache
@@ -627,10 +597,9 @@
                 st.session_state.get("scan_ayanamsha"),
                 frames,
                 entrypoint_arg,
-<<<<<<< HEAD
+
                 st.session_state.get("scan_zodiac", "tropical"),
-=======
->>>>>>> 2b2837c3
+
             )
             session_cache[cache_key] = (raw_events, canonical_events, used_entrypoint)
         st.session_state["scan_results"] = (raw_events, canonical_events, used_entrypoint)
