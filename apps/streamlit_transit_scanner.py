--- conflicted
+++ resolved
@@ -21,7 +21,7 @@
     canonicalize_events,
     run_scan_or_raise,
 )
-<<<<<<< HEAD
+
 from astroengine.exporters import write_parquet_canonical, write_sqlite_canonical
 from astroengine.exporters_ics import ics_bytes_from_events
 from astroengine.utils import (
@@ -31,12 +31,12 @@
     TARGET_FRAME_BODIES,
     available_frames,
     expand_targets,
-=======
+
 from astroengine.chart.config import (
     DEFAULT_SIDEREAL_AYANAMSHA,
     SUPPORTED_AYANAMSHAS,
     VALID_ZODIAC_SYSTEMS,
->>>>>>> b2c93fc5
+
 )
 
 
@@ -267,7 +267,7 @@
     st.write("**Detected Swiss path**:", se_path or "not found")
 
     st.header("Scan Settings")
-<<<<<<< HEAD
+
     start_utc = st.text_input(
         "Start (UTC, ISO-8601)",
         key="scan_start",
@@ -299,7 +299,7 @@
         index=0,
         key="scan_entrypoint",
     )
-=======
+
     s, e = _default_window()
     start_utc = st.text_input("Start (UTC, ISO-8601)", value=s)
     end_utc = st.text_input("End (UTC, ISO-8601)", value=e)
@@ -313,7 +313,7 @@
     step_minutes = st.slider("Step minutes", min_value=10, max_value=240, value=60, step=10)
     st.caption("Tip: set SE_EPHE_PATH to your Swiss ephemeris folder if using the swiss provider.")
     entrypoint_choice = st.selectbox("Scan entrypoint", entrypoint_labels, index=0)
->>>>>>> b2c93fc5
+
     st.caption(
         "Select an explicit scan function or leave on Auto to try detected entrypoints in order.\n"
         "Set ASTROENGINE_SCAN_ENTRYPOINTS for custom modules (format: module:function)."
@@ -495,12 +495,11 @@
                     ayanamsha=st.session_state.get("scan_ayanamsha"),
                     frames=frames,
                     entrypoints=entrypoint_arg,
-<<<<<<< HEAD
-=======
+
                     zodiac=zodiac_choice,
                     ayanamsha=ayanamsha_choice,
                     return_used_entrypoint=True,
->>>>>>> b2c93fc5
+
                 )
                 session_cache[cache_key] = (raw_events, canonical_events, used_entrypoint)
                 progress.progress(100, text="Scan complete")
