--- conflicted
+++ resolved
@@ -101,7 +101,7 @@
     assert abs(dv["positions"]["Venus"] - 26.0) < 1e-6
 
 
-<<<<<<< HEAD
+
 def test_synastry_etag_and_cache_headers():
     app = build_app()
     client = TestClient(app)
@@ -125,60 +125,3 @@
     third = client.post("/synastry/compute", json=payload)
     assert third.status_code == 200
     assert third.headers.get("X-Cache-Status") in {"lru", "redis"}
-=======
-def test_composite_midpoint_houses():
-    pytest.importorskip("swisseph")
-    app = build_app()
-    client = TestClient(app)
-    payload = {
-        "pos_a": {"Sun": 10.0, "Moon": 200.0},
-        "pos_b": {"Sun": 50.0, "Moon": 220.0},
-        "objects": ["Sun", "Moon"],
-        "event_a": {
-            "when": datetime(1990, 1, 1, 12, tzinfo=timezone.utc).isoformat(),
-            "lat": 40.0,
-            "lon": -74.0,
-        },
-        "event_b": {
-            "when": datetime(1992, 6, 10, 6, tzinfo=timezone.utc).isoformat(),
-            "lat": 34.0,
-            "lon": -118.0,
-        },
-    }
-    resp = client.post("/composites/midpoint?houses=true&hsys=O", json=payload)
-    assert resp.status_code == 200
-    data = resp.json()
-    assert data["houses"]["house_system_used"] in {"O", "P", "K", "R", "W"}
-    assert len(data["houses"]["cusps"]) == 12
-
-
-def test_davison_houses_payload():
-    pytest.importorskip("swisseph")
-    t0 = datetime(2025, 1, 1, tzinfo=timezone.utc)
-    eph = LinearEphemeris(t0, base={"Sun": 0.0}, rates={"Sun": 1.0})
-    app = build_app(eph)
-    client = TestClient(app)
-    payload = {
-        "objects": ["Sun"],
-        "dt_a": t0.isoformat(),
-        "dt_b": (t0 + timedelta(days=2)).isoformat(),
-        "lat_a": 40.0,
-        "lon_a": -75.0,
-        "lat_b": 41.0,
-        "lon_b": -73.0,
-    }
-    resp = client.post("/composites/davison?houses=true", json=payload)
-    assert resp.status_code == 200
-    data = resp.json()
-    assert "houses" in data
-    assert data["houses"]["house_system_used"] in {"P", "K", "O", "R", "W"}
-
-
-def test_composite_houses_missing_events_error():
-    pytest.importorskip("swisseph")
-    app = build_app()
-    client = TestClient(app)
-    payload = {"pos_a": {"Sun": 0.0}, "pos_b": {"Sun": 10.0}, "objects": ["Sun"]}
-    resp = client.post("/composites/midpoint?houses=true", json=payload)
-    assert resp.status_code == 400
->>>>>>> 96149a38
