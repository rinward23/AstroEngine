--- conflicted
+++ resolved
@@ -1,16 +1,9 @@
 import random
 from datetime import UTC, datetime, timedelta
 
-<<<<<<< HEAD
+
 from astroengine.core.transit_engine import TransitEngine, TransitEngineConfig
-=======
-import pytest
 
-from astroengine.ephemeris import EphemerisSample
-from astroengine.core import transit_engine as te
-
-from astroengine.core.transit_engine import TransitEngine
->>>>>>> 03820549
 
 
 def test_mars_conjunct_natal_venus_acceptance():
@@ -31,7 +24,7 @@
     assert abs(event.timestamp - window_center) <= timedelta(hours=12)
 
 
-<<<<<<< HEAD
+
 def test_transit_engine_refinement_modes():
     start = datetime(2025, 10, 20, tzinfo=UTC)
     end = datetime(2025, 11, 20, tzinfo=UTC)
@@ -111,74 +104,3 @@
         for event in events:
             assert event.timestamp is not None
             assert event.orb is not None
-=======
-class _DummyAdapter:
-    def __init__(self, samples: dict[tuple[int, datetime], EphemerisSample]) -> None:
-        self._samples = samples
-
-    def sample(self, body: int, moment: datetime) -> EphemerisSample:  # pragma: no cover - exercised
-        return self._samples[(body, moment)]
-
-
-def _make_sample(longitude: float, speed: float) -> EphemerisSample:
-    return EphemerisSample(
-        jd_tt=0.0,
-        jd_utc=0.0,
-        longitude=longitude,
-        latitude=0.0,
-        distance=1.0,
-        speed_longitude=speed,
-        speed_latitude=0.0,
-        speed_distance=0.0,
-        delta_t_seconds=0.0,
-    )
-
-
-def test_transit_engine_compute_positions_uses_adapter() -> None:
-    moment = datetime(2025, 1, 1, tzinfo=UTC)
-    samples = {(1, moment): _make_sample(120.0, 0.1)}
-    engine = TransitEngine(adapter=_DummyAdapter(samples))
-
-    positions = engine.compute_positions([1], moment)
-    assert positions == {1: pytest.approx(120.0)}
-
-
-def test_scan_longitude_crossing_falls_back_on_refine_errors(monkeypatch: pytest.MonkeyPatch) -> None:
-    body = 1
-    start = datetime(2025, 1, 1, tzinfo=UTC)
-    end = start + timedelta(hours=6)
-
-    samples = {
-        (body, start): _make_sample(100.0, 0.5),
-        (body, end): _make_sample(100.6, 0.5),
-    }
-
-    engine = TransitEngine(adapter=_DummyAdapter(samples))
-
-    def _failing_refine(*_args, **_kwargs):
-        raise RuntimeError("refine failure")
-
-    monkeypatch.setattr(te, "refine_event", _failing_refine)
-
-    events = list(engine.scan_longitude_crossing(body, 100.0, 0.0, start, end, step_hours=6.0))
-    assert events, "Fallback path should still yield an event"
-    event = events[0]
-    assert event.timestamp == end
-    assert event.motion in {"applying", "separating", "stationary"}
-
-    canonical = list(
-        te.to_canonical_events(
-            [
-                {
-                    "timestamp": event.timestamp,
-                    "moving": event.body,
-                    "target": event.target,
-                    "aspect": "conjunction",
-                    "orb": event.orb,
-                    "applying": event.motion == "applying",
-                }
-            ]
-        )
-    )
-    assert canonical
->>>>>>> 03820549
