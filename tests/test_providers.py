# >>> AUTO-GEN BEGIN: AE Provider Tests v1.0
import datetime as dt
import importlib

import pytest


@pytest.mark.skipif(
    importlib.util.find_spec("swisseph") is None, reason="pyswisseph missing"
)
def test_swiss_provider_roundtrip():
    from astroengine.providers.swiss_provider import SwissProvider

    p = SwissProvider()
    now = dt.datetime(2024, 3, 20, 12, 0, 0).isoformat() + "Z"
    res = p.positions_ecliptic(now, ["sun", "moon", "mars"])
    assert set(res) >= {"sun", "moon"}
    assert 0 <= res["sun"]["lon"] < 360


@pytest.mark.skipif(
    importlib.util.find_spec("skyfield") is None
    or importlib.util.find_spec("jplephem") is None,
    reason="skyfield/jplephem missing",
)
def test_skyfield_available_or_skipped():
    from astroengine.providers.skyfield_provider import SkyfieldProvider

    try:
        SkyfieldProvider()
    except FileNotFoundError:
        pytest.skip("no local JPL kernel found")


@pytest.mark.skipif(
    importlib.util.find_spec("skyfield") is None
    or importlib.util.find_spec("jplephem") is None
    or importlib.util.find_spec("swisseph") is None,
    reason="providers missing",
)
def test_swiss_vs_skyfield_sun_diff_under_one_degree():
    from astroengine.providers.skyfield_provider import SkyfieldProvider
    from astroengine.providers.swiss_provider import SwissProvider

    try:
        sf = SkyfieldProvider()
    except FileNotFoundError:
        pytest.skip("no local JPL kernel found")
    se = SwissProvider()

    t = dt.datetime(2024, 6, 1, 0, 0, 0).isoformat() + "Z"
    se_pos = se.positions_ecliptic(t, ["sun"])["sun"]
    sf_pos = sf.positions_ecliptic(t, ["sun"])["sun"]

    lon_diff = abs((se_pos["lon"] - sf_pos["lon"] + 180) % 360 - 180)
<<<<<<< HEAD
    decl_diff = abs(se_pos["decl"] - sf_pos["decl"])

    assert lon_diff < 1.0  # coarse sanity; detailed QA lives elsewhere
    assert decl_diff < 1.0
=======
    assert lon_diff < 1.0  # coarse sanity; detailed QA lives elsewhere

    decl_diff = abs(se_pos["decl"] - sf_pos["decl"])
    assert decl_diff < 1.0  # regression: ensure axes are not swapped
>>>>>>> 9a7073cf


# >>> AUTO-GEN END: AE Provider Tests v1.0<|MERGE_RESOLUTION|>--- conflicted
+++ resolved
@@ -53,17 +53,10 @@
     sf_pos = sf.positions_ecliptic(t, ["sun"])["sun"]
 
     lon_diff = abs((se_pos["lon"] - sf_pos["lon"] + 180) % 360 - 180)
-<<<<<<< HEAD
-    decl_diff = abs(se_pos["decl"] - sf_pos["decl"])
-
-    assert lon_diff < 1.0  # coarse sanity; detailed QA lives elsewhere
-    assert decl_diff < 1.0
-=======
     assert lon_diff < 1.0  # coarse sanity; detailed QA lives elsewhere
 
     decl_diff = abs(se_pos["decl"] - sf_pos["decl"])
     assert decl_diff < 1.0  # regression: ensure axes are not swapped
->>>>>>> 9a7073cf
 
 
 # >>> AUTO-GEN END: AE Provider Tests v1.0