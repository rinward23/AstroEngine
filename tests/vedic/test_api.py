from fastapi.testclient import TestClient

from astroengine.api import create_app

app = create_app()
client = TestClient(app)

NATAL = {
    "datetime": "1984-10-17T04:30:00Z",
    "lat": 40.7128,
    "lon": -74.0060,
}


def test_chart_endpoint_returns_nakshatra_data():
    response = client.post(
        "/v1/vedic/chart",
        json={**NATAL, "ayanamsa": "lahiri"},
    )
    assert response.status_code == 200
    payload = response.json()
    assert payload["metadata"]["zodiac"] == "sidereal"
    moon = next(body for body in payload["bodies"] if body["name"] == "Moon")
    assert "nakshatra" in moon
    assert "lord" in moon


def test_vimshottari_endpoint_structure():
    response = client.post(
        "/v1/vedic/dasha/vimshottari",
        json={
            "natal": NATAL,
            "ayanamsa": "lahiri",
            "levels": 2,
            "options": {"year_basis": 365.25, "anchor": "exact"},
        },
    )
    assert response.status_code == 200
    payload = response.json()
    assert payload["metadata"]["ayanamsa"] == "lahiri"
    assert payload["periods"]
    first = payload["periods"][0]
    assert first["ruler"]
    assert first["start"].endswith("Z")


<<<<<<< HEAD
def test_varga_endpoint_returns_extended_vargas():
=======
def test_varga_endpoint_returns_requested_vargas():
>>>>>>> 7779f94a
    response = client.post(
        "/v1/vedic/varga",
        json={
            "natal": NATAL,
            "ayanamsa": "lahiri",
<<<<<<< HEAD
            "charts": ["D3", "D7", "D9", "D10", "D60"],
=======
            "charts": ["D1", "D7", "D9", "D10", "D30"],
>>>>>>> 7779f94a
        },
    )
    assert response.status_code == 200
    data = response.json()
<<<<<<< HEAD
    assert all(code in data["charts"] for code in ("D3", "D7", "D9", "D10", "D60"))
    d60 = data["charts"]["D60"]
    assert any(payload.get("rule") for payload in d60.values())
=======
    for key in ["D1", "D7", "D9", "D10", "D30"]:
        assert key in data["charts"]
    assert "D9" in data["charts"]
    assert "Sun" in data["charts"]["D9"]
>>>>>>> 7779f94a
<|MERGE_RESOLUTION|>--- conflicted
+++ resolved
@@ -44,32 +44,22 @@
     assert first["start"].endswith("Z")
 
 
-<<<<<<< HEAD
+
 def test_varga_endpoint_returns_extended_vargas():
-=======
-def test_varga_endpoint_returns_requested_vargas():
->>>>>>> 7779f94a
+
     response = client.post(
         "/v1/vedic/varga",
         json={
             "natal": NATAL,
             "ayanamsa": "lahiri",
-<<<<<<< HEAD
+
             "charts": ["D3", "D7", "D9", "D10", "D60"],
-=======
-            "charts": ["D1", "D7", "D9", "D10", "D30"],
->>>>>>> 7779f94a
+
         },
     )
     assert response.status_code == 200
     data = response.json()
-<<<<<<< HEAD
+
     assert all(code in data["charts"] for code in ("D3", "D7", "D9", "D10", "D60"))
     d60 = data["charts"]["D60"]
     assert any(payload.get("rule") for payload in d60.values())
-=======
-    for key in ["D1", "D7", "D9", "D10", "D30"]:
-        assert key in data["charts"]
-    assert "D9" in data["charts"]
-    assert "Sun" in data["charts"]["D9"]
->>>>>>> 7779f94a
