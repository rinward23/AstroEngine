from types import SimpleNamespace

import pytest

from astroengine.engine.vedic import (
<<<<<<< HEAD
    VARGA_DEFINITIONS,
    compute_varga,
    dasamsa_sign,
    navamsa_sign,
=======
    compute_varga,
    dasamsa_sign,
    navamsa_sign,
    rasi_sign,
    saptamsa_sign,
    trimsamsa_sign,
>>>>>>> 7779f94a
)


def test_navamsa_movable_sign():
    sign_idx, longitude, pada = navamsa_sign(5.0)
    assert sign_idx == 1  # Taurus
    assert longitude == pytest.approx(45.0, abs=1e-6)
    assert pada == 2


def test_dasamsa_dual_sign():
    sign_idx, longitude, part = dasamsa_sign(275.0)  # Capricorn 5°
    assert sign_idx == 10  # Aquarius
    assert part == 2
    assert 300.0 < longitude < 330.0


def test_compute_varga_includes_ascendant():
    positions = {
        "Sun": SimpleNamespace(longitude=15.0),
        "Moon": SimpleNamespace(longitude=123.0),
    }
    result = compute_varga(positions, "D9", ascendant=83.0)
    assert "Ascendant" in result
    assert "pada" in result["Ascendant"]
<<<<<<< HEAD
    assert result["Ascendant"]["start_sign"] == "Libra"
    assert result["Ascendant"]["segment_arc_degrees"] == pytest.approx(30.0 / 9.0)


def test_drekkana_triplicity_rule():
    positions = {"Sun": SimpleNamespace(longitude=15.0)}  # Aries 15°
    result = compute_varga(positions, "D3")
    sun = result["Sun"]
    assert sun["sign"] == "Leo"
    assert sun["drekkana"] == 2
    assert sun["start_sign"] == "Aries"
    assert sun["rule"] == VARGA_DEFINITIONS["D3"].rule_description


def test_saptamsa_even_sign_counts_from_seventh():
    positions = {"Moon": SimpleNamespace(longitude=35.0)}  # Taurus 5°
    result = compute_varga(positions, "D7")
    moon = result["Moon"]
    assert moon["sign"] == "Sagittarius"
    assert moon["start_sign"] == "Scorpio"
    assert moon["saptamsa"] == 2


def test_shashtiamsa_precision_even_sign():
    positions = {"Mars": SimpleNamespace(longitude=31.0)}  # Taurus 1°
    result = compute_varga(positions, "D60")
    mars = result["Mars"]
    assert mars["sign"] == "Sagittarius"
    assert mars["shashtiamsa"] == 3
    assert mars["segment_arc_degrees"] == pytest.approx(0.5)
=======


def test_trimsamsa_segments_for_odd_sign():
    sign_idx, longitude, payload = trimsamsa_sign(2.0)  # Aries 2°
    assert sign_idx == 0  # Aries
    assert payload == {"segment": 1, "ruler": "Mars"}
    assert longitude == pytest.approx(12.0, abs=1e-6)


def test_trimsamsa_segments_for_even_sign():
    sign_idx, longitude, payload = trimsamsa_sign(35.0)  # Taurus 5°
    assert sign_idx == 1  # Taurus
    assert payload == {"segment": 1, "ruler": "Venus"}
    assert longitude == pytest.approx(60.0, abs=1e-6)


def test_compute_varga_supports_extended_set():
    positions = {"Sun": SimpleNamespace(longitude=1.0)}
    d1 = compute_varga(positions, "D1")
    d7 = compute_varga(positions, "D7")
    d30 = compute_varga(positions, "D30")
    assert d1["Sun"]["sign"] == "Aries"
    assert "segment" in d7["Sun"]
    assert d7["Sun"]["segment"] == 1
    assert d30["Sun"]["ruler"] == "Mars"


def test_rasi_sign_matches_natal_longitude():
    sign_idx, longitude, extra = rasi_sign(213.5)
    assert sign_idx == 7  # Scorpio
    assert longitude == pytest.approx(213.5 % 360.0)
    assert extra == {}


def test_saptamsa_even_sign_start():
    sign_idx, longitude, payload = saptamsa_sign(95.0)  # Cancer (even sign)
    assert payload["segment"] == 2
    assert sign_idx == 10  # Aquarius
    assert longitude == pytest.approx(305.0, abs=1e-6)
>>>>>>> 7779f94a
<|MERGE_RESOLUTION|>--- conflicted
+++ resolved
@@ -3,19 +3,12 @@
 import pytest
 
 from astroengine.engine.vedic import (
-<<<<<<< HEAD
+
     VARGA_DEFINITIONS,
     compute_varga,
     dasamsa_sign,
     navamsa_sign,
-=======
-    compute_varga,
-    dasamsa_sign,
-    navamsa_sign,
-    rasi_sign,
-    saptamsa_sign,
-    trimsamsa_sign,
->>>>>>> 7779f94a
+
 )
 
 
@@ -41,7 +34,7 @@
     result = compute_varga(positions, "D9", ascendant=83.0)
     assert "Ascendant" in result
     assert "pada" in result["Ascendant"]
-<<<<<<< HEAD
+
     assert result["Ascendant"]["start_sign"] == "Libra"
     assert result["Ascendant"]["segment_arc_degrees"] == pytest.approx(30.0 / 9.0)
 
@@ -72,44 +65,3 @@
     assert mars["sign"] == "Sagittarius"
     assert mars["shashtiamsa"] == 3
     assert mars["segment_arc_degrees"] == pytest.approx(0.5)
-=======
-
-
-def test_trimsamsa_segments_for_odd_sign():
-    sign_idx, longitude, payload = trimsamsa_sign(2.0)  # Aries 2°
-    assert sign_idx == 0  # Aries
-    assert payload == {"segment": 1, "ruler": "Mars"}
-    assert longitude == pytest.approx(12.0, abs=1e-6)
-
-
-def test_trimsamsa_segments_for_even_sign():
-    sign_idx, longitude, payload = trimsamsa_sign(35.0)  # Taurus 5°
-    assert sign_idx == 1  # Taurus
-    assert payload == {"segment": 1, "ruler": "Venus"}
-    assert longitude == pytest.approx(60.0, abs=1e-6)
-
-
-def test_compute_varga_supports_extended_set():
-    positions = {"Sun": SimpleNamespace(longitude=1.0)}
-    d1 = compute_varga(positions, "D1")
-    d7 = compute_varga(positions, "D7")
-    d30 = compute_varga(positions, "D30")
-    assert d1["Sun"]["sign"] == "Aries"
-    assert "segment" in d7["Sun"]
-    assert d7["Sun"]["segment"] == 1
-    assert d30["Sun"]["ruler"] == "Mars"
-
-
-def test_rasi_sign_matches_natal_longitude():
-    sign_idx, longitude, extra = rasi_sign(213.5)
-    assert sign_idx == 7  # Scorpio
-    assert longitude == pytest.approx(213.5 % 360.0)
-    assert extra == {}
-
-
-def test_saptamsa_even_sign_start():
-    sign_idx, longitude, payload = saptamsa_sign(95.0)  # Cancer (even sign)
-    assert payload["segment"] == 2
-    assert sign_idx == 10  # Aquarius
-    assert longitude == pytest.approx(305.0, abs=1e-6)
->>>>>>> 7779f94a
