# >>> AUTO-GEN BEGIN: optional-reqs v1.0
# Mirrors pyproject extras for non-pep517 workflows
# ephem
pyswisseph>=2.10
pymeeus>=0.5.12
# skyfield
skyfield>=1.48
jplephem>=2.21
# catalogs
astroquery>=0.4
<<<<<<< HEAD
# exporters
=======

fastapi>=0.117
uvicorn[standard]>=0.23
pydantic>=2.11

jinja2>=3.1
>>>>>>> 25dec861
pyarrow>=15
ics>=0.7
# narrative
jinja2>=3.1
# perf
numba>=0.58
# cli
click>=8.1
rich>=13.7
<<<<<<< HEAD
pluggy>=1.5
# streamlit
streamlit>=1.35
plotly>=5.20
# api
fastapi>=0.117
uvicorn>=0.37
pydantic>=2.11
icalendar>=6
httpx>=0.27
# providers
timezonefinder>=6
tzdata
# shared helper
requests>=2.31
=======
pluggy>=1.3

streamlit>=1.39
plotly>=5.23

>>>>>>> 25dec861
# >>> AUTO-GEN END: optional-reqs v1.0<|MERGE_RESOLUTION|>--- conflicted
+++ resolved
@@ -8,16 +8,9 @@
 jplephem>=2.21
 # catalogs
 astroquery>=0.4
-<<<<<<< HEAD
+
 # exporters
-=======
 
-fastapi>=0.117
-uvicorn[standard]>=0.23
-pydantic>=2.11
-
-jinja2>=3.1
->>>>>>> 25dec861
 pyarrow>=15
 ics>=0.7
 # narrative
@@ -27,7 +20,7 @@
 # cli
 click>=8.1
 rich>=13.7
-<<<<<<< HEAD
+
 pluggy>=1.5
 # streamlit
 streamlit>=1.35
@@ -43,11 +36,5 @@
 tzdata
 # shared helper
 requests>=2.31
-=======
-pluggy>=1.3
 
-streamlit>=1.39
-plotly>=5.23
-
->>>>>>> 25dec861
 # >>> AUTO-GEN END: optional-reqs v1.0