--- conflicted
+++ resolved
@@ -17,11 +17,9 @@
 rich>=13.7
 ics>=0.7
 fastapi>=0.117
-<<<<<<< HEAD
+
 pydantic>=2.11
-=======
-httpx>=0.28
->>>>>>> abdf935d
+
 # QA / property-based testing (used by tests)
 hypothesis>=6.112
 # Optional groups (comment in as needed):
