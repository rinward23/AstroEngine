--- conflicted
+++ resolved
@@ -1,7 +1,7 @@
 
 """API routers for AstroEngine Plus services."""
 
-<<<<<<< HEAD
+
 from .aspects import (
     clear_position_provider,
     configure_position_provider,
@@ -15,19 +15,3 @@
     "configure_position_provider",
     "clear_position_provider",
 ]
-=======
-from .aspects import router as aspects_router
-from .events import router as events_router
-from .policies import router as policies_router
-
-from .transits import router as transits_router
-
-
-__all__ = [
-    "aspects_router",
-    "events_router",
-    "policies_router",
-    "rel_router",
-    "transits_router",
-]
->>>>>>> 1c41a3de
