"""API routers for AstroEngine Plus services."""


from __future__ import annotations

from importlib import import_module
from typing import Any

__all__ = [
    "aspects_router",
    "charts_router",
    "clear_position_provider",
    "configure_position_provider",
    "data_router",
    "declinations_router",
    "electional_router",
    "events_router",
<<<<<<< HEAD
    "health_router",
    "interpret_router",
=======

    "declinations_router",
    "doctor_router",

    "policies_router",
>>>>>>> 9e24cbcb
    "lots_router",
    "narrative_mix_router",
    "narrative_profiles_router",
    "notes_router",
    "policies_router",
    "profiles_router",
    "relationship_router",
    "rel_router",
    "reports_router",
    "settings_router",
<<<<<<< HEAD
    "transits_router",
=======
    "notes_router",
    "data_router",
    "charts_router",
    "profiles_router",
    "narrative_profiles_router",
    "narrative_mix_router",
    "configure_position_provider",
    "clear_position_provider",
>>>>>>> 9e24cbcb
]

_LAZY_ATTRS: dict[str, tuple[str, str]] = {
    "aspects_router": ("aspects", "router"),
    "charts_router": ("charts", "router"),
    "clear_position_provider": ("aspects", "clear_position_provider"),
    "configure_position_provider": ("aspects", "configure_position_provider"),
    "data_router": ("data_io", "router"),
    "declinations_router": ("declinations", "router"),
    "electional_router": ("electional", "router"),
    "events_router": ("events", "router"),
    "health_router": ("health", "router"),
    "interpret_router": ("interpret", "router"),
    "lots_router": ("lots", "router"),
    "narrative_mix_router": ("narrative_mix", "router"),
    "narrative_profiles_router": ("narrative_profiles", "router"),
    "notes_router": ("notes", "router"),
    "policies_router": ("policies", "router"),
    "profiles_router": ("profiles", "router"),
    "relationship_router": ("relationship", "router"),
    "rel_router": ("rel", "router"),
    "reports_router": ("reports", "router"),
    "settings_router": ("settings", "router"),
    "transits_router": ("transits", "router"),
}

<<<<<<< HEAD
=======
def __getattr__(name: str) -> Any:  # pragma: no cover - simple import trampoline
    if name == "aspects_router":
        from .aspects import router as aspects_router

        return aspects_router
    if name in {"configure_position_provider", "clear_position_provider"}:
        from .aspects import (
            clear_position_provider,
            configure_position_provider,
        )

        return (
            configure_position_provider
            if name == "configure_position_provider"
            else clear_position_provider
        )
    if name == "electional_router":
        from .electional import router as electional_router

        return electional_router
    if name == "events_router":
        from .events import router as events_router

        return events_router
    if name == "declinations_router":
        from .declinations import router as declinations_router

        return declinations_router
    if name == "health_router":
        from .health import router as health_router

        return health_router
    if name == "doctor_router":
        from .doctor import router as doctor_router

        return doctor_router
    if name == "interpret_router":
        from .interpret import router as interpret_router

        return interpret_router
    if name == "lots_router":
        from .lots import router as lots_router

        return lots_router
    if name == "relationship_router":
        from .relationship import router as relationship_router

        return relationship_router
    if name == "profiles_router":
        from .profiles import router as profiles_router

        return profiles_router
    if name == "narrative_profiles_router":
        from .narrative_profiles import router as narrative_profiles_router

        return narrative_profiles_router
    if name == "narrative_mix_router":
        from .narrative_mix import router as narrative_mix_router

        return narrative_mix_router
    if name == "reports_router":
        from .reports import router as reports_router
>>>>>>> 9e24cbcb

def __getattr__(name: str) -> Any:  # pragma: no cover - simple import trampoline
    try:
        module_name, attr_name = _LAZY_ATTRS[name]
    except KeyError as exc:  # pragma: no cover - defensive branch
        raise AttributeError(name) from exc

    module = import_module(f".{module_name}", __name__)
    value = getattr(module, attr_name)
    globals()[name] = value
    return value


def __dir__() -> list[str]:  # pragma: no cover - introspection helper
    return sorted(__all__)<|MERGE_RESOLUTION|>--- conflicted
+++ resolved
@@ -15,16 +15,11 @@
     "declinations_router",
     "electional_router",
     "events_router",
-<<<<<<< HEAD
-    "health_router",
-    "interpret_router",
-=======
 
     "declinations_router",
     "doctor_router",
 
     "policies_router",
->>>>>>> 9e24cbcb
     "lots_router",
     "narrative_mix_router",
     "narrative_profiles_router",
@@ -35,9 +30,6 @@
     "rel_router",
     "reports_router",
     "settings_router",
-<<<<<<< HEAD
-    "transits_router",
-=======
     "notes_router",
     "data_router",
     "charts_router",
@@ -46,7 +38,6 @@
     "narrative_mix_router",
     "configure_position_provider",
     "clear_position_provider",
->>>>>>> 9e24cbcb
 ]
 
 _LAZY_ATTRS: dict[str, tuple[str, str]] = {
@@ -73,8 +64,6 @@
     "transits_router": ("transits", "router"),
 }
 
-<<<<<<< HEAD
-=======
 def __getattr__(name: str) -> Any:  # pragma: no cover - simple import trampoline
     if name == "aspects_router":
         from .aspects import router as aspects_router
@@ -137,7 +126,6 @@
         return narrative_mix_router
     if name == "reports_router":
         from .reports import router as reports_router
->>>>>>> 9e24cbcb
 
 def __getattr__(name: str) -> Any:  # pragma: no cover - simple import trampoline
     try:
