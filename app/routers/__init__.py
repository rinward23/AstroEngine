
"""API routers for AstroEngine Plus services."""

from .aspects import router as aspects_router
from .policies import router as policies_router
<<<<<<< HEAD
from .transits import router as transits_router

__all__ = ["policies_router", "aspects_router", "transits_router"]
=======
from .rel import router as rel_router
from .transits import router as transits_router

__all__ = [
    "aspects_router",
    "policies_router",
    "rel_router",
    "transits_router",
]
>>>>>>> 165be7c8
<|MERGE_RESOLUTION|>--- conflicted
+++ resolved
@@ -3,18 +3,7 @@
 
 from .aspects import router as aspects_router
 from .policies import router as policies_router
-<<<<<<< HEAD
+
 from .transits import router as transits_router
 
 __all__ = ["policies_router", "aspects_router", "transits_router"]
-=======
-from .rel import router as rel_router
-from .transits import router as transits_router
-
-__all__ = [
-    "aspects_router",
-    "policies_router",
-    "rel_router",
-    "transits_router",
-]
->>>>>>> 165be7c8
