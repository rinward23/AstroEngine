"""Import/export helpers for charts and configuration."""

from __future__ import annotations

import io
import json
import zipfile
from collections.abc import Mapping
from datetime import datetime
from typing import TextIO

from fastapi import APIRouter, File, HTTPException, UploadFile
from fastapi.responses import StreamingResponse
from sqlalchemy import select

from app.db.models import Chart
from app.db.session import session_scope
from app.repo.charts import ChartRepo
from astroengine.config import Settings, save_settings, settings as runtime_settings

router = APIRouter(prefix="/v1", tags=["data"])

_VALID_SCOPES = {"charts", "settings"}


def _chart_to_payload(chart: Chart) -> Mapping[str, object | None]:
    return {
        "id": chart.id,
        "name": chart.name,
        "chart_key": chart.chart_key,
        "profile_key": chart.profile_key,
        "kind": chart.kind,
        "dt_utc": chart.dt_utc.isoformat() if chart.dt_utc else None,
        "lat": chart.lat,
        "lon": chart.lon,
        "location_name": chart.location_name,
        "timezone": chart.timezone,
        "source": chart.source,
        "tags": chart.tags,
        "notes": chart.memo,
        "gender": chart.gender,
        "narrative_profile": chart.narrative_profile,
        "settings_snapshot": chart.settings_snapshot,
        "bodies": chart.bodies,
        "houses": chart.houses,
        "aspects": chart.aspects,
        "patterns": chart.patterns,
        "module": chart.module,
        "submodule": chart.submodule,
        "channel": chart.channel,
        "subchannel": chart.subchannel,
        "data": chart.data,
        "tags": chart.tags,
        "deleted_at": chart.deleted_at.isoformat() if chart.deleted_at else None,
    }


def _parse_datetime(value: str | None) -> datetime | None:
    if not value:
        return None
    try:
        return datetime.fromisoformat(value.replace("Z", "+00:00"))
    except ValueError as exc:
        raise HTTPException(status_code=400, detail=f"Invalid datetime value: {value}") from exc


def _as_mapping(value: object) -> dict[str, object]:
    if isinstance(value, Mapping):
        return dict(value)
    return {}


def _as_list(value: object) -> list[object]:
    if isinstance(value, list):
        return list(value)
    if isinstance(value, tuple):
        return list(value)
    return []


def _normalize_chart_payload(record: Mapping[str, object]) -> dict[str, object | None]:
    def _as_float(value: object, field: str) -> float | None:
        if value is None:
            return None
        if isinstance(value, (int, float)):
            return float(value)
        try:
            return float(str(value))
        except (TypeError, ValueError) as exc:
            raise HTTPException(status_code=400, detail=f"Invalid {field} value: {value}") from exc

    payload: dict[str, object | None] = {}
    raw_key = record.get("chart_key") or record.get("id")
    payload["chart_key"] = str(raw_key) if raw_key is not None else None
    profile_key = record.get("profile_key", "default")
    payload["profile_key"] = str(profile_key) if profile_key is not None else "default"
    kind = record.get("kind")
    payload["kind"] = str(kind) if kind is not None else None
    payload["name"] = record.get("name")
    payload["tags"] = record.get("tags")
    payload["memo"] = record.get("notes") if record.get("notes") is not None else record.get("memo")
    payload["gender"] = record.get("gender")
    payload["narrative_profile"] = record.get("narrative_profile")
    payload["lat"] = _as_float(record.get("lat"), "lat")
    payload["lon"] = _as_float(record.get("lon"), "lon")
    payload["location_name"] = record.get("location_name")
    payload["timezone"] = record.get("timezone")
    payload["source"] = record.get("source")
    for scope_field in ("module", "submodule", "channel", "subchannel"):
        value = record.get(scope_field)
        payload[scope_field] = str(value) if value is not None else None
    data = record.get("data")
    payload["data"] = _as_mapping(data)
    payload["settings_snapshot"] = _as_mapping(record.get("settings_snapshot"))
    payload["bodies"] = _as_mapping(record.get("bodies"))
    payload["houses"] = _as_mapping(record.get("houses"))
    payload["aspects"] = _as_list(record.get("aspects"))
    payload["patterns"] = _as_list(record.get("patterns"))
    dt_raw = record.get("dt_utc")
    payload["dt_utc"] = _parse_datetime(dt_raw) if isinstance(dt_raw, str) else None
    tags_raw = record.get("tags")
    if isinstance(tags_raw, (list, tuple)):
        payload["tags"] = [
            str(tag).strip().lower()
            for tag in tags_raw
            if isinstance(tag, (str, bytes)) and str(tag).strip()
        ]
    else:
        payload["tags"] = []
    deleted_raw = record.get("deleted_at")
    if isinstance(deleted_raw, str):
        payload["deleted_at"] = _parse_datetime(deleted_raw)
    else:
        payload["deleted_at"] = None
    return payload


def _write_indented(stream: TextIO, text: str, indent: str = "  ") -> None:
    lines = text.splitlines()
    for index, line in enumerate(lines):
        stream.write(f"{indent}{line}")
        if index < len(lines) - 1:
            stream.write("\n")


def _stream_charts_export(stream: TextIO) -> None:
    stream.write("[")
    first = True
    with session_scope() as db:
        result = db.execute(select(Chart).execution_options(stream_results=True))
        for chart in result.scalars().yield_per(200):
            payload = _chart_to_payload(chart)
            serialized = json.dumps(payload, indent=2, ensure_ascii=False)
            if first:
                stream.write("\n")
            else:
                stream.write(",\n")
            _write_indented(stream, serialized)
            first = False
    if not first:
        stream.write("\n")
    stream.write("]")


@router.get("/export")
def export_data(scope: str = "charts,settings") -> StreamingResponse:
    """Return a ZIP archive containing the requested export scope."""

    requested = {part.strip().lower() for part in scope.split(",") if part.strip()}
    if not requested:
        raise HTTPException(status_code=400, detail="Provide at least one export scope")
    unknown = requested - _VALID_SCOPES
    if unknown:
        raise HTTPException(status_code=400, detail=f"Unsupported export scope: {', '.join(sorted(unknown))}")

    settings_payload: dict[str, object] | None = None
    if "settings" in requested:
        settings_payload = runtime_settings.persisted().model_dump()

    buffer = io.BytesIO()
    with zipfile.ZipFile(buffer, "w", compression=zipfile.ZIP_DEFLATED) as archive:
        if "charts" in requested:
            with archive.open("charts.json", "w") as charts_entry:
                with io.TextIOWrapper(charts_entry, encoding="utf-8", newline="") as text_stream:
                    _stream_charts_export(text_stream)
        if "settings" in requested and settings_payload is not None:
            archive.writestr("settings.json", json.dumps(settings_payload, indent=2, ensure_ascii=False))

    buffer.seek(0)
    headers = {"Content-Disposition": 'attachment; filename="astroengine_export.zip"'}
    return StreamingResponse(buffer, media_type="application/zip", headers=headers)


@router.post("/import")
async def import_data(bundle: UploadFile = File(...)) -> dict[str, object]:
    """Import charts and settings from a previously exported bundle."""

    file_obj = bundle.file
    if file_obj is None:
        raise HTTPException(status_code=400, detail="Uploaded file could not be processed")

    try:
        file_obj.seek(0, io.SEEK_END)
    except (AttributeError, OSError) as exc:
        raise HTTPException(status_code=400, detail="Uploaded file could not be processed") from exc

    size = file_obj.tell()
    if size == 0:
        raise HTTPException(status_code=400, detail="Uploaded file was empty")

    file_obj.seek(0)

    try:
        archive = zipfile.ZipFile(file_obj)
    except zipfile.BadZipFile as exc:
        raise HTTPException(status_code=400, detail="Uploaded file is not a valid ZIP archive") from exc

    charts_processed = 0
    charts_created = 0
    charts_updated = 0
    settings_applied = False

<<<<<<< HEAD
    if "settings.json" in archive.namelist():
        settings_raw = archive.read("settings.json").decode("utf-8")
        settings_data = json.loads(settings_raw)
        settings_model = Settings.model_validate(settings_data)
        save_settings(settings_model)
        runtime_settings.cache_persisted(settings_model)
        settings_applied = True

    if "charts.json" in archive.namelist():
        charts_raw = archive.read("charts.json").decode("utf-8")
        data = json.loads(charts_raw)
        if not isinstance(data, list):
            raise HTTPException(status_code=400, detail="charts.json must contain a list of charts")
        payloads: list[dict[str, object | None]] = []
        chart_keys: set[str] = set()
        for item in data:
            if not isinstance(item, Mapping):
                continue
            payload = _normalize_chart_payload(item)
            chart_key = payload.get("chart_key")
            if not chart_key:
                continue
            chart_key_str = str(chart_key)
            payload["chart_key"] = chart_key_str
            payloads.append(payload)
            chart_keys.add(chart_key_str)

        if payloads:
            with session_scope() as db:
                repo = ChartRepo()
                existing_records = (
                    db.execute(select(Chart).where(Chart.chart_key.in_(chart_keys)))
                    .scalars()
                    .all()
                )
                existing_by_key = {record.chart_key: record for record in existing_records}

                for payload in payloads:
=======
    with archive:
        if "settings.json" in archive.namelist():
            settings_raw = archive.read("settings.json").decode("utf-8")
            settings_data = json.loads(settings_raw)
            settings_model = Settings.model_validate(settings_data)
            save_settings(settings_model)
            runtime_settings.cache_persisted(settings_model)
            settings_applied = True

        if "charts.json" in archive.namelist():
            charts_raw = archive.read("charts.json").decode("utf-8")
            data = json.loads(charts_raw)
            if not isinstance(data, list):
                raise HTTPException(status_code=400, detail="charts.json must contain a list of charts")
            with session_scope() as db:
                repo = ChartRepo()
                for item in data:
                    if not isinstance(item, Mapping):
                        continue
                    payload = _normalize_chart_payload(item)
>>>>>>> d79d636f
                    chart_key = payload.get("chart_key")
                    if not chart_key:
                        continue
                    charts_processed += 1
<<<<<<< HEAD
                    create_kwargs = {
                        k: v for k, v in payload.items() if v is not None and k != "id"
                    }
                    existing = existing_by_key.get(chart_key)
                    if existing is None:
                        record = repo.create(db, **create_kwargs)
                        existing_by_key[chart_key] = record
=======
                    existing = db.execute(
                        select(Chart).where(Chart.chart_key == str(chart_key))
                    ).scalar_one_or_none()
                    create_kwargs = {k: v for k, v in payload.items() if v is not None and k != "id"}
                    if existing is None:
                        repo.create(db, **create_kwargs)
>>>>>>> d79d636f
                        charts_created += 1
                    else:
                        for key, value in create_kwargs.items():
                            setattr(existing, key, value)
                        charts_updated += 1
<<<<<<< HEAD

    archive.close()
=======
>>>>>>> d79d636f

    return {
        "charts_processed": charts_processed,
        "charts_created": charts_created,
        "charts_updated": charts_updated,
        "settings_applied": settings_applied,
    }


__all__ = ["router"]<|MERGE_RESOLUTION|>--- conflicted
+++ resolved
@@ -220,46 +220,6 @@
     charts_updated = 0
     settings_applied = False
 
-<<<<<<< HEAD
-    if "settings.json" in archive.namelist():
-        settings_raw = archive.read("settings.json").decode("utf-8")
-        settings_data = json.loads(settings_raw)
-        settings_model = Settings.model_validate(settings_data)
-        save_settings(settings_model)
-        runtime_settings.cache_persisted(settings_model)
-        settings_applied = True
-
-    if "charts.json" in archive.namelist():
-        charts_raw = archive.read("charts.json").decode("utf-8")
-        data = json.loads(charts_raw)
-        if not isinstance(data, list):
-            raise HTTPException(status_code=400, detail="charts.json must contain a list of charts")
-        payloads: list[dict[str, object | None]] = []
-        chart_keys: set[str] = set()
-        for item in data:
-            if not isinstance(item, Mapping):
-                continue
-            payload = _normalize_chart_payload(item)
-            chart_key = payload.get("chart_key")
-            if not chart_key:
-                continue
-            chart_key_str = str(chart_key)
-            payload["chart_key"] = chart_key_str
-            payloads.append(payload)
-            chart_keys.add(chart_key_str)
-
-        if payloads:
-            with session_scope() as db:
-                repo = ChartRepo()
-                existing_records = (
-                    db.execute(select(Chart).where(Chart.chart_key.in_(chart_keys)))
-                    .scalars()
-                    .all()
-                )
-                existing_by_key = {record.chart_key: record for record in existing_records}
-
-                for payload in payloads:
-=======
     with archive:
         if "settings.json" in archive.namelist():
             settings_raw = archive.read("settings.json").decode("utf-8")
@@ -280,37 +240,21 @@
                     if not isinstance(item, Mapping):
                         continue
                     payload = _normalize_chart_payload(item)
->>>>>>> d79d636f
                     chart_key = payload.get("chart_key")
                     if not chart_key:
                         continue
                     charts_processed += 1
-<<<<<<< HEAD
-                    create_kwargs = {
-                        k: v for k, v in payload.items() if v is not None and k != "id"
-                    }
-                    existing = existing_by_key.get(chart_key)
-                    if existing is None:
-                        record = repo.create(db, **create_kwargs)
-                        existing_by_key[chart_key] = record
-=======
                     existing = db.execute(
                         select(Chart).where(Chart.chart_key == str(chart_key))
                     ).scalar_one_or_none()
                     create_kwargs = {k: v for k, v in payload.items() if v is not None and k != "id"}
                     if existing is None:
                         repo.create(db, **create_kwargs)
->>>>>>> d79d636f
                         charts_created += 1
                     else:
                         for key, value in create_kwargs.items():
                             setattr(existing, key, value)
                         charts_updated += 1
-<<<<<<< HEAD
-
-    archive.close()
-=======
->>>>>>> d79d636f
 
     return {
         "charts_processed": charts_processed,
