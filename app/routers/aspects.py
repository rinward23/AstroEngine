"""REST router exposing the aspect search endpoint."""

from __future__ import annotations

import os
from datetime import datetime, timezone
<<<<<<< HEAD
from typing import Any, Callable, Dict
=======
from typing import Any, Callable, Dict, Optional
>>>>>>> b69bb77c

from fastapi import APIRouter, HTTPException

from app.schemas.aspects import (
    AspectHit,
    AspectSearchRequest,
    AspectSearchResponse,
    DayBin,
    Paging,
)
from astroengine.core.aspects_plus.aggregate import day_bins, paginate, rank_hits
from astroengine.core.aspects_plus.provider_wrappers import cached_position_provider
from astroengine.core.aspects_plus.scan import TimeWindow, scan_time_range

try:  # Optional repositories for policy lookup
    from app.repo.orb_policies import OrbPolicyRepo  # type: ignore
    from app.db.session import session_scope  # type: ignore
except Exception:  # pragma: no cover
    OrbPolicyRepo = None  # type: ignore
    session_scope = None  # type: ignore

router = APIRouter(prefix="", tags=["Plus"])
__all__ = ["router", "configure_position_provider", "clear_position_provider"]

# -----------------------------------------------------------------------------
# Position provider injection
# -----------------------------------------------------------------------------
<<<<<<< HEAD
position_provider: Callable[[datetime], Dict[str, float]] | None = None
_cached: tuple[
    Callable[[datetime], Dict[str, float]],
    Callable[[datetime], Dict[str, float]],
] | None = None
=======
PositionProvider = Callable[[datetime], Dict[str, float]]
position_provider: Optional[PositionProvider] = None
_cached: Any = None
>>>>>>> b69bb77c


def configure_position_provider(provider: PositionProvider) -> PositionProvider:
    """Register a callable that returns ecliptic longitudes for aspect scans.

    The cache wrapper is reset so repeated calls always see fresh configuration,
    which is important for tests that swap demo providers in and out.
    """

    global position_provider, _cached
    position_provider = provider
    _cached = None
    return provider


def clear_position_provider() -> None:
    """Remove any previously configured provider and reset the memoized wrapper."""

    global position_provider, _cached
    position_provider = None
    _cached = None


def _get_provider() -> PositionProvider:
    global position_provider, _cached

    if position_provider is None:
<<<<<<< HEAD
        _cached = None

        def _stub(_ts: datetime):
=======

        def _stub(_ts: datetime) -> Dict[str, float]:
>>>>>>> b69bb77c
            raise RuntimeError("position_provider not configured")

        return _stub
<<<<<<< HEAD
    cached_entry = _cached
    if cached_entry is None or cached_entry[0] is not position_provider:
=======

    if _cached is None:
>>>>>>> b69bb77c
        res_min = int(os.getenv("ASTRO_CACHE_RES_MIN", "5"))
        ttl_sec = float(os.getenv("ASTRO_CACHE_TTL_SEC", "600"))
        wrapper = cached_position_provider(
            position_provider,
            resolution_minutes=res_min,
            ttl_seconds=ttl_sec,
        )
        _cached = (position_provider, wrapper)
        cached_entry = _cached
    return cached_entry[1]


# -----------------------------------------------------------------------------
# Orb policy resolution
# -----------------------------------------------------------------------------
DEFAULT_POLICY: Dict[str, Any] = {
    "per_object": {},
    "per_aspect": {
        "conjunction": 8.0,
        "opposition": 7.0,
        "square": 6.0,
        "trine": 6.0,
        "sextile": 4.0,
        "quincunx": 3.0,
        "semisquare": 2.0,
        "sesquisquare": 2.0,
        "quintile": 2.0,
        "biquintile": 2.0,
    },
    "adaptive_rules": {
        "luminaries_factor": 0.9,
        "outers_factor": 1.1,
        "minor_aspect_factor": 0.9,
    },
}


def _resolve_orb_policy(req: AspectSearchRequest) -> Dict[str, Any]:
    if req.orb_policy_inline is not None:
        return req.orb_policy_inline.model_dump()
    if req.orb_policy_id is not None:
        if OrbPolicyRepo is None or session_scope is None:
            raise HTTPException(
                status_code=400,
                detail="orb_policy_id requires DB repos; provide orb_policy_inline instead",
            )
        with session_scope() as db:
            rec = OrbPolicyRepo().get(db, req.orb_policy_id)
            if not rec:
                raise HTTPException(status_code=404, detail="orb policy not found")
            return {
                "per_object": rec.per_object or {},
                "per_aspect": rec.per_aspect or {},
                "adaptive_rules": rec.adaptive_rules or {},
            }
    return DEFAULT_POLICY


# -----------------------------------------------------------------------------
# Endpoint
# -----------------------------------------------------------------------------
@router.post(
    "/aspects/search",
    response_model=AspectSearchResponse,
    summary="Search aspects over a time window",
    description=(
        "Scans a time range for aspect hits across object pairs with optional harmonics "
        "and adaptive orb policy."
    ),
    operation_id="plus_aspects_search",
)
def aspects_search(req: AspectSearchRequest):
    provider = _get_provider()
    policy = _resolve_orb_policy(req)

    start = req.window.start.astimezone(timezone.utc)
    end = req.window.end.astimezone(timezone.utc)
    window = TimeWindow(start=start, end=end)

    hits = scan_time_range(
        objects=req.objects,
        window=window,
        position_provider=provider,
        aspects=req.aspects,
        harmonics=req.harmonics or [],
        orb_policy=policy,
        pairs=req.pairs,
        step_minutes=req.step_minutes,
    )

    ranked = rank_hits(hits, profile=None, order_by=req.order_by)
    page, total = paginate(ranked, limit=req.limit, offset=req.offset)

    dto_hits = [
        AspectHit(
            a=h["a"],
            b=h["b"],
            aspect=h["aspect"],
            harmonic=h.get("harmonic"),
            exact_time=h["exact_time"],
            orb=h["orb"],
            orb_limit=h["orb_limit"],
            severity=h.get("severity"),
            meta=h.get("meta", {}),
        )
        for h in page
    ]

    bins = day_bins(ranked)
    dto_bins = [
        DayBin(
            date=datetime.strptime(b["date"], "%Y-%m-%d").date(),
            count=b["count"],
            score=b.get("score"),
        )
        for b in bins
    ]

    return AspectSearchResponse(
        hits=dto_hits,
        bins=dto_bins,
        paging=Paging(limit=req.limit, offset=req.offset, total=total),
    )<|MERGE_RESOLUTION|>--- conflicted
+++ resolved
@@ -4,11 +4,9 @@
 
 import os
 from datetime import datetime, timezone
-<<<<<<< HEAD
+
 from typing import Any, Callable, Dict
-=======
-from typing import Any, Callable, Dict, Optional
->>>>>>> b69bb77c
+
 
 from fastapi import APIRouter, HTTPException
 
@@ -36,17 +34,12 @@
 # -----------------------------------------------------------------------------
 # Position provider injection
 # -----------------------------------------------------------------------------
-<<<<<<< HEAD
 position_provider: Callable[[datetime], Dict[str, float]] | None = None
 _cached: tuple[
     Callable[[datetime], Dict[str, float]],
     Callable[[datetime], Dict[str, float]],
 ] | None = None
-=======
-PositionProvider = Callable[[datetime], Dict[str, float]]
-position_provider: Optional[PositionProvider] = None
-_cached: Any = None
->>>>>>> b69bb77c
+
 
 
 def configure_position_provider(provider: PositionProvider) -> PositionProvider:
@@ -74,24 +67,18 @@
     global position_provider, _cached
 
     if position_provider is None:
-<<<<<<< HEAD
+
         _cached = None
 
         def _stub(_ts: datetime):
-=======
-
-        def _stub(_ts: datetime) -> Dict[str, float]:
->>>>>>> b69bb77c
+
             raise RuntimeError("position_provider not configured")
 
         return _stub
-<<<<<<< HEAD
+
     cached_entry = _cached
     if cached_entry is None or cached_entry[0] is not position_provider:
-=======
-
-    if _cached is None:
->>>>>>> b69bb77c
+
         res_min = int(os.getenv("ASTRO_CACHE_RES_MIN", "5"))
         ttl_sec = float(os.getenv("ASTRO_CACHE_TTL_SEC", "600"))
         wrapper = cached_position_provider(
