--- conflicted
+++ resolved
@@ -45,11 +45,7 @@
         enable_etag = os.getenv("RELATIONSHIP_DISABLE_ETAG") not in {"1", "true", "TRUE"}
         environment = os.getenv("ENV", "dev")
         settings = cls(
-<<<<<<< HEAD
-            cors_allow_origins=cls._parse_csv(os.getenv("CORS_ALLOW_ORIGINS")),
-=======
             cors_allow_origins=os.getenv("CORS_ALLOW_ORIGINS"),
->>>>>>> 9dd7e93b
             rate_limit_per_minute=max(1, rate_limit),
             redis_url=redis_url,
             gzip_minimum_size=max(128, gzip_min_size),
