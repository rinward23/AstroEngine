--- conflicted
+++ resolved
@@ -11,15 +11,8 @@
 class ServiceSettings(BaseModel):
     """Container for environment-derived settings."""
 
-<<<<<<< HEAD
-    cors_allow_origins: list[str] = Field(
-        default_factory=list,
-        description="Comma-separated list of allowed CORS origins (empty by default).",
-    )
-=======
     cors_allow_origins: tuple[str, ...] = field(default_factory=tuple)
     environment: str = "dev"
->>>>>>> 2627470a
     rate_limit_per_minute: int = 60
     redis_url: str | None = None
     gzip_minimum_size: int = 512
@@ -50,15 +43,9 @@
         gzip_min_size = int(os.getenv("RELATIONSHIP_GZIP_MIN", "512"))
         request_max = int(os.getenv("RELATIONSHIP_REQUEST_MAX", "1000000"))
         enable_etag = os.getenv("RELATIONSHIP_DISABLE_ETAG") not in {"1", "true", "TRUE"}
-<<<<<<< HEAD
-        env_name = (os.getenv("ENV") or "dev").lower()
-        settings = cls(
-            cors_allow_origins=os.getenv("CORS_ALLOW_ORIGINS"),
-=======
         environment = os.getenv("ENV", "dev")
         return cls(
             cors_allow_origins=_parse_origins(os.getenv("CORS_ALLOW_ORIGINS")),
->>>>>>> 2627470a
             rate_limit_per_minute=max(1, rate_limit),
             redis_url=redis_url,
             gzip_minimum_size=max(128, gzip_min_size),
@@ -71,15 +58,11 @@
         return settings
 
     def cors_origin_list(self) -> Iterable[str]:
-<<<<<<< HEAD
-        return tuple(self.cors_allow_origins)
-=======
         if self.cors_allow_origins:
             return self.cors_allow_origins
         if self.environment == "dev":
             return ("*",)
         return tuple()
->>>>>>> 2627470a
 
 
 __all__ = ["ServiceSettings"]