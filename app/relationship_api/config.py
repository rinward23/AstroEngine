--- conflicted
+++ resolved
@@ -8,15 +8,6 @@
 from pydantic import BaseModel, Field, field_validator
 
 
-<<<<<<< HEAD
-class ServiceSettings(BaseModel):
-    """Container for environment-derived settings."""
-
-    cors_allow_origins: list[str] = Field(
-        default_factory=list,
-        description="Comma-separated list of allowed CORS origins (empty by default).",
-    )
-=======
 def _iter_items(value: str | Iterable[str]) -> Iterator[str]:
     """Yield individual comma-separated items from user-provided origin values."""
 
@@ -37,7 +28,6 @@
         default=("Authorization", "Content-Type", "If-None-Match", "X-Requested-With")
     )
     environment: str = "dev"
->>>>>>> 234b42e5
     rate_limit_per_minute: int = 60
     redis_url: str | None = None
     gzip_minimum_size: int = 512
@@ -93,25 +83,8 @@
 
     @field_validator("cors_allow_origins", mode="before")
     @classmethod
-<<<<<<< HEAD
-    def _parse_csv(cls, value: str | Iterable[str] | None):
-        if value is None:
-            return []
-        if isinstance(value, str):
-            items = (item.strip() for item in value.split(","))
-        else:
-            items = (str(item).strip() for item in value)
-        normalized: list[str] = []
-        seen: set[str] = set()
-        for item in items:
-            if item and item not in seen:
-                normalized.append(item)
-                seen.add(item)
-        return normalized
-=======
     def from_env(cls) -> ServiceSettings:
         """Construct settings using the process environment."""
->>>>>>> 234b42e5
 
     @classmethod
     def from_env(cls) -> "ServiceSettings":
@@ -120,15 +93,6 @@
         gzip_min_size = max(128, int(os.getenv("RELATIONSHIP_GZIP_MIN", "512")))
         request_max = max(32_768, int(os.getenv("RELATIONSHIP_REQUEST_MAX", "1000000")))
         enable_etag = os.getenv("RELATIONSHIP_DISABLE_ETAG") not in {"1", "true", "TRUE"}
-<<<<<<< HEAD
-        env_name = (
-            os.getenv("ENV")
-            or os.getenv("ASTROENGINE_ENV")
-            or "production"
-        ).strip().lower()
-        settings = cls(
-            cors_allow_origins=os.getenv("CORS_ALLOW_ORIGINS"),
-=======
         environment = os.getenv("ENV", "dev")
         tls_upstream = cls._parse_bool(os.getenv("RELATIONSHIP_TLS_UPSTREAM"))
         enable_hsts = cls._parse_bool(os.getenv("RELATIONSHIP_ENABLE_HSTS"), default=tls_upstream)
@@ -137,7 +101,6 @@
             cors_allow_origins=os.getenv("CORS_ALLOW_ORIGINS"),
             cors_allow_methods=os.getenv("CORS_ALLOW_METHODS"),
             cors_allow_headers=os.getenv("CORS_ALLOW_HEADERS"),
->>>>>>> 234b42e5
             rate_limit_per_minute=max(1, rate_limit),
             redis_url=redis_url,
             gzip_minimum_size=gzip_min_size,
@@ -148,14 +111,6 @@
             enable_hsts=enable_hsts,
             hsts_max_age=hsts_max_age,
         )
-<<<<<<< HEAD
-        if env_name in {"dev", "development"} and not settings.cors_allow_origins:
-            settings.cors_allow_origins = ["*"]
-        return settings
-
-    def cors_origin_list(self) -> Iterable[str]:
-        return tuple(self.cors_allow_origins)
-=======
         if settings.environment == "dev" and not settings.cors_allow_origins:
             settings = settings.model_copy(update={"cors_allow_origins": ("*",)})
         return settings
@@ -166,7 +121,6 @@
         if self.environment == "dev":
             return ("*",)
         return tuple()
->>>>>>> 234b42e5
 
 
 __all__ = ["ServiceSettings"]