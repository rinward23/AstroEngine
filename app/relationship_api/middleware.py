--- conflicted
+++ resolved
@@ -116,28 +116,6 @@
         return response
 
 
-<<<<<<< HEAD
-class SecurityHeadersMiddleware(BaseHTTPMiddleware):
-    """Attach security hardening headers to each response."""
-
-    def __init__(self, app: ASGIApp, *, enable_hsts: bool, hsts_max_age: int) -> None:
-        super().__init__(app)
-        self.enable_hsts = enable_hsts
-        self.hsts_max_age = max(0, hsts_max_age)
-
-    async def dispatch(self, request: Request, call_next: Callable):  # type: ignore[override]
-        response = await call_next(request)
-        headers = response.headers
-        headers.setdefault("X-Content-Type-Options", "nosniff")
-        headers.setdefault("X-Frame-Options", "DENY")
-        headers.setdefault("Referrer-Policy", "no-referrer")
-        headers.setdefault("Permissions-Policy", "geolocation=(), microphone=()")
-        if self.enable_hsts:
-            policy = f"max-age={self.hsts_max_age}"
-            if self.hsts_max_age:
-                policy = policy + "; includeSubDomains"
-            headers.setdefault("Strict-Transport-Security", policy)
-=======
 class ETagMiddleware(BaseHTTPMiddleware):
     """Attach weak ETag headers for cacheable GET responses."""
 
@@ -167,7 +145,6 @@
         if request.headers.get("if-none-match") == etag:
             return Response(status_code=304, headers={"ETag": etag})
 
->>>>>>> d207e2cf
         return response
 
 
@@ -191,8 +168,4 @@
     app.add_middleware(ETagMiddleware)
 
 
-<<<<<<< HEAD
-__all__ = ["install_middleware", "RequestLogger", "SecurityHeadersMiddleware"]
-=======
-__all__ = ["install_middleware", "RequestLogger", "ETagMiddleware"]
->>>>>>> d207e2cf
+__all__ = ["install_middleware", "RequestLogger", "ETagMiddleware"]