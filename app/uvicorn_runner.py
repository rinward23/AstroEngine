"""Uvicorn launcher that scales workers with detected CPU capacity."""

from __future__ import annotations

import os
from typing import Optional

import uvicorn


def _env_positive_int(name: str) -> Optional[int]:
    """Return a positive integer from ``name`` if it is well-formed."""

    raw = os.getenv(name)
    if raw is None:
        return None
    value = raw.strip()
    if not value or value.lower() == "auto":
        return None
    try:
        parsed = int(value)
    except ValueError:
        return None
    return parsed if parsed > 0 else None


def determine_worker_count() -> int:
    """Compute the uvicorn worker count based on env overrides or CPU cores."""

    explicit = _env_positive_int("UVICORN_WORKERS")
    if explicit is not None:
        return explicit
    cpu_count = os.cpu_count() or 1
    return max(1, cpu_count)


def main() -> None:
    """Launch the FastAPI app with an adaptive worker count."""

    host = os.getenv("UVICORN_HOST", "0.0.0.0")
    port = int(os.getenv("UVICORN_PORT", os.getenv("PORT", "8000")))
    timeout_keep_alive = _env_positive_int("UVICORN_TIMEOUT_KEEP_ALIVE") or 10
    uvicorn.run(
        "app.main:app",
        host=host,
        port=port,
        workers=determine_worker_count(),
<<<<<<< HEAD
        loop="uvloop",
        http="httptools",
=======
        timeout_keep_alive=timeout_keep_alive,
>>>>>>> 27eb5d9f
    )


__all__ = ["determine_worker_count", "main"]


if __name__ == "__main__":
    main()<|MERGE_RESOLUTION|>--- conflicted
+++ resolved
@@ -45,12 +45,7 @@
         host=host,
         port=port,
         workers=determine_worker_count(),
-<<<<<<< HEAD
-        loop="uvloop",
-        http="httptools",
-=======
         timeout_keep_alive=timeout_keep_alive,
->>>>>>> 27eb5d9f
     )
 
 
