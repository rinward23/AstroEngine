--- conflicted
+++ resolved
@@ -4,11 +4,8 @@
 from datetime import date, datetime
 from typing import Any, Dict, List, Optional
 
-<<<<<<< HEAD
+
 from pydantic import BaseModel, ConfigDict, Field, model_validator
-=======
-from pydantic import BaseModel, Field, ConfigDict, model_validator
->>>>>>> a298ebe0
 
 from app.schemas.aspects import AspectName, TimeWindow, OrbPolicyInline
 
@@ -148,7 +145,7 @@
     model_config = ConfigDict(
         json_schema_extra={
             "example": {
-<<<<<<< HEAD
+
                 "daily": [
                     {"date": "2025-02-14", "score": 0.62},
                 ],
@@ -161,11 +158,7 @@
                         "end": "2025-03-01T00:00:00Z",
                     }
                 },
-=======
-                "daily": [{"date": "2025-02-14", "score": 0.62}],
-                "monthly": [{"month": "2025-02", "score": 0.58}],
-                "meta": {"method": "score_series", "scan": "mars_venus"},
->>>>>>> a298ebe0
+
             }
         }
     )
