
"""FastAPI application exposing AstroEngine Plus CRUD services."""

from __future__ import annotations

<<<<<<< HEAD
from fastapi import FastAPI
from fastapi.responses import ORJSONResponse
=======
from typing import Awaitable, Callable

from fastapi import FastAPI, Request
from starlette.responses import Response

from app.observability import configure_observability
>>>>>>> e2ce31eb

from app.routers import (
    aspects_router,
    electional_router,
    events_router,
    interpret_router,
    lots_router,
    policies_router,
    reports_router,
    relationship_router,
    transits_router,
)
from app.routers.aspects import (  # re-exported for convenience
    clear_position_provider,
    configure_position_provider,
)

<<<<<<< HEAD
app = FastAPI(title="AstroEngine Plus API", default_response_class=ORJSONResponse)
=======
app = FastAPI(title="AstroEngine Plus API")
configure_observability(app)
>>>>>>> e2ce31eb
app.include_router(aspects_router)
app.include_router(electional_router)
app.include_router(events_router)
app.include_router(transits_router)
app.include_router(policies_router)
app.include_router(lots_router)
app.include_router(relationship_router)
app.include_router(interpret_router)
app.include_router(reports_router)


@app.middleware("http")
async def security_headers(
    request: Request, call_next: Callable[[Request], Awaitable[Response]]
) -> Response:
    """Apply default security headers to every HTTP response."""
    response = await call_next(request)
    response.headers.setdefault("X-Content-Type-Options", "nosniff")
    response.headers.setdefault("X-Frame-Options", "DENY")
    response.headers.setdefault("Referrer-Policy", "no-referrer")
    return response


__all__ = ["app", "configure_position_provider", "clear_position_provider"]
<|MERGE_RESOLUTION|>--- conflicted
+++ resolved
@@ -3,17 +3,12 @@
 
 from __future__ import annotations
 
-<<<<<<< HEAD
-from fastapi import FastAPI
-from fastapi.responses import ORJSONResponse
-=======
 from typing import Awaitable, Callable
 
 from fastapi import FastAPI, Request
 from starlette.responses import Response
 
 from app.observability import configure_observability
->>>>>>> e2ce31eb
 
 from app.routers import (
     aspects_router,
@@ -31,12 +26,8 @@
     configure_position_provider,
 )
 
-<<<<<<< HEAD
-app = FastAPI(title="AstroEngine Plus API", default_response_class=ORJSONResponse)
-=======
 app = FastAPI(title="AstroEngine Plus API")
 configure_observability(app)
->>>>>>> e2ce31eb
 app.include_router(aspects_router)
 app.include_router(electional_router)
 app.include_router(events_router)
