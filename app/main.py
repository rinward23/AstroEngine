
"""FastAPI application exposing AstroEngine Plus CRUD services."""

from __future__ import annotations

import logging
import os

from typing import Awaitable, Callable

from fastapi import FastAPI, Request
from fastapi.responses import JSONResponse
from starlette.responses import Response

from astroengine.cache.positions_cache import warm_startup_grid
from astroengine.config import load_settings
from astroengine.ephemeris.adapter import EphemerisAdapter, EphemerisConfig

from app.db.session import engine
from app.observability import configure_observability
<<<<<<< HEAD
from app.telemetry import resolve_observability_config, setup_tracing
=======
from app.telemetry import setup_tracing
from astroengine.web.middleware import configure_compression

LOGGER = logging.getLogger(__name__)
>>>>>>> 600ca9fa

from app.routers import (
    aspects_router,
    declinations_router,
    electional_router,
    events_router,
    doctor_router,
    health_router,
    interpret_router,
    lots_router,
    narrative_profiles_router,
    policies_router,
    profiles_router,
    narrative_mix_router,
    settings_router,
    reports_router,
    relationship_router,
    transits_router,
    notes_router,
    data_router,
    charts_router,
)
from app.routers.aspects import (  # re-exported for convenience
    clear_position_provider,
    configure_position_provider,
)

try:  # pragma: no cover - falls back when optional dependency missing
    from fastapi.responses import ORJSONResponse
except ImportError:  # pragma: no cover - exercised in environments without orjson
    DEFAULT_RESPONSE_CLASS = JSONResponse
else:
    DEFAULT_RESPONSE_CLASS = ORJSONResponse

SAFE_MODE = os.getenv("SAFE_MODE") == "1"
DEV_MODE_ENABLED = os.getenv("DEV_MODE")

app = FastAPI(
    title="AstroEngine Plus API", default_response_class=DEFAULT_RESPONSE_CLASS
)
configure_compression(app)
configure_observability(app)
_obs_cfg = resolve_observability_config(app)
setup_tracing(
    app,
    sqlalchemy_engine=engine,
    sampling_ratio=getattr(_obs_cfg, "sampling_ratio", None),
    enabled=getattr(_obs_cfg, "otel_enabled", None),
)
app.include_router(aspects_router)
app.include_router(declinations_router)
app.include_router(electional_router)
app.include_router(events_router)
app.include_router(doctor_router)
app.include_router(transits_router)
app.include_router(policies_router)
app.include_router(lots_router)
app.include_router(relationship_router)
app.include_router(interpret_router)
app.include_router(reports_router)
app.include_router(health_router)
app.include_router(settings_router)
app.include_router(notes_router)
app.include_router(data_router)
app.include_router(charts_router)
app.include_router(profiles_router)
app.include_router(narrative_profiles_router)
if DEV_MODE_ENABLED:
    from app.devmode import router as devmode_router

    app.include_router(devmode_router)


@app.on_event("startup")
def _init_singletons() -> None:
    """Initialize application-wide state on startup."""

    app.state.trust_proxy = os.getenv("TRUST_PROXY", "0").lower() in {"1", "true", "yes"}
    app.state.settings = load_settings()
    app.state.safe_mode = SAFE_MODE
    if SAFE_MODE:
        app.state.plugin_registry = None
        app.state.loaded_plugins = []
        app.state.loaded_providers = []
    else:
        try:
            from astroengine.plugins.runtime import (
                Registry,
                load_plugins,
                load_providers,
            )
        except ImportError:  # pragma: no cover - optional dependency missing
            app.state.plugin_registry = None
            app.state.loaded_plugins = []
            app.state.loaded_providers = []
        else:
            registry = Registry()
            app.state.plugin_registry = registry
            try:
                app.state.loaded_plugins = load_plugins(registry)
                app.state.loaded_providers = load_providers(registry)
            except Exception as exc:  # pragma: no cover - defensive guard
                app.state.plugin_registry_error = str(exc)
                app.state.loaded_plugins = []
                app.state.loaded_providers = []
    app.state.dev_mode_enabled = bool(DEV_MODE_ENABLED)

    try:
        warmed_entries = warm_startup_grid()
    except Exception:  # pragma: no cover - defensive guard
        LOGGER.exception("Startup cache warm failed")
        app.state.startup_cache_warm_entries = 0
    else:
        app.state.startup_cache_warm_entries = warmed_entries
        LOGGER.debug("Warmed %s JD/body entries during startup", warmed_entries)


@app.middleware("http")
async def security_headers(
    request: Request, call_next: Callable[[Request], Awaitable[Response]]
) -> Response:
    """Apply default security headers to every HTTP response."""
    response = await call_next(request)
    response.headers.setdefault("X-Content-Type-Options", "nosniff")
    response.headers.setdefault("X-Frame-Options", "DENY")
    response.headers.setdefault("Referrer-Policy", "no-referrer")
    response.headers.setdefault(
        "Permissions-Policy", "geolocation=(), microphone=()"
    )
    if request.method == "GET":
        response.headers.setdefault("Cache-Control", "public, max-age=60")
    return response


__all__ = [
    "app",
    "configure_position_provider",
    "clear_position_provider",
    "get_adapter",
]
<|MERGE_RESOLUTION|>--- conflicted
+++ resolved
@@ -18,14 +18,10 @@
 
 from app.db.session import engine
 from app.observability import configure_observability
-<<<<<<< HEAD
-from app.telemetry import resolve_observability_config, setup_tracing
-=======
 from app.telemetry import setup_tracing
 from astroengine.web.middleware import configure_compression
 
 LOGGER = logging.getLogger(__name__)
->>>>>>> 600ca9fa
 
 from app.routers import (
     aspects_router,
