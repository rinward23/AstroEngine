
"""FastAPI application exposing AstroEngine Plus CRUD services."""

from __future__ import annotations

from fastapi import FastAPI

<<<<<<< HEAD
from app.routers import (
    aspects_router,
    events_router,
    policies_router,
    rel_router,
    transits_router,
)

app = FastAPI(title="AstroEngine Plus API")
app.include_router(aspects_router)
app.include_router(transits_router)
app.include_router(policies_router)
app.include_router(rel_router)
app.include_router(events_router)
=======

from app.routers import aspects_router, policies_router, transits_router

app = FastAPI(title="AstroEngine Plus API")
for router in (policies_router, aspects_router, transits_router):
    app.include_router(router)

>>>>>>> 5ab905c1


__all__ = ["app"]
<|MERGE_RESOLUTION|>--- conflicted
+++ resolved
@@ -5,7 +5,7 @@
 
 from fastapi import FastAPI
 
-<<<<<<< HEAD
+
 from app.routers import (
     aspects_router,
     events_router,
@@ -20,15 +20,7 @@
 app.include_router(policies_router)
 app.include_router(rel_router)
 app.include_router(events_router)
-=======
 
-from app.routers import aspects_router, policies_router, transits_router
-
-app = FastAPI(title="AstroEngine Plus API")
-for router in (policies_router, aspects_router, transits_router):
-    app.include_router(router)
-
->>>>>>> 5ab905c1
 
 
 __all__ = ["app"]
