"""SQLAlchemy models backing the AstroEngine Plus API test harness."""

from __future__ import annotations


import uuid
<<<<<<< HEAD
from datetime import datetime, timezone
from enum import Enum
from typing import Any, Dict, Optional
=======
from datetime import datetime

from typing import Any
from uuid import uuid4
>>>>>>> d270e057

from sqlalchemy import (
    Boolean,
    DateTime,
    Float,
    ForeignKey,
    Integer,
    JSON,
    String,
    Text,
    UniqueConstraint,
    text,
)
from sqlalchemy.orm import Mapped, mapped_column, relationship, synonym
from sqlalchemy.sql import func

from .base import Base



def _uuid_hex() -> str:
    """Generate random hexadecimal identifiers for primary keys."""

    return uuid.uuid4().hex



class TimestampMixin:
    """Adds creation and update timestamps to persisted records."""

    created_at: Mapped[datetime] = mapped_column(
        DateTime(timezone=True),
        nullable=False,
        server_default=func.now(),
    )
    updated_at: Mapped[datetime] = mapped_column(
        DateTime(timezone=True),
        nullable=False,
        server_default=func.now(),
        onupdate=func.now(),
    )


class ModuleScopeMixin:
    """Record the module → channel scope associated with stored entities."""

    module: Mapped[str] = mapped_column(
        String(64),
        nullable=False,
        default="plus",
        server_default=text("'plus'"),
    )
    submodule: Mapped[str | None] = mapped_column(String(64), nullable=True)
    channel: Mapped[str] = mapped_column(
        String(64),
        nullable=False,
        default="transits",
        server_default=text("'transits'"),
    )
    subchannel: Mapped[str | None] = mapped_column(String(64), nullable=True)


class OrbPolicy(ModuleScopeMixin, TimestampMixin, Base):
    """Orb widths for aspects; supports both legacy and modern schemas."""

    __tablename__ = "orb_policies"

    __table_args__ = (
        UniqueConstraint(
            "profile_key", "body", "aspect", name="uq_orb_policy_legacy"
        ),

    )

    id: Mapped[int] = mapped_column(Integer, primary_key=True, autoincrement=True)

    # Legacy columns exercised directly in tests
    profile_key: Mapped[str] = mapped_column(
        String(64), nullable=False, default="default"
    )
    body: Mapped[str | None] = mapped_column(String(64), nullable=True)
    aspect: Mapped[str | None] = mapped_column(String(64), nullable=True)
    orb_degrees: Mapped[float | None] = mapped_column(Float, nullable=True)

    # Rich policy definition used by the Plus API
    name: Mapped[str | None] = mapped_column(String(80), nullable=True, unique=True)
    description: Mapped[str | None] = mapped_column(Text, nullable=True)
    per_object: Mapped[dict[str, float]] = mapped_column(
        JSON, nullable=False, default=dict
    )
    per_aspect: Mapped[dict[str, float]] = mapped_column(
        JSON, nullable=False, default=dict
    )
    adaptive_rules: Mapped[dict[str, Any]] = mapped_column(
        JSON, nullable=False, default=dict
    )

    def __init__(self, **kwargs: Any) -> None:
        profile_key = kwargs.pop("profile_key", None)
        body = kwargs.pop("body", None)
        aspect = kwargs.pop("aspect", None)
        orb_degrees = kwargs.pop("orb_degrees", None)

        if profile_key is not None:
            kwargs.setdefault("module", str(profile_key))

        per_object = kwargs.pop("per_object", None)
        per_aspect = kwargs.pop("per_aspect", None)

        if body is not None and orb_degrees is not None:
            per_object = {str(body): float(orb_degrees)}
        elif per_object is None:
            per_object = {}

<<<<<<< HEAD
def _render_orb_policy_name(profile_key: str, body: str | None, aspect: str | None) -> str:
    parts = [profile_key or "default"]
    parts.append((body or "any").lower())
    parts.append((aspect or "custom").lower())
    return ":".join(parts)


class OrbPolicy(ModuleScopeMixin, TimestampMixin, Base):
    """Aggregate orb policy definitions exposed via the Plus API."""
=======
        if aspect is not None and orb_degrees is not None:
            per_aspect = {str(aspect).lower(): float(orb_degrees)}
        elif per_aspect is None:
            per_aspect = {}
>>>>>>> d270e057

        kwargs.setdefault("adaptive_rules", {})
        kwargs["per_object"] = per_object
        kwargs["per_aspect"] = per_aspect

        if "name" not in kwargs:
            tokens = [profile_key or "policy", body or "object", aspect or "aspect"]
            kwargs["name"] = ":".join(str(token) for token in tokens)

        super().__init__(**kwargs)

<<<<<<< HEAD
    id: Mapped[int] = mapped_column(Integer, primary_key=True, autoincrement=True)
    name: Mapped[str] = mapped_column(String(80), nullable=False, unique=True)
    description: Mapped[str | None] = mapped_column(Text, nullable=True)
    per_object: Mapped[dict[str, float]] = mapped_column(JSON, nullable=False, default=dict)
    per_aspect: Mapped[dict[str, float]] = mapped_column(JSON, nullable=False, default=dict)
    adaptive_rules: Mapped[dict[str, Any]] = mapped_column(JSON, nullable=False, default=dict)
    profile_key: Mapped[str] = mapped_column(String(64), nullable=False, default="default")
    body: Mapped[str | None] = mapped_column(String(64), nullable=True)
    aspect: Mapped[str | None] = mapped_column(String(64), nullable=True)
    orb_degrees: Mapped[float | None] = mapped_column(Float, nullable=True)

    def __init__(self, **kwargs: Any) -> None:
        profile_key = kwargs.pop("profile_key", None)
        body = kwargs.pop("body", None)
        aspect = kwargs.pop("aspect", None)
        orb_degrees = kwargs.pop("orb_degrees", None)

        per_object: Dict[str, float] = dict(kwargs.pop("per_object", {}) or {})
        per_aspect: Dict[str, float] = dict(kwargs.pop("per_aspect", {}) or {})
        adaptive_rules: Dict[str, Any] = dict(kwargs.pop("adaptive_rules", {}) or {})

        orb_value: Optional[float] = None
        if orb_degrees is not None:
            try:
                orb_value = float(orb_degrees)
            except (TypeError, ValueError):
                orb_value = None
        if orb_value is not None:
            if body:
                per_object.setdefault(str(body), orb_value)
            if aspect:
                per_aspect.setdefault(str(aspect).lower(), orb_value)

        kwargs.setdefault("name", _render_orb_policy_name(profile_key or "default", body, aspect))
        kwargs["per_object"] = per_object
        kwargs["per_aspect"] = per_aspect
        kwargs["adaptive_rules"] = adaptive_rules
        kwargs["profile_key"] = profile_key or "default"
        kwargs["body"] = body
        kwargs["aspect"] = aspect.lower() if isinstance(aspect, str) else aspect
        kwargs["orb_degrees"] = orb_value

        super().__init__(**kwargs)
=======
        if profile_key is not None:
            self.profile_key = profile_key
        if body is not None:
            self.body = body
        if aspect is not None:
            self.aspect = aspect
        if orb_degrees is not None:
            self.orb_degrees = float(orb_degrees)
>>>>>>> d270e057


class SeverityProfile(ModuleScopeMixin, TimestampMixin, Base):
    """Store severity weights used during scoring routines."""

    __tablename__ = "severity_profiles"


    id: Mapped[int] = mapped_column(Integer, primary_key=True, autoincrement=True)
<<<<<<< HEAD
    name: Mapped[str] = mapped_column(String(64), nullable=False)
    profile_key: Mapped[str] = mapped_column(String(64), nullable=False, default="default")
    weights: Mapped[dict[str, Any]] = mapped_column(JSON, nullable=False, default=dict)
=======
    profile_key: Mapped[str] = mapped_column(String(64), nullable=False)
    name: Mapped[str | None] = mapped_column(String(64), nullable=True)
    weights: Mapped[dict[str, Any]] = mapped_column(
        JSON, nullable=False, default=dict
    )
>>>>>>> d270e057
    modifiers: Mapped[dict[str, Any] | None] = mapped_column(JSON, nullable=True)
    notes: Mapped[str | None] = mapped_column(Text, nullable=True)

    name = synonym("profile_key")

    events: Mapped[list["Event"]] = relationship(back_populates="severity_profile")

<<<<<<< HEAD
    def __init__(self, **kwargs: Any) -> None:
        profile_key = kwargs.pop("profile_key", None)
        weights = kwargs.pop("weights", None)
        if profile_key is not None:
            kwargs["profile_key"] = profile_key
        if weights is not None:
            kwargs["weights"] = weights
        kwargs.setdefault("name", f"{kwargs.get('profile_key', 'default')}_severity")
        super().__init__(**kwargs)

=======
    def __init__(self, *args: Any, **kwargs: Any) -> None:  # noqa: D401 - SQLAlchemy init shim
        """Support legacy ``name`` keyword aliasing ``profile_key``."""

        name = kwargs.pop("name", None)
        super().__init__(*args, **kwargs)
        if name is not None:
            self.profile_key = str(name)

    @property
    def name(self) -> str:
        return self.profile_key

    @name.setter
    def name(self, value: str) -> None:
        self.profile_key = value


    def __init__(self, **kwargs: Any) -> None:
        profile_key = kwargs.pop("profile_key", None)
        weights = kwargs.pop("weights", None)
        modifiers = kwargs.pop("modifiers", None)

        if profile_key is not None:
            kwargs.setdefault("name", str(profile_key))

        if weights is not None:
            kwargs["weights"] = weights
        else:
            kwargs.setdefault("weights", {})

        if modifiers is not None:
            kwargs["modifiers"] = modifiers

        super().__init__(**kwargs)

        if profile_key is not None:
            self.profile_key = profile_key


>>>>>>> d270e057

class Chart(ModuleScopeMixin, TimestampMixin, Base):
    """Persisted chart metadata plus arbitrary serialized payloads."""

    __tablename__ = "charts"


    id: Mapped[int] = mapped_column(Integer, primary_key=True, autoincrement=True)
    chart_key: Mapped[str] = mapped_column(
        String(64), nullable=False, unique=True, default=_uuid_hex
    )
    profile_key: Mapped[str] = mapped_column(String(64), nullable=False)
    kind: Mapped[str | None] = mapped_column(String(32), nullable=True)
    dt_utc: Mapped[datetime | None] = mapped_column(DateTime(timezone=True), nullable=True)

    lat: Mapped[float | None] = mapped_column(Float, nullable=True)
    lon: Mapped[float | None] = mapped_column(Float, nullable=True)
    location_name: Mapped[str | None] = mapped_column(String(128), nullable=True)
    timezone: Mapped[str | None] = mapped_column(String(64), nullable=True)
    source: Mapped[str | None] = mapped_column(String(128), nullable=True)
    data: Mapped[dict[str, Any]] = mapped_column(JSON, nullable=False, default=dict)

    events: Mapped[list["Event"]] = relationship(
        back_populates="chart", cascade="all, delete-orphan"
    )

<<<<<<< HEAD
    def __init__(self, **kwargs: Any) -> None:
        profile_key = kwargs.pop("profile_key", None)
        if profile_key is not None:
            kwargs["profile_key"] = profile_key
        data = kwargs.pop("data", None)
        if data is not None:
            kwargs["data"] = data
            if "kind" not in kwargs and isinstance(data, dict):
                kind_value = data.get("kind")
                if isinstance(kind_value, str):
                    try:
                        kwargs["kind"] = ChartKind(kind_value)
                    except ValueError:
                        try:
                            kwargs["kind"] = ChartKind[kind_value]
                        except Exception:
                            kwargs["kind"] = ChartKind.custom
        if "kind" not in kwargs:
            kwargs["kind"] = ChartKind.custom
        if "dt_utc" not in kwargs or kwargs["dt_utc"] is None:
            kwargs["dt_utc"] = datetime.now(timezone.utc)
        kwargs.setdefault("lat", 0.0)
        kwargs.setdefault("lon", 0.0)
        super().__init__(**kwargs)

=======
    def __init__(self, *args: Any, **kwargs: Any) -> None:  # noqa: D401 - SQLAlchemy init shim
        """Normalize legacy keyword arguments used throughout tests."""

        dt_utc = kwargs.pop("dt_utc", None)
        kind = kwargs.pop("kind", None)
        chart_key = kwargs.pop("chart_key", None)
        profile_key = kwargs.pop("profile_key", None)
        super().__init__(*args, **kwargs)
        if dt_utc is not None:
            self.reference_time = dt_utc
        if kind is not None:
            self.kind = kind.value if isinstance(kind, ChartKind) else str(kind)
        self.chart_key = str(chart_key) if chart_key is not None else uuid4().hex
        if profile_key is not None:
            self.profile_key = str(profile_key)
        elif not getattr(self, "profile_key", None):
            self.profile_key = "default"

    @property
    def dt_utc(self) -> datetime | None:
        return self.reference_time

    @dt_utc.setter
    def dt_utc(self, value: datetime | None) -> None:
        self.reference_time = value
>>>>>>> d270e057



class RulesetVersion(ModuleScopeMixin, TimestampMixin, Base):
    """Versioned rule bundles consumed by scans and exports."""

    __tablename__ = "ruleset_versions"


    id: Mapped[int] = mapped_column(Integer, primary_key=True, autoincrement=True)
    ruleset_key: Mapped[str] = mapped_column(String(64), nullable=False)
    version: Mapped[str] = mapped_column(String(32), nullable=False)
    checksum: Mapped[str | None] = mapped_column(String(128), nullable=True)
    definition: Mapped[dict[str, Any]] = mapped_column(
        JSON, nullable=False, default=dict
    )

    notes: Mapped[str | None] = mapped_column(Text, nullable=True)
    is_active: Mapped[bool] = mapped_column(
        Boolean,
        nullable=False,
        default=True,
        server_default=text("1"),
    )


    def __init__(self, **kwargs: Any) -> None:
        ruleset_key = kwargs.pop("ruleset_key", None)
        if ruleset_key is not None:
            kwargs.setdefault("key", str(ruleset_key))

        version_value = kwargs.pop("version", None)
        if version_value is not None:
            kwargs["version"] = _coerce_version_value(version_value)
        else:
            kwargs.setdefault("version", 1)

        definition = kwargs.pop("definition", None)
        if definition is not None:
            kwargs.setdefault("definition_json", definition)

        super().__init__(**kwargs)

        if ruleset_key is not None:
            self.ruleset_key = str(ruleset_key)


    events: Mapped[list["Event"]] = relationship(back_populates="ruleset_version")

    def __init__(self, **kwargs: Any) -> None:
        ruleset_key = kwargs.pop("ruleset_key", None)
        definition = kwargs.pop("definition", None)
        if ruleset_key is not None and "key" not in kwargs:
            kwargs["key"] = str(ruleset_key)
        if definition is not None and "definition_json" not in kwargs:
            kwargs["definition_json"] = definition
        version_value = kwargs.get("version")
        if isinstance(version_value, str):
            try:
                kwargs["version"] = int(float(version_value))
            except ValueError:
                pass
        super().__init__(**kwargs)


    def __init__(self, *args: Any, **kwargs: Any) -> None:  # noqa: D401 - SQLAlchemy init shim
        """Allow ``key`` to alias ``ruleset_key`` for backwards compatibility."""

        key = kwargs.pop("key", None)
        definition_json = kwargs.pop("definition_json", None)
        checksum = kwargs.pop("checksum", None)
        super().__init__(*args, **kwargs)
        if key is not None:
            self.ruleset_key = str(key)
        if definition_json is not None:
            self.definition = definition_json
        if checksum is not None:
            self.checksum = str(checksum)
        elif not getattr(self, "checksum", None):
            self.checksum = uuid4().hex

    @property
    def key(self) -> str:
        return self.ruleset_key

    @key.setter
    def key(self, value: str) -> None:
        self.ruleset_key = value



class Event(ModuleScopeMixin, TimestampMixin, Base):
    """Detected events referencing source charts and rulesets."""

    __tablename__ = "events"


    id: Mapped[int] = mapped_column(Integer, primary_key=True, autoincrement=True)
    event_key: Mapped[str] = mapped_column(
        String(64), nullable=False, unique=True, default=_uuid_hex
    )
    chart_id: Mapped[int] = mapped_column(
        ForeignKey("charts.id", ondelete="CASCADE"), nullable=False
    )
    ruleset_version_id: Mapped[int | None] = mapped_column(
        ForeignKey("ruleset_versions.id", ondelete="SET NULL"), nullable=True

    )
    severity_profile_id: Mapped[int | None] = mapped_column(
        ForeignKey("severity_profiles.id", ondelete="SET NULL"), nullable=True
    )

    event_time: Mapped[datetime] = mapped_column(DateTime(timezone=True), nullable=False)

<<<<<<< HEAD
    score: Mapped[float | None] = mapped_column(Float, nullable=True)
    payload: Mapped[dict[str, Any] | None] = mapped_column(JSON, nullable=True)
=======
    event_type: Mapped[str] = mapped_column(String(64), nullable=False)
    payload: Mapped[dict[str, Any]] = mapped_column(JSON, nullable=False, default=dict)
    objects: Mapped[dict[str, Any]] = mapped_column(JSON, nullable=False, default=dict)
    score: Mapped[float | None] = mapped_column(Float, nullable=True)

>>>>>>> d270e057
    status: Mapped[str] = mapped_column(
        String(32), nullable=False, default="pending", server_default=text("'pending'")
    )
    source: Mapped[str | None] = mapped_column(String(128), nullable=True)

    notes: Mapped[str | None] = mapped_column(Text, nullable=True)


    chart: Mapped[Chart] = relationship(back_populates="events")
    ruleset_version: Mapped[RulesetVersion | None] = relationship(
        back_populates="events"
    )
    severity_profile: Mapped[SeverityProfile | None] = relationship(
        back_populates="events"
    )
    export_jobs: Mapped[list["ExportJob"]] = relationship(back_populates="event")

<<<<<<< HEAD
    def __init__(self, **kwargs: Any) -> None:
        event_time = kwargs.pop("event_time", None)
        if event_time is not None and "start_ts" not in kwargs:
            kwargs["start_ts"] = event_time
        event_type = kwargs.pop("event_type", None)
        if event_type is not None and "type" not in kwargs:
            if isinstance(event_type, EventType):
                kwargs["type"] = event_type
            else:
                try:
                    kwargs["type"] = EventType(event_type)
                except ValueError:
                    try:
                        kwargs["type"] = EventType[event_type]
                    except Exception:
                        kwargs["type"] = EventType.custom
        if "objects" not in kwargs:
            payload = kwargs.get("payload")
            if isinstance(payload, dict) and "objects" in payload:
                kwargs["objects"] = payload["objects"]
        kwargs.setdefault("objects", {})
        super().__init__(**kwargs)

=======
    def __init__(self, *args: Any, **kwargs: Any) -> None:  # noqa: D401 - SQLAlchemy init shim
        """Normalize legacy keyword arguments used in fixtures and tests."""

        event_key = kwargs.pop("event_key", None)
        event_type = kwargs.pop("type", None)
        start_ts = kwargs.pop("start_ts", None)
        objects = kwargs.pop("objects", None)
        super().__init__(*args, **kwargs)
        self.event_key = str(event_key or uuid4().hex)
        if event_type is not None:
            self.event_type = (
                event_type.value if isinstance(event_type, EventType) else str(event_type)
            )
        if start_ts is not None:
            self.event_time = start_ts
        if objects is not None:
            payload = dict(self.payload or {})
            payload.setdefault("objects", objects)
            self.payload = payload

    @property
    def type(self) -> EventType | str:
        try:
            return EventType(self.event_type)
        except ValueError:
            return self.event_type

    @type.setter
    def type(self, value: EventType | str) -> None:
        self.event_type = value.value if isinstance(value, EventType) else str(value)

    @property
    def start_ts(self) -> datetime:
        return self.event_time

    @start_ts.setter
    def start_ts(self, value: datetime) -> None:
        self.event_time = value


    def __init__(self, **kwargs: Any) -> None:
        event_time = kwargs.pop("event_time", None)
        if event_time is None:
            event_time = kwargs.pop("start_ts", None)
        if event_time is None:
            event_time = datetime.now(timezone.utc)
        elif isinstance(event_time, datetime) and event_time.tzinfo is None:
            event_time = event_time.replace(tzinfo=timezone.utc)
        kwargs.setdefault("start_ts", event_time)

        event_type = kwargs.pop("event_type", None)
        if event_type is not None:
            if isinstance(event_type, EventType):
                kwargs.setdefault("type", event_type)
            else:
                try:
                    kwargs.setdefault("type", EventType(str(event_type)))
                except Exception:
                    kwargs.setdefault("type", EventType.custom)
        elif "type" not in kwargs:
            kwargs["type"] = EventType.custom

        payload = kwargs.pop("payload", None)
        if payload is not None:
            kwargs.setdefault("payload", payload)

        objects = kwargs.pop("objects", None)
        if objects is not None:
            kwargs.setdefault("objects", objects)

        super().__init__(**kwargs)


>>>>>>> d270e057

class AsteroidMeta(ModuleScopeMixin, TimestampMixin, Base):
    """Auxiliary metadata for asteroid lookups."""

    __tablename__ = "asteroid_meta"


    id: Mapped[int] = mapped_column(Integer, primary_key=True, autoincrement=True)
    asteroid_id: Mapped[str] = mapped_column(String(64), nullable=False)
    designation: Mapped[str] = mapped_column(String(64), nullable=False)
    common_name: Mapped[str | None] = mapped_column(String(128), nullable=True)
    attributes: Mapped[dict[str, Any]] = mapped_column(
        JSON, nullable=False, default=dict
    )

    orbit_class: Mapped[str | None] = mapped_column(String(64), nullable=True)
    source_catalog: Mapped[str | None] = mapped_column(String(128), nullable=True)

<<<<<<< HEAD
    def __init__(self, **kwargs: Any) -> None:
        asteroid_id = kwargs.pop("asteroid_id", None)
        common_name = kwargs.pop("common_name", None)
        if asteroid_id is not None and "designation" not in kwargs:
            kwargs["designation"] = str(asteroid_id)
        if common_name is not None and "name" not in kwargs:
            kwargs["name"] = str(common_name)
        super().__init__(**kwargs)

    @property
    def common_name(self) -> str | None:
        return self.name

    @common_name.setter
    def common_name(self, value: str | None) -> None:
        self.name = value if value is not None else self.name
=======
    def __init__(self, *args: Any, **kwargs: Any) -> None:  # noqa: D401 - SQLAlchemy init shim
        """Allow legacy keyword aliases and sensible defaults."""

        name = kwargs.pop("name", None)
        designation = kwargs.get("designation")
        asteroid_id = kwargs.pop("asteroid_id", None)
        attributes = kwargs.pop("attributes", None)
        super().__init__(*args, **kwargs)
        if asteroid_id is None and designation is not None:
            self.asteroid_id = str(designation)
        elif asteroid_id is not None:
            self.asteroid_id = str(asteroid_id)
        if name is not None:
            self.common_name = str(name)
        elif not getattr(self, "common_name", None):
            self.common_name = str(designation) if designation is not None else ""
        if attributes is None and not getattr(self, "attributes", None):
            self.attributes = {}
        elif attributes is not None:
            self.attributes = dict(attributes)


    def __init__(self, **kwargs: Any) -> None:
        asteroid_id = kwargs.pop("asteroid_id", None)
        if "designation" not in kwargs and asteroid_id is not None:
            kwargs["designation"] = str(asteroid_id)
        common_name = kwargs.pop("common_name", None)
        if "name" not in kwargs and common_name is not None:
            kwargs["name"] = common_name
        attributes = kwargs.pop("attributes", None)
        if attributes is not None:
            kwargs.setdefault("attributes", attributes)
        else:
            kwargs.setdefault("attributes", {})
        super().__init__(**kwargs)

        if common_name is not None:
            self.common_name = common_name

>>>>>>> d270e057


class ExportJob(ModuleScopeMixin, TimestampMixin, Base):
    """Queued exports for downstream delivery."""

    __tablename__ = "export_jobs"


    id: Mapped[int] = mapped_column(Integer, primary_key=True, autoincrement=True)
    job_key: Mapped[str] = mapped_column(
        String(64), nullable=False, unique=True, default=_uuid_hex
    )
    event_id: Mapped[int | None] = mapped_column(
        ForeignKey("events.id", ondelete="SET NULL"), nullable=True

    )
    job_type: Mapped[str] = mapped_column(String(64), nullable=False)
    payload: Mapped[dict[str, Any]] = mapped_column(JSON, nullable=False, default=dict)
    status: Mapped[str] = mapped_column(
        String(32), nullable=False, default="queued", server_default=text("'queued'")
    )

    result_uri: Mapped[str | None] = mapped_column(String(255), nullable=True)
    requested_at: Mapped[datetime] = mapped_column(
        DateTime(timezone=True),
        nullable=False,
        server_default=func.now(),
    )

    started_at: Mapped[datetime | None] = mapped_column(DateTime(timezone=True), nullable=True)
    completed_at: Mapped[datetime | None] = mapped_column(DateTime(timezone=True), nullable=True)
    last_error: Mapped[str | None] = mapped_column(Text, nullable=True)

    key = synonym("job_key")
    type = synonym("job_type")
    params = synonym("payload")

    event: Mapped[Event | None] = relationship(back_populates="export_jobs")

<<<<<<< HEAD
    def __init__(self, **kwargs: Any) -> None:
        job_type = kwargs.pop("job_type", None)
        if job_type is not None and "type" not in kwargs:
            if isinstance(job_type, ExportType):
                kwargs["type"] = job_type
            else:
                try:
                    kwargs["type"] = ExportType(job_type)
                except ValueError:
                    try:
                        kwargs["type"] = ExportType[job_type]
                    except Exception:
                        kwargs["type"] = ExportType.json
        payload = kwargs.pop("payload", None)
        if payload is not None and "params" not in kwargs:
            kwargs["params"] = payload
        super().__init__(**kwargs)

    @property
    def job_type(self) -> str:
        return self.type.value

    @job_type.setter
    def job_type(self, value: str) -> None:
        self.type = ExportType(value)

    @property
    def payload(self) -> dict[str, Any]:
        return self.params

    @payload.setter
    def payload(self, value: dict[str, Any]) -> None:
        self.params = value
=======
    def __init__(self, *args: Any, **kwargs: Any) -> None:  # noqa: D401 - SQLAlchemy init shim
        """Normalize legacy keyword arguments used in repositories."""

        job_type = kwargs.pop("type", None)
        params = kwargs.pop("params", None)
        job_key = kwargs.pop("job_key", None)
        super().__init__(*args, **kwargs)
        if job_type is not None:
            self.job_type = job_type.value if isinstance(job_type, ExportType) else str(job_type)
        if params is not None:
            self.payload = params
        self.job_key = str(job_key) if job_key is not None else uuid4().hex


    def __init__(self, **kwargs: Any) -> None:
        job_type = kwargs.pop("job_type", None)
        if job_type is not None:
            if isinstance(job_type, ExportType):
                kwargs.setdefault("type", job_type)
            else:
                try:
                    kwargs.setdefault("type", ExportType(str(job_type)))
                except Exception:
                    kwargs.setdefault("type", ExportType.json)

        payload = kwargs.pop("payload", None)
        params = kwargs.pop("params", None)
        if payload is not None and params is None:
            params = payload
        if params is not None:
            kwargs.setdefault("params", params)
        else:
            kwargs.setdefault("params", {})

        resolved_type = kwargs.get("type")

        super().__init__(**kwargs)

        if resolved_type is not None:
            if isinstance(resolved_type, ExportType):
                self.job_type = resolved_type.value
            else:
                self.job_type = str(resolved_type)

>>>>>>> d270e057


__all__ = [
    "ChartKind",
    "EventType",
    "ExportType",
    "AsteroidMeta",
    "Chart",
    "Event",
    "ExportJob",
    "ModuleScopeMixin",
    "OrbPolicy",
    "RulesetVersion",
    "SeverityProfile",
    "TimestampMixin",
]

<<<<<<< HEAD
# Backwards compatible alias retained for legacy imports
RulesetVersion = RuleSetVersion

__all__.append("RulesetVersion")
=======

# Backwards compatible alias retained for older imports
RuleSetVersion = RulesetVersion
__all__.append("RuleSetVersion")

>>>>>>> d270e057
<|MERGE_RESOLUTION|>--- conflicted
+++ resolved
@@ -4,16 +4,11 @@
 
 
 import uuid
-<<<<<<< HEAD
+
 from datetime import datetime, timezone
 from enum import Enum
 from typing import Any, Dict, Optional
-=======
-from datetime import datetime
-
-from typing import Any
-from uuid import uuid4
->>>>>>> d270e057
+
 
 from sqlalchemy import (
     Boolean,
@@ -128,7 +123,7 @@
         elif per_object is None:
             per_object = {}
 
-<<<<<<< HEAD
+
 def _render_orb_policy_name(profile_key: str, body: str | None, aspect: str | None) -> str:
     parts = [profile_key or "default"]
     parts.append((body or "any").lower())
@@ -138,12 +133,7 @@
 
 class OrbPolicy(ModuleScopeMixin, TimestampMixin, Base):
     """Aggregate orb policy definitions exposed via the Plus API."""
-=======
-        if aspect is not None and orb_degrees is not None:
-            per_aspect = {str(aspect).lower(): float(orb_degrees)}
-        elif per_aspect is None:
-            per_aspect = {}
->>>>>>> d270e057
+
 
         kwargs.setdefault("adaptive_rules", {})
         kwargs["per_object"] = per_object
@@ -155,7 +145,7 @@
 
         super().__init__(**kwargs)
 
-<<<<<<< HEAD
+
     id: Mapped[int] = mapped_column(Integer, primary_key=True, autoincrement=True)
     name: Mapped[str] = mapped_column(String(80), nullable=False, unique=True)
     description: Mapped[str | None] = mapped_column(Text, nullable=True)
@@ -199,16 +189,7 @@
         kwargs["orb_degrees"] = orb_value
 
         super().__init__(**kwargs)
-=======
-        if profile_key is not None:
-            self.profile_key = profile_key
-        if body is not None:
-            self.body = body
-        if aspect is not None:
-            self.aspect = aspect
-        if orb_degrees is not None:
-            self.orb_degrees = float(orb_degrees)
->>>>>>> d270e057
+
 
 
 class SeverityProfile(ModuleScopeMixin, TimestampMixin, Base):
@@ -218,17 +199,11 @@
 
 
     id: Mapped[int] = mapped_column(Integer, primary_key=True, autoincrement=True)
-<<<<<<< HEAD
+
     name: Mapped[str] = mapped_column(String(64), nullable=False)
     profile_key: Mapped[str] = mapped_column(String(64), nullable=False, default="default")
     weights: Mapped[dict[str, Any]] = mapped_column(JSON, nullable=False, default=dict)
-=======
-    profile_key: Mapped[str] = mapped_column(String(64), nullable=False)
-    name: Mapped[str | None] = mapped_column(String(64), nullable=True)
-    weights: Mapped[dict[str, Any]] = mapped_column(
-        JSON, nullable=False, default=dict
-    )
->>>>>>> d270e057
+
     modifiers: Mapped[dict[str, Any] | None] = mapped_column(JSON, nullable=True)
     notes: Mapped[str | None] = mapped_column(Text, nullable=True)
 
@@ -236,7 +211,7 @@
 
     events: Mapped[list["Event"]] = relationship(back_populates="severity_profile")
 
-<<<<<<< HEAD
+
     def __init__(self, **kwargs: Any) -> None:
         profile_key = kwargs.pop("profile_key", None)
         weights = kwargs.pop("weights", None)
@@ -247,47 +222,7 @@
         kwargs.setdefault("name", f"{kwargs.get('profile_key', 'default')}_severity")
         super().__init__(**kwargs)
 
-=======
-    def __init__(self, *args: Any, **kwargs: Any) -> None:  # noqa: D401 - SQLAlchemy init shim
-        """Support legacy ``name`` keyword aliasing ``profile_key``."""
-
-        name = kwargs.pop("name", None)
-        super().__init__(*args, **kwargs)
-        if name is not None:
-            self.profile_key = str(name)
-
-    @property
-    def name(self) -> str:
-        return self.profile_key
-
-    @name.setter
-    def name(self, value: str) -> None:
-        self.profile_key = value
-
-
-    def __init__(self, **kwargs: Any) -> None:
-        profile_key = kwargs.pop("profile_key", None)
-        weights = kwargs.pop("weights", None)
-        modifiers = kwargs.pop("modifiers", None)
-
-        if profile_key is not None:
-            kwargs.setdefault("name", str(profile_key))
-
-        if weights is not None:
-            kwargs["weights"] = weights
-        else:
-            kwargs.setdefault("weights", {})
-
-        if modifiers is not None:
-            kwargs["modifiers"] = modifiers
-
-        super().__init__(**kwargs)
-
-        if profile_key is not None:
-            self.profile_key = profile_key
-
-
->>>>>>> d270e057
+
 
 class Chart(ModuleScopeMixin, TimestampMixin, Base):
     """Persisted chart metadata plus arbitrary serialized payloads."""
@@ -314,7 +249,7 @@
         back_populates="chart", cascade="all, delete-orphan"
     )
 
-<<<<<<< HEAD
+
     def __init__(self, **kwargs: Any) -> None:
         profile_key = kwargs.pop("profile_key", None)
         if profile_key is not None:
@@ -340,9 +275,7 @@
         kwargs.setdefault("lon", 0.0)
         super().__init__(**kwargs)
 
-=======
-    def __init__(self, *args: Any, **kwargs: Any) -> None:  # noqa: D401 - SQLAlchemy init shim
-        """Normalize legacy keyword arguments used throughout tests."""
+
 
         dt_utc = kwargs.pop("dt_utc", None)
         kind = kwargs.pop("kind", None)
@@ -366,7 +299,6 @@
     @dt_utc.setter
     def dt_utc(self, value: datetime | None) -> None:
         self.reference_time = value
->>>>>>> d270e057
 
 
 
@@ -481,16 +413,10 @@
 
     event_time: Mapped[datetime] = mapped_column(DateTime(timezone=True), nullable=False)
 
-<<<<<<< HEAD
+
     score: Mapped[float | None] = mapped_column(Float, nullable=True)
     payload: Mapped[dict[str, Any] | None] = mapped_column(JSON, nullable=True)
-=======
-    event_type: Mapped[str] = mapped_column(String(64), nullable=False)
-    payload: Mapped[dict[str, Any]] = mapped_column(JSON, nullable=False, default=dict)
-    objects: Mapped[dict[str, Any]] = mapped_column(JSON, nullable=False, default=dict)
-    score: Mapped[float | None] = mapped_column(Float, nullable=True)
-
->>>>>>> d270e057
+
     status: Mapped[str] = mapped_column(
         String(32), nullable=False, default="pending", server_default=text("'pending'")
     )
@@ -508,7 +434,7 @@
     )
     export_jobs: Mapped[list["ExportJob"]] = relationship(back_populates="event")
 
-<<<<<<< HEAD
+
     def __init__(self, **kwargs: Any) -> None:
         event_time = kwargs.pop("event_time", None)
         if event_time is not None and "start_ts" not in kwargs:
@@ -532,81 +458,7 @@
         kwargs.setdefault("objects", {})
         super().__init__(**kwargs)
 
-=======
-    def __init__(self, *args: Any, **kwargs: Any) -> None:  # noqa: D401 - SQLAlchemy init shim
-        """Normalize legacy keyword arguments used in fixtures and tests."""
-
-        event_key = kwargs.pop("event_key", None)
-        event_type = kwargs.pop("type", None)
-        start_ts = kwargs.pop("start_ts", None)
-        objects = kwargs.pop("objects", None)
-        super().__init__(*args, **kwargs)
-        self.event_key = str(event_key or uuid4().hex)
-        if event_type is not None:
-            self.event_type = (
-                event_type.value if isinstance(event_type, EventType) else str(event_type)
-            )
-        if start_ts is not None:
-            self.event_time = start_ts
-        if objects is not None:
-            payload = dict(self.payload or {})
-            payload.setdefault("objects", objects)
-            self.payload = payload
-
-    @property
-    def type(self) -> EventType | str:
-        try:
-            return EventType(self.event_type)
-        except ValueError:
-            return self.event_type
-
-    @type.setter
-    def type(self, value: EventType | str) -> None:
-        self.event_type = value.value if isinstance(value, EventType) else str(value)
-
-    @property
-    def start_ts(self) -> datetime:
-        return self.event_time
-
-    @start_ts.setter
-    def start_ts(self, value: datetime) -> None:
-        self.event_time = value
-
-
-    def __init__(self, **kwargs: Any) -> None:
-        event_time = kwargs.pop("event_time", None)
-        if event_time is None:
-            event_time = kwargs.pop("start_ts", None)
-        if event_time is None:
-            event_time = datetime.now(timezone.utc)
-        elif isinstance(event_time, datetime) and event_time.tzinfo is None:
-            event_time = event_time.replace(tzinfo=timezone.utc)
-        kwargs.setdefault("start_ts", event_time)
-
-        event_type = kwargs.pop("event_type", None)
-        if event_type is not None:
-            if isinstance(event_type, EventType):
-                kwargs.setdefault("type", event_type)
-            else:
-                try:
-                    kwargs.setdefault("type", EventType(str(event_type)))
-                except Exception:
-                    kwargs.setdefault("type", EventType.custom)
-        elif "type" not in kwargs:
-            kwargs["type"] = EventType.custom
-
-        payload = kwargs.pop("payload", None)
-        if payload is not None:
-            kwargs.setdefault("payload", payload)
-
-        objects = kwargs.pop("objects", None)
-        if objects is not None:
-            kwargs.setdefault("objects", objects)
-
-        super().__init__(**kwargs)
-
-
->>>>>>> d270e057
+
 
 class AsteroidMeta(ModuleScopeMixin, TimestampMixin, Base):
     """Auxiliary metadata for asteroid lookups."""
@@ -625,7 +477,7 @@
     orbit_class: Mapped[str | None] = mapped_column(String(64), nullable=True)
     source_catalog: Mapped[str | None] = mapped_column(String(128), nullable=True)
 
-<<<<<<< HEAD
+
     def __init__(self, **kwargs: Any) -> None:
         asteroid_id = kwargs.pop("asteroid_id", None)
         common_name = kwargs.pop("common_name", None)
@@ -642,47 +494,7 @@
     @common_name.setter
     def common_name(self, value: str | None) -> None:
         self.name = value if value is not None else self.name
-=======
-    def __init__(self, *args: Any, **kwargs: Any) -> None:  # noqa: D401 - SQLAlchemy init shim
-        """Allow legacy keyword aliases and sensible defaults."""
-
-        name = kwargs.pop("name", None)
-        designation = kwargs.get("designation")
-        asteroid_id = kwargs.pop("asteroid_id", None)
-        attributes = kwargs.pop("attributes", None)
-        super().__init__(*args, **kwargs)
-        if asteroid_id is None and designation is not None:
-            self.asteroid_id = str(designation)
-        elif asteroid_id is not None:
-            self.asteroid_id = str(asteroid_id)
-        if name is not None:
-            self.common_name = str(name)
-        elif not getattr(self, "common_name", None):
-            self.common_name = str(designation) if designation is not None else ""
-        if attributes is None and not getattr(self, "attributes", None):
-            self.attributes = {}
-        elif attributes is not None:
-            self.attributes = dict(attributes)
-
-
-    def __init__(self, **kwargs: Any) -> None:
-        asteroid_id = kwargs.pop("asteroid_id", None)
-        if "designation" not in kwargs and asteroid_id is not None:
-            kwargs["designation"] = str(asteroid_id)
-        common_name = kwargs.pop("common_name", None)
-        if "name" not in kwargs and common_name is not None:
-            kwargs["name"] = common_name
-        attributes = kwargs.pop("attributes", None)
-        if attributes is not None:
-            kwargs.setdefault("attributes", attributes)
-        else:
-            kwargs.setdefault("attributes", {})
-        super().__init__(**kwargs)
-
-        if common_name is not None:
-            self.common_name = common_name
-
->>>>>>> d270e057
+
 
 
 class ExportJob(ModuleScopeMixin, TimestampMixin, Base):
@@ -722,7 +534,7 @@
 
     event: Mapped[Event | None] = relationship(back_populates="export_jobs")
 
-<<<<<<< HEAD
+
     def __init__(self, **kwargs: Any) -> None:
         job_type = kwargs.pop("job_type", None)
         if job_type is not None and "type" not in kwargs:
@@ -756,52 +568,7 @@
     @payload.setter
     def payload(self, value: dict[str, Any]) -> None:
         self.params = value
-=======
-    def __init__(self, *args: Any, **kwargs: Any) -> None:  # noqa: D401 - SQLAlchemy init shim
-        """Normalize legacy keyword arguments used in repositories."""
-
-        job_type = kwargs.pop("type", None)
-        params = kwargs.pop("params", None)
-        job_key = kwargs.pop("job_key", None)
-        super().__init__(*args, **kwargs)
-        if job_type is not None:
-            self.job_type = job_type.value if isinstance(job_type, ExportType) else str(job_type)
-        if params is not None:
-            self.payload = params
-        self.job_key = str(job_key) if job_key is not None else uuid4().hex
-
-
-    def __init__(self, **kwargs: Any) -> None:
-        job_type = kwargs.pop("job_type", None)
-        if job_type is not None:
-            if isinstance(job_type, ExportType):
-                kwargs.setdefault("type", job_type)
-            else:
-                try:
-                    kwargs.setdefault("type", ExportType(str(job_type)))
-                except Exception:
-                    kwargs.setdefault("type", ExportType.json)
-
-        payload = kwargs.pop("payload", None)
-        params = kwargs.pop("params", None)
-        if payload is not None and params is None:
-            params = payload
-        if params is not None:
-            kwargs.setdefault("params", params)
-        else:
-            kwargs.setdefault("params", {})
-
-        resolved_type = kwargs.get("type")
-
-        super().__init__(**kwargs)
-
-        if resolved_type is not None:
-            if isinstance(resolved_type, ExportType):
-                self.job_type = resolved_type.value
-            else:
-                self.job_type = str(resolved_type)
-
->>>>>>> d270e057
+
 
 
 __all__ = [
@@ -819,15 +586,8 @@
     "TimestampMixin",
 ]
 
-<<<<<<< HEAD
+
 # Backwards compatible alias retained for legacy imports
 RulesetVersion = RuleSetVersion
 
 __all__.append("RulesetVersion")
-=======
-
-# Backwards compatible alias retained for older imports
-RuleSetVersion = RulesetVersion
-__all__.append("RuleSetVersion")
-
->>>>>>> d270e057
