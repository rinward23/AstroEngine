--- conflicted
+++ resolved
@@ -1,4 +1,4 @@
-<<<<<<< HEAD
+
 """SQLAlchemy models backing the AstroEngine Plus API.
 
 This module defines a compact set of persistence primitives that power the
@@ -14,19 +14,7 @@
 from datetime import datetime, timezone
 from typing import Any
 from uuid import uuid4
-=======
-"""SQLAlchemy models backing the AstroEngine Plus API test harness."""
-
-from __future__ import annotations
-
-
-import uuid
-
-from datetime import datetime, timezone
-from enum import Enum
-from typing import Any, Dict, Optional
-
->>>>>>> e8928e1f
+
 
 from sqlalchemy import (
     Boolean,
@@ -59,7 +47,7 @@
         return ".".join(str(part) for part in value)
     return str(value)
 
-<<<<<<< HEAD
+
 
 def _ensure_utc(dt: datetime | None) -> datetime | None:
     if dt is None:
@@ -100,13 +88,7 @@
     csv = "csv"
     json = "json"
     webhook = "webhook"
-=======
-def _uuid_hex() -> str:
-    """Generate random hexadecimal identifiers for primary keys."""
-
-    return uuid.uuid4().hex
-
->>>>>>> e8928e1f
+
 
 
 class TimestampMixin:
@@ -136,7 +118,7 @@
     subchannel: Mapped[str | None] = mapped_column(String(64), nullable=True)
 
 
-<<<<<<< HEAD
+
 class OrbPolicy(ModuleScopeMixin, TimestampMixin, Base):
     """Aggregate orb policy definitions exposed via the Plus API."""
 
@@ -145,81 +127,7 @@
         UniqueConstraint("name", name="uq_orb_policy_name"),
         Index("ix_orb_policies_module_channel", "module", "channel"),
     )
-=======
-class OrbPolicy(ModuleScopeMixin, TimestampMixin, Base):
-    """Orb widths for aspects; supports both legacy and modern schemas."""
-
-    __tablename__ = "orb_policies"
-
-    __table_args__ = (
-        UniqueConstraint(
-            "profile_key", "body", "aspect", name="uq_orb_policy_legacy"
-        ),
-
-    )
-
-    id: Mapped[int] = mapped_column(Integer, primary_key=True, autoincrement=True)
-
-    # Legacy columns exercised directly in tests
-    profile_key: Mapped[str] = mapped_column(
-        String(64), nullable=False, default="default"
-    )
-    body: Mapped[str | None] = mapped_column(String(64), nullable=True)
-    aspect: Mapped[str | None] = mapped_column(String(64), nullable=True)
-    orb_degrees: Mapped[float | None] = mapped_column(Float, nullable=True)
-
-    # Rich policy definition used by the Plus API
-    name: Mapped[str | None] = mapped_column(String(80), nullable=True, unique=True)
-    description: Mapped[str | None] = mapped_column(Text, nullable=True)
-    per_object: Mapped[dict[str, float]] = mapped_column(
-        JSON, nullable=False, default=dict
-    )
-    per_aspect: Mapped[dict[str, float]] = mapped_column(
-        JSON, nullable=False, default=dict
-    )
-    adaptive_rules: Mapped[dict[str, Any]] = mapped_column(
-        JSON, nullable=False, default=dict
-    )
-
-    def __init__(self, **kwargs: Any) -> None:
-        profile_key = kwargs.pop("profile_key", None)
-        body = kwargs.pop("body", None)
-        aspect = kwargs.pop("aspect", None)
-        orb_degrees = kwargs.pop("orb_degrees", None)
-
-        if profile_key is not None:
-            kwargs.setdefault("module", str(profile_key))
-
-        per_object = kwargs.pop("per_object", None)
-        per_aspect = kwargs.pop("per_aspect", None)
-
-        if body is not None and orb_degrees is not None:
-            per_object = {str(body): float(orb_degrees)}
-        elif per_object is None:
-            per_object = {}
-
-
-def _render_orb_policy_name(profile_key: str, body: str | None, aspect: str | None) -> str:
-    parts = [profile_key or "default"]
-    parts.append((body or "any").lower())
-    parts.append((aspect or "custom").lower())
-    return ":".join(parts)
-
-
-class OrbPolicy(ModuleScopeMixin, TimestampMixin, Base):
-    """Aggregate orb policy definitions exposed via the Plus API."""
-
-
-        kwargs.setdefault("adaptive_rules", {})
-        kwargs["per_object"] = per_object
-        kwargs["per_aspect"] = per_aspect
-
-        if "name" not in kwargs:
-            tokens = [profile_key or "policy", body or "object", aspect or "aspect"]
-            kwargs["name"] = ":".join(str(token) for token in tokens)
-
-        super().__init__(**kwargs)
->>>>>>> e8928e1f
+
 
     id: Mapped[int] = mapped_column(Integer, primary_key=True, autoincrement=True)
     name: Mapped[str] = mapped_column(String(80), nullable=False, unique=True)
@@ -240,7 +148,7 @@
         aspect = kwargs.pop("aspect", None)
         orb_degrees = kwargs.pop("orb_degrees", None)
 
-<<<<<<< HEAD
+
         if profile_key is not None:
             kwargs.setdefault("name", str(profile_key))
             kwargs.setdefault("module", str(profile_key))
@@ -270,35 +178,7 @@
 
         if profile_key is not None:
             self.profile_key = str(profile_key)
-=======
-        per_object: Dict[str, float] = dict(kwargs.pop("per_object", {}) or {})
-        per_aspect: Dict[str, float] = dict(kwargs.pop("per_aspect", {}) or {})
-        adaptive_rules: Dict[str, Any] = dict(kwargs.pop("adaptive_rules", {}) or {})
-
-        orb_value: Optional[float] = None
-        if orb_degrees is not None:
-            try:
-                orb_value = float(orb_degrees)
-            except (TypeError, ValueError):
-                orb_value = None
-        if orb_value is not None:
-            if body:
-                per_object.setdefault(str(body), orb_value)
-            if aspect:
-                per_aspect.setdefault(str(aspect).lower(), orb_value)
-
-        kwargs.setdefault("name", _render_orb_policy_name(profile_key or "default", body, aspect))
-        kwargs["per_object"] = per_object
-        kwargs["per_aspect"] = per_aspect
-        kwargs["adaptive_rules"] = adaptive_rules
-        kwargs["profile_key"] = profile_key or "default"
-        kwargs["body"] = body
-        kwargs["aspect"] = aspect.lower() if isinstance(aspect, str) else aspect
-        kwargs["orb_degrees"] = orb_value
-
-        super().__init__(**kwargs)
-
->>>>>>> e8928e1f
+
 
 
 class SeverityProfile(ModuleScopeMixin, TimestampMixin, Base):
@@ -308,13 +188,9 @@
 
 
     id: Mapped[int] = mapped_column(Integer, primary_key=True, autoincrement=True)
-<<<<<<< HEAD
+
     name: Mapped[str] = mapped_column(String(64), nullable=False, unique=True)
-=======
-
-    name: Mapped[str] = mapped_column(String(64), nullable=False)
-    profile_key: Mapped[str] = mapped_column(String(64), nullable=False, default="default")
->>>>>>> e8928e1f
+
     weights: Mapped[dict[str, Any]] = mapped_column(JSON, nullable=False, default=dict)
 
     modifiers: Mapped[dict[str, Any] | None] = mapped_column(JSON, nullable=True)
@@ -324,15 +200,12 @@
 
     events: Mapped[list["Event"]] = relationship(back_populates="severity_profile")
 
-<<<<<<< HEAD
-=======
-
->>>>>>> e8928e1f
+
     def __init__(self, **kwargs: Any) -> None:
         profile_key = kwargs.pop("profile_key", None)
         weights = kwargs.pop("weights", None)
         if profile_key is not None:
-<<<<<<< HEAD
+
             kwargs.setdefault("name", str(profile_key))
 
         kwargs.setdefault("weights", weights or {})
@@ -347,33 +220,17 @@
 
 class Chart(ModuleScopeMixin, TimestampMixin, Base):
     """Natal or derived charts used to contextualise detected events."""
-=======
-            kwargs["profile_key"] = profile_key
-        if weights is not None:
-            kwargs["weights"] = weights
-        kwargs.setdefault("name", f"{kwargs.get('profile_key', 'default')}_severity")
-        super().__init__(**kwargs)
-
-
-
-class Chart(ModuleScopeMixin, TimestampMixin, Base):
-    """Persisted chart metadata plus arbitrary serialized payloads."""
->>>>>>> e8928e1f
+
 
     __tablename__ = "charts"
 
-<<<<<<< HEAD
+
     id: Mapped[int] = mapped_column(Integer, primary_key=True, autoincrement=True)
     chart_key: Mapped[str] = mapped_column(String(64), nullable=False)
     profile_key: Mapped[str] = mapped_column(String(64), nullable=False, default="default")
     kind: Mapped[str] = mapped_column(
         String(32), nullable=False, default=ChartKind.natal.value, server_default=text("'natal'")
-=======
-
-    id: Mapped[int] = mapped_column(Integer, primary_key=True, autoincrement=True)
-    chart_key: Mapped[str] = mapped_column(
-        String(64), nullable=False, unique=True, default=_uuid_hex
->>>>>>> e8928e1f
+
     )
     profile_key: Mapped[str] = mapped_column(String(64), nullable=False)
     kind: Mapped[str | None] = mapped_column(String(32), nullable=True)
@@ -390,38 +247,9 @@
         back_populates="chart", cascade="all, delete-orphan"
     )
 
-<<<<<<< HEAD
-    def __init__(self, **kwargs: Any) -> None:
-=======
-
-    def __init__(self, **kwargs: Any) -> None:
-        profile_key = kwargs.pop("profile_key", None)
-        if profile_key is not None:
-            kwargs["profile_key"] = profile_key
-        data = kwargs.pop("data", None)
-        if data is not None:
-            kwargs["data"] = data
-            if "kind" not in kwargs and isinstance(data, dict):
-                kind_value = data.get("kind")
-                if isinstance(kind_value, str):
-                    try:
-                        kwargs["kind"] = ChartKind(kind_value)
-                    except ValueError:
-                        try:
-                            kwargs["kind"] = ChartKind[kind_value]
-                        except Exception:
-                            kwargs["kind"] = ChartKind.custom
-        if "kind" not in kwargs:
-            kwargs["kind"] = ChartKind.custom
-        if "dt_utc" not in kwargs or kwargs["dt_utc"] is None:
-            kwargs["dt_utc"] = datetime.now(timezone.utc)
-        kwargs.setdefault("lat", 0.0)
-        kwargs.setdefault("lon", 0.0)
-        super().__init__(**kwargs)
-
-
-
->>>>>>> e8928e1f
+
+    def __init__(self, **kwargs: Any) -> None:
+
         dt_utc = kwargs.pop("dt_utc", None)
         kind = kwargs.pop("kind", None)
         chart_key = kwargs.pop("chart_key", None)
@@ -457,7 +285,7 @@
     """Versioned rule bundles consumed by scans and exports."""
 
     __tablename__ = "ruleset_versions"
-<<<<<<< HEAD
+
     __table_args__ = _table_args(
         UniqueConstraint("ruleset_key", "version", name="uq_ruleset_version"),
         Index("ix_ruleset_versions_module_channel", "module", "channel"),
@@ -468,18 +296,7 @@
     version: Mapped[str] = mapped_column(String(32), nullable=False, default="1")
     checksum: Mapped[str] = mapped_column(String(128), nullable=False, default="")
     definition: Mapped[dict[str, Any]] = mapped_column(JSON, nullable=False, default=dict)
-=======
-
-
-    id: Mapped[int] = mapped_column(Integer, primary_key=True, autoincrement=True)
-    ruleset_key: Mapped[str] = mapped_column(String(64), nullable=False)
-    version: Mapped[str] = mapped_column(String(32), nullable=False)
-    checksum: Mapped[str | None] = mapped_column(String(128), nullable=True)
-    definition: Mapped[dict[str, Any]] = mapped_column(
-        JSON, nullable=False, default=dict
-    )
-
->>>>>>> e8928e1f
+
     notes: Mapped[str | None] = mapped_column(Text, nullable=True)
     is_active: Mapped[bool] = mapped_column(
         Boolean, nullable=False, default=True, server_default=text("1")
@@ -498,26 +315,10 @@
         if ruleset_key is not None:
             kwargs.setdefault("ruleset_key", str(ruleset_key))
 
-<<<<<<< HEAD
+
         if version_value is not None:
             kwargs.setdefault("version", _coerce_version_value(version_value))
-=======
-    def __init__(self, **kwargs: Any) -> None:
-        ruleset_key = kwargs.pop("ruleset_key", None)
-        definition = kwargs.pop("definition", None)
-        if ruleset_key is not None and "key" not in kwargs:
-            kwargs["key"] = str(ruleset_key)
-        if definition is not None and "definition_json" not in kwargs:
-            kwargs["definition_json"] = definition
-        version_value = kwargs.get("version")
-        if isinstance(version_value, str):
-            try:
-                kwargs["version"] = int(float(version_value))
-            except ValueError:
-                pass
-        super().__init__(**kwargs)
-
->>>>>>> e8928e1f
+
 
         if definition is not None:
             kwargs.setdefault("definition", definition)
@@ -544,7 +345,7 @@
     """Detected events referencing source charts and rulesets."""
 
     __tablename__ = "events"
-<<<<<<< HEAD
+
     __table_args__ = _table_args(
         UniqueConstraint("event_key", name="uq_events_event_key"),
         Index("ix_events_start_ts", "event_time"),
@@ -557,48 +358,27 @@
     chart_id: Mapped[int] = mapped_column(ForeignKey("charts.id", ondelete="CASCADE"), nullable=False)
     ruleset_version_id: Mapped[int | None] = mapped_column(
         ForeignKey("ruleset_versions.id", ondelete="RESTRICT"), nullable=True
-=======
-
-
-    id: Mapped[int] = mapped_column(Integer, primary_key=True, autoincrement=True)
-    event_key: Mapped[str] = mapped_column(
-        String(64), nullable=False, unique=True, default=_uuid_hex
-    )
-    chart_id: Mapped[int] = mapped_column(
-        ForeignKey("charts.id", ondelete="CASCADE"), nullable=False
-    )
-    ruleset_version_id: Mapped[int | None] = mapped_column(
-        ForeignKey("ruleset_versions.id", ondelete="SET NULL"), nullable=True
-
->>>>>>> e8928e1f
+
     )
     severity_profile_id: Mapped[int | None] = mapped_column(
         ForeignKey("severity_profiles.id", ondelete="SET NULL"), nullable=True
     )
     event_time: Mapped[datetime] = mapped_column(DateTime(timezone=True), nullable=False)
-<<<<<<< HEAD
+
     event_type: Mapped[str] = mapped_column(String(64), nullable=False)
     payload: Mapped[dict[str, Any]] = mapped_column(JSON, nullable=False, default=dict)
     score: Mapped[float | None] = mapped_column(Float, nullable=True)
-=======
-
-
-    score: Mapped[float | None] = mapped_column(Float, nullable=True)
-    payload: Mapped[dict[str, Any] | None] = mapped_column(JSON, nullable=True)
-
->>>>>>> e8928e1f
+
     status: Mapped[str] = mapped_column(
         String(32), nullable=False, default="pending", server_default=text("'pending'")
     )
     source: Mapped[str | None] = mapped_column(String(128), nullable=True)
 
-<<<<<<< HEAD
+
     key = synonym("event_key")
     type = synonym("event_type")
     start_ts = synonym("event_time")
-=======
-    notes: Mapped[str | None] = mapped_column(Text, nullable=True)
->>>>>>> e8928e1f
+
 
     chart: Mapped[Chart] = relationship(back_populates="events")
     ruleset_version: Mapped[RulesetVersion | None] = relationship(
@@ -609,7 +389,6 @@
     )
     export_jobs: Mapped[list["ExportJob"]] = relationship(back_populates="event")
 
-<<<<<<< HEAD
     def __init__(self, **kwargs: Any) -> None:
         event_key = kwargs.pop("event_key", None)
         start_ts = kwargs.pop("start_ts", None)
@@ -640,30 +419,7 @@
 
         kwargs.setdefault("event_key", str(event_key or uuid4().hex))
 
-=======
-
-    def __init__(self, **kwargs: Any) -> None:
-        event_time = kwargs.pop("event_time", None)
-        if event_time is not None and "start_ts" not in kwargs:
-            kwargs["start_ts"] = event_time
-        event_type = kwargs.pop("event_type", None)
-        if event_type is not None and "type" not in kwargs:
-            if isinstance(event_type, EventType):
-                kwargs["type"] = event_type
-            else:
-                try:
-                    kwargs["type"] = EventType(event_type)
-                except ValueError:
-                    try:
-                        kwargs["type"] = EventType[event_type]
-                    except Exception:
-                        kwargs["type"] = EventType.custom
-        if "objects" not in kwargs:
-            payload = kwargs.get("payload")
-            if isinstance(payload, dict) and "objects" in payload:
-                kwargs["objects"] = payload["objects"]
-        kwargs.setdefault("objects", {})
->>>>>>> e8928e1f
+
         super().__init__(**kwargs)
 
     @property
@@ -676,7 +432,7 @@
 
     __tablename__ = "asteroid_meta"
 
-<<<<<<< HEAD
+
     id: Mapped[int] = mapped_column(Integer, primary_key=True, autoincrement=True)
     asteroid_id: Mapped[str] = mapped_column(
         String(32), nullable=False, default=lambda: f"asteroid-{uuid4().hex}"
@@ -705,37 +461,7 @@
         kwargs.setdefault("attributes", attributes or {})
 
         super().__init__(**kwargs)
-=======
-
-    id: Mapped[int] = mapped_column(Integer, primary_key=True, autoincrement=True)
-    asteroid_id: Mapped[str] = mapped_column(String(64), nullable=False)
-    designation: Mapped[str] = mapped_column(String(64), nullable=False)
-    common_name: Mapped[str | None] = mapped_column(String(128), nullable=True)
-    attributes: Mapped[dict[str, Any]] = mapped_column(
-        JSON, nullable=False, default=dict
-    )
-
-    orbit_class: Mapped[str | None] = mapped_column(String(64), nullable=True)
-    source_catalog: Mapped[str | None] = mapped_column(String(128), nullable=True)
-
-
-    def __init__(self, **kwargs: Any) -> None:
-        asteroid_id = kwargs.pop("asteroid_id", None)
-        common_name = kwargs.pop("common_name", None)
-        if asteroid_id is not None and "designation" not in kwargs:
-            kwargs["designation"] = str(asteroid_id)
-        if common_name is not None and "name" not in kwargs:
-            kwargs["name"] = str(common_name)
-        super().__init__(**kwargs)
-
-    @property
-    def common_name(self) -> str | None:
-        return self.name
-
-    @common_name.setter
-    def common_name(self, value: str | None) -> None:
-        self.name = value if value is not None else self.name
->>>>>>> e8928e1f
+
 
     @property
     def display_name(self) -> str | None:
@@ -747,15 +473,12 @@
 
     __tablename__ = "export_jobs"
 
-<<<<<<< HEAD
-=======
-
->>>>>>> e8928e1f
+
     id: Mapped[int] = mapped_column(Integer, primary_key=True, autoincrement=True)
     job_key: Mapped[str] = mapped_column(
         String(64), nullable=False, unique=True, default=_uuid_hex
     )
-<<<<<<< HEAD
+
     event_id: Mapped[int | None] = mapped_column(ForeignKey("events.id", ondelete="SET NULL"), nullable=True)
     job_type: Mapped[str] = mapped_column(
         SAEnum(ExportType, name="export_job_type"), nullable=False, default=ExportType.json
@@ -764,18 +487,7 @@
         String(32), nullable=False, default="queued", server_default=text("'queued'")
     )
     payload: Mapped[dict[str, Any]] = mapped_column(JSON, nullable=False, default=dict)
-=======
-    event_id: Mapped[int | None] = mapped_column(
-        ForeignKey("events.id", ondelete="SET NULL"), nullable=True
-
-    )
-    job_type: Mapped[str] = mapped_column(String(64), nullable=False)
-    payload: Mapped[dict[str, Any]] = mapped_column(JSON, nullable=False, default=dict)
-    status: Mapped[str] = mapped_column(
-        String(32), nullable=False, default="queued", server_default=text("'queued'")
-    )
-
->>>>>>> e8928e1f
+
     result_uri: Mapped[str | None] = mapped_column(String(255), nullable=True)
     requested_at: Mapped[datetime] = mapped_column(
         DateTime(timezone=True),
@@ -792,14 +504,11 @@
 
     event: Mapped[Event | None] = relationship(back_populates="export_jobs")
 
-<<<<<<< HEAD
-=======
-
->>>>>>> e8928e1f
+
     def __init__(self, **kwargs: Any) -> None:
         job_key = kwargs.pop("job_key", None)
         job_type = kwargs.pop("job_type", None)
-<<<<<<< HEAD
+
         type_alias = kwargs.pop("type", None)
         payload = kwargs.pop("payload", None)
         params = kwargs.pop("params", None)
@@ -817,39 +526,7 @@
                     kwargs.setdefault("job_type", str(resolved_type))
         else:
             kwargs.setdefault("job_type", ExportType.json.value)
-=======
-        if job_type is not None and "type" not in kwargs:
-            if isinstance(job_type, ExportType):
-                kwargs["type"] = job_type
-            else:
-                try:
-                    kwargs["type"] = ExportType(job_type)
-                except ValueError:
-                    try:
-                        kwargs["type"] = ExportType[job_type]
-                    except Exception:
-                        kwargs["type"] = ExportType.json
-        payload = kwargs.pop("payload", None)
-        if payload is not None and "params" not in kwargs:
-            kwargs["params"] = payload
-        super().__init__(**kwargs)
-
-    @property
-    def job_type(self) -> str:
-        return self.type.value
-
-    @job_type.setter
-    def job_type(self, value: str) -> None:
-        self.type = ExportType(value)
-
-    @property
-    def payload(self) -> dict[str, Any]:
-        return self.params
-
-    @payload.setter
-    def payload(self, value: dict[str, Any]) -> None:
-        self.params = value
->>>>>>> e8928e1f
+
 
         payload_data = params if params is not None else payload
         kwargs.setdefault("payload", payload_data or {})
@@ -874,10 +551,4 @@
 
 
 # Backwards compatible alias retained for legacy imports
-<<<<<<< HEAD
 RulesetVersion = RuleSetVersion
-=======
-RulesetVersion = RuleSetVersion
-
-__all__.append("RulesetVersion")
->>>>>>> e8928e1f
