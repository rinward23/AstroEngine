
"""SQLAlchemy models backing the AstroEngine Plus API.

This module defines a compact set of persistence primitives that power the
Plus routers and repositories used throughout the test-suite.  The goal is to
provide ergonomic model constructors that mirror the lightweight repositories
used in tests while keeping the schema aligned with the module → submodule →
channel → subchannel hierarchy enforced elsewhere in the project.
"""

from __future__ import annotations

import enum
from datetime import datetime, timezone
<<<<<<< HEAD
from typing import Any, Iterable
=======
from typing import Any, Mapping
>>>>>>> 9e24cbcb
from uuid import uuid4


from sqlalchemy import (
    Boolean,
    DateTime,
    Float,
    ForeignKey,
    Index,
    Integer,
    JSON,
    Enum as SAEnum,
    String,
    Text,
    UniqueConstraint,
    text,
)
from sqlalchemy.orm import Mapped, mapped_column, relationship, synonym
from sqlalchemy.sql import func

from .base import Base


def _table_args(*constraints: Any) -> tuple[Any, ...]:
    """Return ``__table_args__`` with SQLite autoincrement enabled."""

    return (*constraints, {"sqlite_autoincrement": True, "extend_existing": True})


def _coerce_version_value(value: Any) -> str:
    """Normalise version values supplied as tuples, lists, or numbers."""

    if isinstance(value, (tuple, list)):
        return ".".join(str(part) for part in value)
    return str(value)



def _ensure_utc(dt: datetime | None) -> datetime | None:
    if dt is None:
        return None
    if dt.tzinfo is None:
        return dt.replace(tzinfo=timezone.utc)
    return dt


def _normalize_tags(tags: Iterable[str] | None) -> list[str]:
    normalized: list[str] = []
    if not tags:
        return normalized
    for tag in tags:
        value = str(tag).strip().lower()
        if value and value not in normalized:
            normalized.append(value)
    return normalized


def _uuid_hex() -> str:
    """Return a random UUID4 hex string."""

    return uuid4().hex


class ChartKind(str, enum.Enum):
    """Enumeration of supported chart archetypes."""

    natal = "natal"
    transit = "transit"
    synastry = "synastry"
    composite = "composite"
    progressed = "progressed"
    solar_arc = "solar_arc"
    solar_return = "solar_return"
    lunar_return = "lunar_return"
    custom = "custom"


class EventType(str, enum.Enum):
    """Enumeration of supported event types."""

    transit = "transit"
    return_ = "return"
    progression = "progression"
    solar_arc = "solar_arc"
    custom = "custom"


class ExportType(str, enum.Enum):
    """Enumeration of supported export job types."""

    ics = "ics"
    csv = "csv"
    json = "json"
    webhook = "webhook"



class TimestampMixin:
    """Adds creation and update timestamps to persisted records."""

    created_at: Mapped[datetime] = mapped_column(
        DateTime(timezone=True), nullable=False, server_default=func.now()
    )
    updated_at: Mapped[datetime] = mapped_column(
        DateTime(timezone=True),
        nullable=False,
        server_default=func.now(),
        onupdate=func.now(),
    )


class ModuleScopeMixin:
    """Record the module → channel scope associated with stored entities."""

    module: Mapped[str] = mapped_column(
        String(64), nullable=False, default="plus", server_default=text("'plus'")
    )
    submodule: Mapped[str | None] = mapped_column(String(64), nullable=True)
    channel: Mapped[str] = mapped_column(
        String(64), nullable=False, default="transits", server_default=text("'transits'")
    )
    subchannel: Mapped[str | None] = mapped_column(String(64), nullable=True)



class OrbPolicy(ModuleScopeMixin, TimestampMixin, Base):
    """Aggregate orb policy definitions exposed via the Plus API."""

    __tablename__ = "orb_policies"
    __table_args__ = _table_args(
        UniqueConstraint("name", name="uq_orb_policy_name"),
        UniqueConstraint(
            "module",
            "submodule",
            "channel",
            "subchannel",
            "name",
            name="uq_orb_policies_scope_name",
        ),
        Index("ix_orb_policies_module_channel", "module", "channel"),
        Index(
            "ix_orb_policies_scope_full",
            "module",
            "submodule",
            "channel",
            "subchannel",
        ),
        Index("ix_orb_policies_created_at", "created_at"),
    )


    id: Mapped[int] = mapped_column(Integer, primary_key=True, autoincrement=True)
    name: Mapped[str] = mapped_column(String(80), nullable=False, unique=True)
    description: Mapped[str | None] = mapped_column(Text, nullable=True)
    per_object: Mapped[dict[str, float]] = mapped_column(JSON, nullable=False, default=dict)
    per_aspect: Mapped[dict[str, float]] = mapped_column(JSON, nullable=False, default=dict)
    adaptive_rules: Mapped[dict[str, Any]] = mapped_column(JSON, nullable=False, default=dict)
    profile_key: Mapped[str] = mapped_column(String(64), nullable=False, default="default")
    body: Mapped[str | None] = mapped_column(String(64), nullable=True)
    aspect: Mapped[str | None] = mapped_column(String(64), nullable=True)
    orb_degrees: Mapped[float | None] = mapped_column(Float, nullable=True)

    profile_key = synonym("name")

    def __init__(self, **kwargs: Any) -> None:
        profile_key = kwargs.pop("profile_key", None)
        body = kwargs.pop("body", None)
        aspect = kwargs.pop("aspect", None)
        orb_degrees = kwargs.pop("orb_degrees", None)


        if profile_key is not None:
            kwargs.setdefault("name", str(profile_key))
            kwargs.setdefault("module", str(profile_key))

        per_object = kwargs.pop("per_object", None)
        per_aspect = kwargs.pop("per_aspect", None)

        if body is not None and orb_degrees is not None:
            per_object = {str(body): float(orb_degrees)}
        elif per_object is None:
            per_object = {}

        if aspect is not None and orb_degrees is not None:
            per_aspect = {str(aspect).lower(): float(orb_degrees)}
        elif per_aspect is None:
            per_aspect = {}

        kwargs.setdefault("per_object", per_object)
        kwargs.setdefault("per_aspect", per_aspect)
        kwargs.setdefault("adaptive_rules", {})

        if "name" not in kwargs:
            tokens = [profile_key or "policy", body or "object", aspect or "aspect"]
            kwargs["name"] = ":".join(str(token) for token in tokens)

        super().__init__(**kwargs)

        if profile_key is not None:
            self.profile_key = str(profile_key)



class SeverityProfile(ModuleScopeMixin, TimestampMixin, Base):
    """Store severity weights used during scoring routines."""

    __tablename__ = "severity_profiles"
    __table_args__ = _table_args(
        Index(
            "ix_severity_profiles_scope_full",
            "module",
            "submodule",
            "channel",
            "subchannel",
        ),
        Index("ix_severity_profiles_created_at", "created_at"),
    )


    id: Mapped[int] = mapped_column(Integer, primary_key=True, autoincrement=True)
    name: Mapped[str] = mapped_column(String(64), nullable=False, unique=True)
    weights: Mapped[dict[str, Any]] = mapped_column(JSON, nullable=False, default=dict)
    modifiers: Mapped[dict[str, Any] | None] = mapped_column(JSON, nullable=True)
    notes: Mapped[str | None] = mapped_column(Text, nullable=True)

    events: Mapped[list["Event"]] = relationship(back_populates="severity_profile")


class TraditionalRun(ModuleScopeMixin, TimestampMixin, Base):
    """Persisted payloads for traditional engine runs."""

    __tablename__ = "traditional_runs"
    __table_args__ = _table_args(
        Index("ix_traditional_runs_kind", "kind"),
        Index("ix_traditional_runs_kind_name", "kind", "name"),
        UniqueConstraint(
            "module",
            "submodule",
            "channel",
            "subchannel",
            "run_id",
            name="uq_traditional_runs_scope_run_id",
        ),
        Index(
            "ix_traditional_runs_scope_full",
            "module",
            "submodule",
            "channel",
            "subchannel",
        ),
        Index("ix_traditional_runs_created_at", "created_at"),
    )

    id: Mapped[int] = mapped_column(Integer, primary_key=True, autoincrement=True)
    run_id: Mapped[str] = mapped_column(String(40), nullable=False, unique=True, default=_uuid_hex)
    kind: Mapped[str] = mapped_column(String(40), nullable=False)
    inputs: Mapped[dict[str, Any]] = mapped_column(JSON, nullable=False)
    result: Mapped[dict[str, Any]] = mapped_column(JSON, nullable=False)

    name: Mapped[str] = mapped_column(String(64), nullable=False, unique=True)

    weights: Mapped[dict[str, Any]] = mapped_column(JSON, nullable=False, default=dict)

    modifiers: Mapped[dict[str, Any] | None] = mapped_column(JSON, nullable=True)
    notes: Mapped[str | None] = mapped_column(Text, nullable=True)

    profile_key = synonym("name")

    def __init__(self, **kwargs: Any) -> None:
        profile_key = kwargs.pop("profile_key", None)
        weights = kwargs.pop("weights", None)
        modifiers = kwargs.pop("modifiers", None)
        if profile_key is not None:

            kwargs.setdefault("name", str(profile_key))

        kwargs.setdefault("weights", weights or {})
        if modifiers is not None:
            kwargs.setdefault("modifiers", modifiers)

        super().__init__(**kwargs)

        if profile_key is not None:
            self.profile_key = str(profile_key)


class Chart(ModuleScopeMixin, TimestampMixin, Base):
    """Natal or derived charts used to contextualise detected events."""


    __tablename__ = "charts"
    __table_args__ = _table_args(
        UniqueConstraint("chart_key", name="uq_charts_chart_key"),
        UniqueConstraint(
            "module",
            "submodule",
            "channel",
            "subchannel",
            "chart_key",
            name="uq_charts_scope_key",
        ),
        Index(
            "ix_charts_scope_full",
            "module",
            "submodule",
            "channel",
            "subchannel",
        ),
        Index("ix_charts_dt_utc", "dt_utc"),
        Index("ix_charts_created_at", "created_at"),
        Index("ix_charts_kind_name", "kind", "name"),
    )


    id: Mapped[int] = mapped_column(Integer, primary_key=True, autoincrement=True)
    chart_key: Mapped[str] = mapped_column(String(64), nullable=False)
    profile_key: Mapped[str] = mapped_column(String(64), nullable=False, default="default")
    kind: Mapped[str] = mapped_column(
        String(32), nullable=False, default=ChartKind.natal.value, server_default=text("'natal'")

    )
    name: Mapped[str | None] = mapped_column(String(120), nullable=True)
    tags: Mapped[str | None] = mapped_column(String(240), nullable=True)
    memo: Mapped[str | None] = mapped_column(Text, nullable=True)
    gender: Mapped[str | None] = mapped_column(String(32), nullable=True)
    _dt_utc: Mapped[datetime | None] = mapped_column(
        "dt_utc", DateTime(timezone=True), nullable=True
    )

    lat: Mapped[float | None] = mapped_column(Float, nullable=True)
    lon: Mapped[float | None] = mapped_column(Float, nullable=True)
    location_name: Mapped[str | None] = mapped_column(String(128), nullable=True)
    timezone: Mapped[str | None] = mapped_column(String(64), nullable=True)
    source: Mapped[str | None] = mapped_column(String(128), nullable=True)
    location_label: Mapped[str | None] = synonym("location_name")
    data: Mapped[dict[str, Any]] = mapped_column(JSON, nullable=False, default=dict)
<<<<<<< HEAD
    tags: Mapped[list[str]] = mapped_column(JSON, nullable=False, default=list)
    deleted_at: Mapped[datetime | None] = mapped_column(
        DateTime(timezone=True), nullable=True
    )
=======
    settings_snapshot: Mapped[dict[str, Any]] = mapped_column(JSON, nullable=False, default=dict)
    narrative_profile: Mapped[str | None] = mapped_column(String(80), nullable=True)
    bodies: Mapped[dict[str, Any]] = mapped_column(JSON, nullable=False, default=dict)
    houses: Mapped[dict[str, Any]] = mapped_column(JSON, nullable=False, default=dict)
    aspects: Mapped[list[dict[str, Any]]] = mapped_column(JSON, nullable=False, default=list)
    patterns: Mapped[list[dict[str, Any]]] = mapped_column(JSON, nullable=False, default=list)
>>>>>>> 9e24cbcb

    events: Mapped[list["Event"]] = relationship(
        back_populates="chart", cascade="all, delete-orphan"
    )
    notes: Mapped[list["ChartNote"]] = relationship(
        back_populates="chart", cascade="all, delete-orphan"
    )


    def __init__(self, **kwargs: Any) -> None:

        dt_utc = kwargs.pop("dt_utc", None)
        kind = kwargs.pop("kind", None)
        chart_key = kwargs.pop("chart_key", None)
        profile_key = kwargs.pop("profile_key", None)

        if dt_utc is not None:
            kwargs.setdefault("_dt_utc", _ensure_utc(dt_utc))

        if kind is not None:
            if isinstance(kind, ChartKind):
                kwargs.setdefault("kind", kind.value)
            else:
                kwargs.setdefault("kind", str(kind))

        kwargs.setdefault("chart_key", str(chart_key or uuid4().hex))
        kwargs.setdefault("profile_key", str(profile_key or "default"))

        data = kwargs.pop("data", None)
        tags = kwargs.pop("tags", None)
        deleted_at = kwargs.pop("deleted_at", None)
        kwargs.setdefault("data", data or {})
        kwargs.setdefault("tags", _normalize_tags(tags))
        if deleted_at is not None:
            kwargs.setdefault("deleted_at", _ensure_utc(deleted_at))

        snapshot = kwargs.pop("settings_snapshot", None)
        if snapshot is not None:
            if hasattr(snapshot, "model_dump"):
                kwargs["settings_snapshot"] = snapshot.model_dump()  # type: ignore[attr-defined]
            elif isinstance(snapshot, Mapping):
                kwargs["settings_snapshot"] = dict(snapshot)
            else:
                kwargs["settings_snapshot"] = {}

        bodies = kwargs.pop("bodies", None)
        if bodies is not None:
            if isinstance(bodies, Mapping):
                kwargs["bodies"] = dict(bodies)
            else:
                kwargs["bodies"] = dict(bodies or {})  # type: ignore[arg-type]

        houses = kwargs.pop("houses", None)
        if houses is not None:
            if isinstance(houses, Mapping):
                kwargs["houses"] = dict(houses)
            else:
                kwargs["houses"] = dict(houses or {})  # type: ignore[arg-type]

        aspects = kwargs.pop("aspects", None)
        if aspects is not None:
            if isinstance(aspects, Mapping):
                kwargs["aspects"] = [dict(aspects)]
            else:
                kwargs["aspects"] = list(aspects)  # type: ignore[arg-type]

        patterns = kwargs.pop("patterns", None)
        if patterns is not None:
            kwargs["patterns"] = list(patterns)  # type: ignore[arg-type]

        narrative_profile = kwargs.pop("narrative_profile", None)
        if narrative_profile is not None:
            kwargs["narrative_profile"] = str(narrative_profile)

        super().__init__(**kwargs)

    @property
    def dt_utc(self) -> datetime | None:
        return self._dt_utc

    @dt_utc.setter
    def dt_utc(self, value: datetime | None) -> None:
        self._dt_utc = _ensure_utc(value) if value is not None else None


class ChartNote(Base):
    """Free-form annotations linked to stored charts."""

    __tablename__ = "notes"
    __table_args__ = _table_args(
        Index("ix_notes_chart_id", "chart_id"),
    )

    id: Mapped[int] = mapped_column(Integer, primary_key=True, autoincrement=True)
    chart_id: Mapped[int] = mapped_column(
        ForeignKey("charts.id", ondelete="CASCADE"), nullable=False
    )
    created_at: Mapped[datetime] = mapped_column(
        DateTime(timezone=True), nullable=False, server_default=func.now()
    )
    text: Mapped[str] = mapped_column(Text, nullable=False)
    tags: Mapped[list[str]] = mapped_column(JSON, nullable=False, default=list)

    chart: Mapped[Chart] = relationship(back_populates="notes")


class RulesetVersion(ModuleScopeMixin, TimestampMixin, Base):
    """Versioned rule bundles consumed by scans and exports."""

    __tablename__ = "ruleset_versions"

    __table_args__ = _table_args(
        UniqueConstraint("ruleset_key", "version", name="uq_ruleset_version"),
        UniqueConstraint(
            "module",
            "submodule",
            "channel",
            "subchannel",
            "ruleset_key",
            "version",
            name="uq_ruleset_versions_scope_key_version",
        ),
        Index("ix_ruleset_versions_module_channel", "module", "channel"),
        Index(
            "ix_ruleset_versions_scope_full",
            "module",
            "submodule",
            "channel",
            "subchannel",
        ),
        Index(
            "ix_ruleset_versions_scope_key",
            "module",
            "submodule",
            "channel",
            "subchannel",
            "ruleset_key",
        ),
        Index("ix_ruleset_versions_created_at", "created_at"),
    )

    id: Mapped[int] = mapped_column(Integer, primary_key=True, autoincrement=True)
    ruleset_key: Mapped[str] = mapped_column(String(64), nullable=False)
    version: Mapped[str] = mapped_column(String(32), nullable=False, default="1")
    checksum: Mapped[str] = mapped_column(String(128), nullable=False, default="")
    definition: Mapped[dict[str, Any]] = mapped_column(JSON, nullable=False, default=dict)

    notes: Mapped[str | None] = mapped_column(Text, nullable=True)
    is_active: Mapped[bool] = mapped_column(
        Boolean, nullable=False, default=True, server_default=text("1")
    )

    key = synonym("ruleset_key")

    events: Mapped[list["Event"]] = relationship(back_populates="ruleset_version")

    def __init__(self, **kwargs: Any) -> None:
        ruleset_key = kwargs.pop("ruleset_key", None)
        version_value = kwargs.pop("version", None)
        definition = kwargs.pop("definition", None)
        checksum = kwargs.pop("checksum", None)

        if ruleset_key is not None:
            kwargs.setdefault("ruleset_key", str(ruleset_key))


        if version_value is not None:
            kwargs.setdefault("version", _coerce_version_value(version_value))


        if definition is not None:
            kwargs.setdefault("definition", definition)
        else:
            kwargs.setdefault("definition", {})

        if checksum is not None:
            kwargs.setdefault("checksum", str(checksum))
        else:
            kwargs.setdefault("checksum", uuid4().hex)

        super().__init__(**kwargs)

    @property
    def key(self) -> str:
        return self.ruleset_key

    @key.setter
    def key(self, value: str) -> None:
        self.ruleset_key = value


class Event(ModuleScopeMixin, TimestampMixin, Base):
    """Detected events referencing source charts and rulesets."""

    __tablename__ = "events"

    __table_args__ = _table_args(
        UniqueConstraint("event_key", name="uq_events_event_key"),
        UniqueConstraint(
            "module",
            "submodule",
            "channel",
            "subchannel",
            "event_key",
            name="uq_events_scope_key",
        ),
        Index("ix_events_start_ts", "event_time"),
        Index("ix_events_chart", "chart_id"),
        Index("ix_events_module_channel", "module", "channel"),
        Index(
            "ix_events_scope_full",
            "module",
            "submodule",
            "channel",
            "subchannel",
        ),
        Index("ix_events_event_time_scope", "event_time", "module", "channel"),
        Index("ix_events_created_at", "created_at"),
    )

    id: Mapped[int] = mapped_column(Integer, primary_key=True, autoincrement=True)
    event_key: Mapped[str] = mapped_column(String(64), nullable=False)
    chart_id: Mapped[int] = mapped_column(ForeignKey("charts.id", ondelete="CASCADE"), nullable=False)
    ruleset_version_id: Mapped[int | None] = mapped_column(
        ForeignKey("ruleset_versions.id", ondelete="RESTRICT"), nullable=True

    )
    severity_profile_id: Mapped[int | None] = mapped_column(
        ForeignKey("severity_profiles.id", ondelete="SET NULL"), nullable=True
    )
    event_time: Mapped[datetime] = mapped_column(DateTime(timezone=True), nullable=False)

    event_type: Mapped[str] = mapped_column(String(64), nullable=False)
    payload: Mapped[dict[str, Any]] = mapped_column(JSON, nullable=False, default=dict)
    score: Mapped[float | None] = mapped_column(Float, nullable=True)

    status: Mapped[str] = mapped_column(
        String(32), nullable=False, default="pending", server_default=text("'pending'")
    )
    source: Mapped[str | None] = mapped_column(String(128), nullable=True)


    key = synonym("event_key")
    type = synonym("event_type")
    start_ts = synonym("event_time")


    chart: Mapped[Chart] = relationship(back_populates="events")
    ruleset_version: Mapped[RulesetVersion | None] = relationship(
        back_populates="events"
    )
    severity_profile: Mapped[SeverityProfile | None] = relationship(
        back_populates="events"
    )
    export_jobs: Mapped[list["ExportJob"]] = relationship(back_populates="event")

    def __init__(self, **kwargs: Any) -> None:
        event_key = kwargs.pop("event_key", None)
        start_ts = kwargs.pop("start_ts", None)
        event_time = kwargs.pop("event_time", None)
        event_type = kwargs.pop("event_type", None)
        objects = kwargs.pop("objects", None)
        payload = kwargs.pop("payload", None)

        resolved_time = _ensure_utc(event_time or start_ts or datetime.now(timezone.utc))
        kwargs.setdefault("event_time", resolved_time)

        if event_type is not None:
            if isinstance(event_type, EventType):
                kwargs.setdefault("event_type", event_type.value)
            else:
                try:
                    kwargs.setdefault("event_type", EventType(str(event_type)).value)
                except ValueError:
                    kwargs.setdefault("event_type", str(event_type))
        else:
            kwargs.setdefault("event_type", EventType.custom.value)

        data = payload or {}
        if objects is not None:
            data = dict(data)
            data.setdefault("objects", objects)
        kwargs.setdefault("payload", data)

        kwargs.setdefault("event_key", str(event_key or uuid4().hex))


        super().__init__(**kwargs)

    @property
    def objects(self) -> dict[str, Any] | None:
        return (self.payload or {}).get("objects") if self.payload is not None else None


class AsteroidMeta(ModuleScopeMixin, TimestampMixin, Base):
    """Auxiliary metadata for asteroid lookups."""

    __tablename__ = "asteroid_meta"
    __table_args__ = _table_args(
        UniqueConstraint("designation", name="uq_asteroid_designation"),
        UniqueConstraint(
            "module",
            "submodule",
            "channel",
            "subchannel",
            "designation",
            name="uq_asteroid_meta_scope_designation",
        ),
        Index(
            "ix_asteroid_meta_scope_full",
            "module",
            "submodule",
            "channel",
            "subchannel",
        ),
        Index("ix_asteroid_meta_created_at", "created_at"),
    )


    id: Mapped[int] = mapped_column(Integer, primary_key=True, autoincrement=True)
    asteroid_id: Mapped[str] = mapped_column(
        String(32), nullable=False, default=lambda: f"asteroid-{uuid4().hex}"
    )
    designation: Mapped[str] = mapped_column(String(64), nullable=False)
    common_name: Mapped[str | None] = mapped_column(String(128), nullable=True)
    attributes: Mapped[dict[str, Any]] = mapped_column(JSON, nullable=False, default=dict)

    name = synonym("common_name")

    def __init__(self, **kwargs: Any) -> None:
        designation = kwargs.pop("designation", None)
        common_name = kwargs.pop("common_name", None)
        name = kwargs.pop("name", None)
        attributes = kwargs.pop("attributes", None)

        if designation is not None:
            kwargs.setdefault("designation", str(designation))

        if common_name is None and name is not None:
            common_name = name

        if common_name is not None:
            kwargs.setdefault("common_name", str(common_name))

        kwargs.setdefault("attributes", attributes or {})

        super().__init__(**kwargs)


    @property
    def display_name(self) -> str | None:
        return self.common_name or self.designation


class ExportJob(ModuleScopeMixin, TimestampMixin, Base):
    """Queued exports for downstream delivery."""

    __tablename__ = "export_jobs"
    __table_args__ = _table_args(
        UniqueConstraint(
            "module",
            "submodule",
            "channel",
            "subchannel",
            "job_key",
            name="uq_export_jobs_scope_key",
        ),
        Index(
            "ix_export_jobs_scope_full",
            "module",
            "submodule",
            "channel",
            "subchannel",
        ),
        Index("ix_export_jobs_requested_at", "requested_at"),
        Index("ix_export_jobs_completed_at", "completed_at"),
    )


    id: Mapped[int] = mapped_column(Integer, primary_key=True, autoincrement=True)
    job_key: Mapped[str] = mapped_column(
        String(64), nullable=False, unique=True, default=_uuid_hex
    )

    event_id: Mapped[int | None] = mapped_column(ForeignKey("events.id", ondelete="SET NULL"), nullable=True)
    job_type: Mapped[str] = mapped_column(
        SAEnum(ExportType, name="export_job_type"), nullable=False, default=ExportType.json
    )
    status: Mapped[str] = mapped_column(
        String(32), nullable=False, default="queued", server_default=text("'queued'")
    )
    payload: Mapped[dict[str, Any]] = mapped_column(JSON, nullable=False, default=dict)

    result_uri: Mapped[str | None] = mapped_column(String(255), nullable=True)
    requested_at: Mapped[datetime] = mapped_column(
        DateTime(timezone=True),
        nullable=False,
        server_default=func.now(),
    )
    started_at: Mapped[datetime | None] = mapped_column(DateTime(timezone=True), nullable=True)
    completed_at: Mapped[datetime | None] = mapped_column(DateTime(timezone=True), nullable=True)
    last_error: Mapped[str | None] = mapped_column(Text, nullable=True)

    key = synonym("job_key")
    type = synonym("job_type")
    params = synonym("payload")

    event: Mapped[Event | None] = relationship(back_populates="export_jobs")


    def __init__(self, **kwargs: Any) -> None:
        job_key = kwargs.pop("job_key", None)
        job_type = kwargs.pop("job_type", None)

        type_alias = kwargs.pop("type", None)
        payload = kwargs.pop("payload", None)
        params = kwargs.pop("params", None)

        kwargs.setdefault("job_key", str(job_key or uuid4().hex))

        resolved_type = job_type if job_type is not None else type_alias
        if resolved_type is not None:
            if isinstance(resolved_type, ExportType):
                kwargs.setdefault("job_type", resolved_type.value)
            else:
                try:
                    kwargs.setdefault("job_type", ExportType(str(resolved_type)).value)
                except ValueError:
                    kwargs.setdefault("job_type", str(resolved_type))
        else:
            kwargs.setdefault("job_type", ExportType.json.value)


        payload_data = params if params is not None else payload
        kwargs.setdefault("payload", payload_data or {})

        super().__init__(**kwargs)


__all__ = [
    "ChartKind",
    "EventType",
    "ExportType",
    "AsteroidMeta",
    "Chart",
    "Event",
    "ExportJob",
    "ModuleScopeMixin",
    "OrbPolicy",
    "RulesetVersion",
    "SeverityProfile",
    "TimestampMixin",
]


# Backwards compatible alias retained for legacy imports
RuleSetVersion = RulesetVersion
<|MERGE_RESOLUTION|>--- conflicted
+++ resolved
@@ -12,11 +12,7 @@
 
 import enum
 from datetime import datetime, timezone
-<<<<<<< HEAD
-from typing import Any, Iterable
-=======
 from typing import Any, Mapping
->>>>>>> 9e24cbcb
 from uuid import uuid4
 
 
@@ -353,19 +349,12 @@
     source: Mapped[str | None] = mapped_column(String(128), nullable=True)
     location_label: Mapped[str | None] = synonym("location_name")
     data: Mapped[dict[str, Any]] = mapped_column(JSON, nullable=False, default=dict)
-<<<<<<< HEAD
-    tags: Mapped[list[str]] = mapped_column(JSON, nullable=False, default=list)
-    deleted_at: Mapped[datetime | None] = mapped_column(
-        DateTime(timezone=True), nullable=True
-    )
-=======
     settings_snapshot: Mapped[dict[str, Any]] = mapped_column(JSON, nullable=False, default=dict)
     narrative_profile: Mapped[str | None] = mapped_column(String(80), nullable=True)
     bodies: Mapped[dict[str, Any]] = mapped_column(JSON, nullable=False, default=dict)
     houses: Mapped[dict[str, Any]] = mapped_column(JSON, nullable=False, default=dict)
     aspects: Mapped[list[dict[str, Any]]] = mapped_column(JSON, nullable=False, default=list)
     patterns: Mapped[list[dict[str, Any]]] = mapped_column(JSON, nullable=False, default=list)
->>>>>>> 9e24cbcb
 
     events: Mapped[list["Event"]] = relationship(
         back_populates="chart", cascade="all, delete-orphan"
