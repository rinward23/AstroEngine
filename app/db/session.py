from __future__ import annotations

import os
from contextlib import contextmanager
from typing import Any

from sqlalchemy import create_engine, event
from sqlalchemy.engine import URL, Engine, make_url
from sqlalchemy.orm import sessionmaker

<<<<<<< HEAD

def _postgres_engine_kwargs() -> dict[str, Any]:
    """Return connection pooling and prepared statement settings for Postgres."""

    pool_size = int(os.getenv("DB_POOL_SIZE", "5"))
    max_overflow = int(os.getenv("DB_POOL_MAX_OVERFLOW", "10"))
    pool_timeout = int(os.getenv("DB_POOL_TIMEOUT", "30"))
    pool_recycle = int(os.getenv("DB_POOL_RECYCLE", "1800"))
    batch_size = int(os.getenv("DB_EXECUTEMANY_BATCH_SIZE", "500"))

    return {
        "pool_size": pool_size,
        "max_overflow": max_overflow,
        "pool_timeout": pool_timeout,
        "pool_recycle": pool_recycle,
        "pool_pre_ping": True,
        "executemany_mode": "values_plus_batch",
        "executemany_parameters": {"batch_size": batch_size},
    }


def _enrich_postgres_url(url: URL) -> URL:
    """Attach prepared statement configuration hints to a Postgres URL."""

    query = dict(url.query)
    prepare_threshold = os.getenv("PG_PREPARE_THRESHOLD") or "1"
    prepared_cache = os.getenv("PG_PREPARED_STATEMENT_CACHE_SIZE") or "256"
    query.setdefault("prepare_threshold", prepare_threshold)
    query.setdefault("prepared_statement_cache_size", prepared_cache)
    return url.set(query=query)


def build_engine(db_url: str | URL | None = None) -> Engine:
    """Create a SQLAlchemy engine configured from the provided or default URL."""

    resolved_url = make_url(str(db_url or os.getenv("DATABASE_URL", "sqlite:///./dev.db")))
    engine_kwargs: dict[str, Any] = {"echo": False, "future": True}

    if resolved_url.get_backend_name() in {"postgresql", "postgres"}:
        engine_kwargs.update(_postgres_engine_kwargs())
        resolved_url = _enrich_postgres_url(resolved_url)

    engine = create_engine(resolved_url, **engine_kwargs)

    if resolved_url.get_backend_name() == "sqlite":

        @event.listens_for(engine, "connect")
        def _sqlite_configure(dbapi_connection, connection_record):  # pragma: no cover - depends on driver
            cursor = dbapi_connection.cursor()
            try:
                cursor.execute("PRAGMA journal_mode=WAL;")
                cursor.execute("PRAGMA synchronous=NORMAL;")
            finally:
                cursor.close()

    return engine


DB_URL = os.getenv("DATABASE_URL", "sqlite:///./dev.db")
engine = build_engine(DB_URL)

=======
from astroengine.infrastructure.storage.sqlite import apply_default_pragmas

DB_URL = os.getenv("DATABASE_URL", "sqlite:///./dev.db")
engine = create_engine(DB_URL, echo=False, future=True)

if engine.url.get_backend_name() == "sqlite":

    @event.listens_for(engine, "connect")
    def _sqlite_configure(dbapi_connection, connection_record):  # pragma: no cover - depends on driver
        apply_default_pragmas(dbapi_connection)
>>>>>>> f56e0f6f
SessionLocal = sessionmaker(bind=engine, autoflush=False, autocommit=False, expire_on_commit=False, future=True)

@contextmanager
def session_scope():
    session = SessionLocal()
    try:
        yield session
        session.commit()
    except Exception:
        session.rollback()
        raise
    finally:
        session.close()<|MERGE_RESOLUTION|>--- conflicted
+++ resolved
@@ -8,69 +8,6 @@
 from sqlalchemy.engine import URL, Engine, make_url
 from sqlalchemy.orm import sessionmaker
 
-<<<<<<< HEAD
-
-def _postgres_engine_kwargs() -> dict[str, Any]:
-    """Return connection pooling and prepared statement settings for Postgres."""
-
-    pool_size = int(os.getenv("DB_POOL_SIZE", "5"))
-    max_overflow = int(os.getenv("DB_POOL_MAX_OVERFLOW", "10"))
-    pool_timeout = int(os.getenv("DB_POOL_TIMEOUT", "30"))
-    pool_recycle = int(os.getenv("DB_POOL_RECYCLE", "1800"))
-    batch_size = int(os.getenv("DB_EXECUTEMANY_BATCH_SIZE", "500"))
-
-    return {
-        "pool_size": pool_size,
-        "max_overflow": max_overflow,
-        "pool_timeout": pool_timeout,
-        "pool_recycle": pool_recycle,
-        "pool_pre_ping": True,
-        "executemany_mode": "values_plus_batch",
-        "executemany_parameters": {"batch_size": batch_size},
-    }
-
-
-def _enrich_postgres_url(url: URL) -> URL:
-    """Attach prepared statement configuration hints to a Postgres URL."""
-
-    query = dict(url.query)
-    prepare_threshold = os.getenv("PG_PREPARE_THRESHOLD") or "1"
-    prepared_cache = os.getenv("PG_PREPARED_STATEMENT_CACHE_SIZE") or "256"
-    query.setdefault("prepare_threshold", prepare_threshold)
-    query.setdefault("prepared_statement_cache_size", prepared_cache)
-    return url.set(query=query)
-
-
-def build_engine(db_url: str | URL | None = None) -> Engine:
-    """Create a SQLAlchemy engine configured from the provided or default URL."""
-
-    resolved_url = make_url(str(db_url or os.getenv("DATABASE_URL", "sqlite:///./dev.db")))
-    engine_kwargs: dict[str, Any] = {"echo": False, "future": True}
-
-    if resolved_url.get_backend_name() in {"postgresql", "postgres"}:
-        engine_kwargs.update(_postgres_engine_kwargs())
-        resolved_url = _enrich_postgres_url(resolved_url)
-
-    engine = create_engine(resolved_url, **engine_kwargs)
-
-    if resolved_url.get_backend_name() == "sqlite":
-
-        @event.listens_for(engine, "connect")
-        def _sqlite_configure(dbapi_connection, connection_record):  # pragma: no cover - depends on driver
-            cursor = dbapi_connection.cursor()
-            try:
-                cursor.execute("PRAGMA journal_mode=WAL;")
-                cursor.execute("PRAGMA synchronous=NORMAL;")
-            finally:
-                cursor.close()
-
-    return engine
-
-
-DB_URL = os.getenv("DATABASE_URL", "sqlite:///./dev.db")
-engine = build_engine(DB_URL)
-
-=======
 from astroengine.infrastructure.storage.sqlite import apply_default_pragmas
 
 DB_URL = os.getenv("DATABASE_URL", "sqlite:///./dev.db")
@@ -81,7 +18,6 @@
     @event.listens_for(engine, "connect")
     def _sqlite_configure(dbapi_connection, connection_record):  # pragma: no cover - depends on driver
         apply_default_pragmas(dbapi_connection)
->>>>>>> f56e0f6f
 SessionLocal = sessionmaker(bind=engine, autoflush=False, autocommit=False, expire_on_commit=False, future=True)
 
 @contextmanager
