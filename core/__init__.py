--- conflicted
+++ resolved
@@ -1,12 +1,4 @@
 """AstroEngine Plus compatibility shims for lightweight API services."""
 
-<<<<<<< HEAD
-__all__ = ["events_plus", "rel_plus"]
-=======
-__all__ = [
-    "rel_plus",
-    "aspects_plus",
-    "charts_plus",
-    "events_plus",
-]
->>>>>>> 5ab905c1
+
+__all__ = ["events_plus", "rel_plus"]