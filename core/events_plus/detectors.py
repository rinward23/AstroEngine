--- conflicted
+++ resolved
@@ -219,11 +219,9 @@
     provider: PositionProvider,
     aspects: Iterable[str],
     orb_policy: Dict[str, Any] | None = None,
-<<<<<<< HEAD
+
     other_objects: Iterable[str] = (),
-=======
-    other_objects: Iterable[str] | None = None,
->>>>>>> a298ebe0
+
     *,
     step_minutes: int = 60,
     policy: Dict[str, Any] | None = None,
@@ -237,25 +235,13 @@
         end = ingress_limit
     samples = _sample_range(start, end, step_minutes)
 
-<<<<<<< HEAD
+
     resolved_policy = policy if policy is not None else orb_policy
     per_aspect = resolved_policy.get("per_aspect", {}) if resolved_policy else {}
     default_orb = (
         float(resolved_policy.get("default", 3.0)) if resolved_policy else 3.0
     )
-=======
-    ingress_limit = None
-    try:
-        ingress_limit = next_sign_ingress("Moon", start, provider, step_minutes=step_minutes)
-        if ingress_limit is not None and ingress_limit < start:
-            ingress_limit = None
-    except Exception:
-        ingress_limit = None
-
-    policy_data = orb_policy if orb_policy is not None else policy
-    per_aspect = policy_data.get("per_aspect", {}) if policy_data else {}
-    default_orb = float(policy_data.get("default", 3.0)) if policy_data else 3.0
->>>>>>> a298ebe0
+
     aspect_list = [name for name in aspects if name in _ASPECT_ANGLES]
     other_targets = list(other_objects or [])
 
