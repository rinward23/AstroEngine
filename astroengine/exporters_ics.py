"""ICS export helpers for canonical, templated, and narrative event exports."""

from __future__ import annotations

import hashlib
import json
from collections.abc import Iterable, Mapping, Sequence
from datetime import UTC, datetime, timedelta
from pathlib import Path
from typing import Any

from .canonical import TransitEvent, event_from_legacy, events_from_any
from .events import ReturnEvent
from .narrative import markdown_to_plaintext

DEFAULT_SUMMARY_TEMPLATE = "{label}: {moving} {aspect} {target}"
DEFAULT_DESCRIPTION_TEMPLATE = (
    "Orb {orb:+.2f}° (|{orb_abs:.2f}°|); "
    "Score {score_label}; Profile {profile_id}; Natal {natal_id}"
)


__all__ = [
    "DEFAULT_DESCRIPTION_TEMPLATE",
    "DEFAULT_SUMMARY_TEMPLATE",
    "canonical_events_to_ics",
    "ics_bytes_from_events",
    "write_ics_canonical",
    "write_ics",
    "format_ics_calendar",
    "write_ics_calendar",
]

_PRODID = "-//AstroEngine//Transit Scanner//EN"
_NARRATIVE_PRODID = "-//AstroEngine//Narrative Calendar 1.0//EN"


def _escape_text(value: str) -> str:
    """Return ``value`` escaped for iCalendar text fields."""

    return (
        value.replace("\\", "\\\\")
        .replace("\n", "\\n")
        .replace(";", "\\;")
        .replace(",", "\\,")
    )


def _format_dt(ts: str) -> str:
    """Convert an ISO-8601 timestamp to ``YYYYMMDDTHHMMSSZ``."""

    moment = datetime.fromisoformat(ts.replace("Z", "+00:00")).astimezone(UTC)
    return moment.strftime("%Y%m%dT%H%M%SZ")


def _render_calendar(events: Sequence[TransitEvent], calendar_name: str) -> str:
    now_stamp = datetime.now(UTC).strftime("%Y%m%dT%H%M%SZ")
    lines: list[str] = [
        "BEGIN:VCALENDAR",
        "VERSION:2.0",
        f"PRODID:{_PRODID}",
        f"NAME:{_escape_text(calendar_name)}",
        f"X-WR-CALNAME:{_escape_text(calendar_name)}",
    ]

    for event in events:
        dt_start = _format_dt(event.ts)
        summary = f"{event.moving} {event.aspect} {event.target}"
        description_bits = [
            f"Aspect: {event.aspect}",
            f"Orb: {event.orb:+.2f}°",
            f"Applying: {'yes' if event.applying else 'no'}",
        ]
        if event.score is not None:
            description_bits.append(f"Score: {event.score:.2f}")
        if event.meta:
            description_bits.append(
                "Meta: " + json.dumps(event.meta, sort_keys=True, ensure_ascii=False)
            )
        description = "\n".join(description_bits)

        uid_source = (
            f"{dt_start}|{summary}|{event.orb}|{event.score}|{event.meta!r}".encode()
        )
        uid = hashlib.sha1(uid_source).hexdigest()

        lines.extend(
            [
                "BEGIN:VEVENT",
                f"UID:{uid}@astroengine",
                f"DTSTAMP:{now_stamp}",
                f"DTSTART:{dt_start}",
                f"SUMMARY:{_escape_text(summary)}",
                f"DESCRIPTION:{_escape_text(description)}",
                "END:VEVENT",
            ]
        )

    lines.append("END:VCALENDAR")
    return "\r\n".join(lines) + "\r\n"


def canonical_events_to_ics(
    events: Iterable[object],
    *,
    calendar_name: str = "AstroEngine Events",
) -> str:
    """Return an ICS string for ``events`` using canonical adapters."""

    canonical_events = events_from_any(events)
    return _render_calendar(canonical_events, calendar_name)


def ics_bytes_from_events(
    events: Iterable[object],
    *,
    calendar_name: str = "AstroEngine Events",
) -> bytes:
    """Return ICS bytes suitable for downloads."""

    payload = canonical_events_to_ics(events, calendar_name=calendar_name)
    return payload.encode("utf-8")


def write_ics_canonical(
    path: str | Path,
    events: Iterable[object],
    *,
    calendar_name: str = "AstroEngine Events",
) -> int:
    """Write ``events`` to ``path`` in ICS format and return the event count."""

    canonical_events = events_from_any(events)
    ics_payload = _render_calendar(canonical_events, calendar_name)
    Path(path).write_text(ics_payload, encoding="utf-8")
    return len(canonical_events)


class _TemplateContext(dict):
    def __missing__(self, key: str) -> Any:  # pragma: no cover - formatting fallback
        return ""


def _base_context(ts: str, meta: Mapping[str, Any]) -> dict[str, Any]:

    natal_id = meta.get("natal_id")
    if natal_id is None and isinstance(meta.get("natal"), Mapping):
        natal_id = meta["natal"].get("id")
    profile_id = meta.get("profile_id")
    if profile_id is None and isinstance(meta.get("profile"), Mapping):
        profile_id = meta["profile"].get("id")

    return {
        "ts": ts,
        "start": ts,
        "meta": dict(meta),
        "meta_json": json.dumps(meta, sort_keys=True),
        "natal_id": natal_id or "unknown",
        "profile_id": profile_id or "unknown",
    }


def _context_from_transit(event: TransitEvent) -> dict[str, Any]:

    meta = dict(event.meta or {})
    ctx = _base_context(event.ts, meta)
    ctx.update(
        moving=event.moving,
        target=meta.get("ingress_target") or event.target,
        aspect=event.aspect,
        orb=float(event.orb),
        orb_abs=float(abs(event.orb)),
        applying=bool(event.applying),
        score=0.0 if event.score is None else float(event.score),
        score_label="" if event.score is None else f"{float(event.score):.2f}",
    )
    ingress_sign = (
        meta.get("ingress_sign")
        or meta.get("sign")
        or meta.get("zodiac_sign")
        or meta.get("ingress_target")
    )
    kind_raw = (
        meta.get("event_type")
        or meta.get("category")
        or meta.get("kind")
        or ("ingress" if meta.get("ingress") else None)
        or "transit"
    )
    kind = str(kind_raw).lower()
    if kind == "ingress":
        label = (
            meta.get("label")
            or f"{event.moving} ingress {ingress_sign or ctx['target']}"
        )
    else:
        label = meta.get("label") or f"{event.moving} {event.aspect} {event.target}"
    ctx.update(
        type=kind,
        label=label,
        ingress_sign=ingress_sign,
    )
<<<<<<< HEAD
    hashed_meta = abs(hash(json.dumps(meta, sort_keys=True))) % 10_000
    default_uid = f"{event.ts}-{event.moving}-{ctx['target']}-{kind}-{hashed_meta}"
    ctx.setdefault("uid", meta.get("uid") or default_uid)
=======
    ctx.setdefault(
        "uid",
        meta.get("uid")
        or (
            f"{event.ts}-{event.moving}-{ctx['target']}-{kind}-"
            f"{abs(hash(json.dumps(meta, sort_keys=True)))%10_000}"
        ),
    )
>>>>>>> 4af50895
    return ctx


def _context_from_return(event: ReturnEvent) -> dict[str, Any]:

    meta = dict(getattr(event, "meta", {}) or {})
    ctx = _base_context(event.ts, meta)
    method = getattr(event, "method", "return")
    label = meta.get("label") or f"{event.body} {method.title()} return"
    ctx.update(
        moving=event.body,
        target=f"{method.lower()} return",
        aspect="return",
        orb=0.0,
        orb_abs=0.0,
        applying=False,
        score=0.0,
        score_label="",
        label=label,
        type="return",
        longitude=getattr(event, "longitude", None),
        jd=getattr(event, "jd", None),
    )
    ctx.setdefault(
        "uid",
        meta.get("uid") or f"{event.ts}-{event.body}-{method}-return",
    )
    return ctx


def _context_from_mapping(payload: Mapping[str, Any]) -> dict[str, Any]:

    kind = (payload.get("type") or payload.get("event_type") or "").lower()
    if kind == "return":
        ts_val = payload.get("ts") or payload.get("timestamp")
        if ts_val is None:
            raise ValueError("Return events require a 'ts' timestamp for ICS export")
        body_val = payload.get("body") or payload.get("moving")
        if body_val is None:
            raise ValueError("Return events require a 'body' identifier")
        return _context_from_return(
            ReturnEvent(
                ts=str(ts_val),
                jd=float(payload.get("jd", 0.0)),
                body=str(body_val),
                method=str(payload.get("method", payload.get("kind", "return"))),
                longitude=float(payload.get("longitude", 0.0)),
            )
        )
    return _context_from_transit(event_from_legacy(payload))


def _coerce_context(event: Any) -> dict[str, Any]:

    if isinstance(event, TransitEvent):
        return _context_from_transit(event)
    if isinstance(event, ReturnEvent):
        return _context_from_return(event)
    if isinstance(event, Mapping):
        return _context_from_mapping(event)
    if hasattr(event, "ts") and hasattr(event, "body") and hasattr(event, "method"):
        return _context_from_return(
            ReturnEvent(
                ts=str(event.ts),
                jd=float(getattr(event, "jd", 0.0)),
                body=str(event.body),
                method=str(event.method),
                longitude=float(getattr(event, "longitude", 0.0)),
            )
        )
    return _context_from_transit(event_from_legacy(event))


def write_ics(
    path: str | Path,
    events: Iterable[Any],
    *,
    calendar_name: str = "AstroEngine Events",
    summary_template: str = DEFAULT_SUMMARY_TEMPLATE,
    description_template: str = DEFAULT_DESCRIPTION_TEMPLATE,
) -> int:
    """Write events to an ICS file using summary/description templates."""

    contexts = [_coerce_context(event) for event in events]
    now_stamp = datetime.now(UTC).strftime("%Y%m%dT%H%M%SZ")
    lines: list[str] = [
        "BEGIN:VCALENDAR",
        "VERSION:2.0",
        f"PRODID:{_PRODID}",
        f"NAME:{_escape_text(calendar_name)}",
        f"X-WR-CALNAME:{_escape_text(calendar_name)}",
    ]

    for context in contexts:
        dtstart = _iso_to_ics(context["ts"])
        dtend = _iso_to_ics(context["ts"], delta_minutes=30)
        summary = summary_template.format_map(_TemplateContext(context)).strip()
        description = description_template.format_map(_TemplateContext(context)).strip()
        uid_value = context.get("uid")
        if not uid_value:
            raw = f"{dtstart}|{summary}|{description}|{context.get('type','')}".encode()
            uid_value = hashlib.sha1(raw).hexdigest()

        lines.extend(
            [
                "BEGIN:VEVENT",
                f"UID:{uid_value}@astroengine",
                f"DTSTAMP:{now_stamp}",
                f"DTSTART:{dtstart}",
                f"DTEND:{dtend}",
                f"SUMMARY:{_escape_text(summary)}",
            ]
        )
        if description:
            lines.append(f"DESCRIPTION:{_escape_text(description)}")
        lines.append("END:VEVENT")

    lines.append("END:VCALENDAR")
    Path(path).write_text("\r\n".join(lines) + "\r\n", encoding="utf-8")
    return len(contexts)


def write_ics_calendar(
    path: str | Path,
    events: Iterable[object],
    *,
    title: str,
    narrative_text: object | None = None,
) -> int:
    """Write an ICS file including the optional narrative summary block."""

    calendar = format_ics_calendar(events, title=title, narrative_text=narrative_text)
    target = Path(path)
    target.write_text(calendar, encoding="utf-8")
    return calendar.count("BEGIN:VEVENT")


def format_ics_calendar(
    events: Iterable[object],
    *,
    title: str,
    narrative_text: object | None = None,
) -> str:
    """Return an ICS calendar as a string with folded narrative descriptions."""

    event_list = list(events)
    sorted_events = sorted(
        event_list,
        key=lambda event: (
            _event_datetime(event),
            str(_event_attr(event, "kind") or ""),
            str(_event_attr(event, "moving") or ""),
            str(_event_attr(event, "target") or ""),
        ),
    )

    narrative_block = _prepare_narrative_block(narrative_text)

    lines: list[str] = [
        "BEGIN:VCALENDAR",
        "VERSION:2.0",
        f"PRODID:{_NARRATIVE_PRODID}",
        f"X-WR-CALNAME:{_escape_text(str(title))}",
        "CALSCALE:GREGORIAN",
    ]

    for event in sorted_events:
        timestamp_iso = _event_timestamp(event)
        dtstart = _iso_to_ics(timestamp_iso)
        dtend = _iso_to_ics(timestamp_iso, delta_minutes=30)
        dtstamp = dtstart
        summary = _event_summary(event)
        description = _event_description(event, narrative_block)
        uid = _event_uid(event, timestamp_iso)

        lines.extend(
            [
                "BEGIN:VEVENT",
                *_fold_ics_line(f"UID:{uid}"),
                *_fold_ics_line(f"DTSTAMP:{dtstamp}"),
                *_fold_ics_line(f"DTSTART:{dtstart}"),
                *_fold_ics_line(f"DTEND:{dtend}"),
                *_fold_ics_line(f"SUMMARY:{_escape_text(summary)}"),
            ]
        )
        if description:
            lines.extend(_fold_ics_line(f"DESCRIPTION:{_escape_text(description)}"))
        lines.append("END:VEVENT")

    lines.append("END:VCALENDAR")
    return "\r\n".join(lines) + "\r\n"


def _prepare_narrative_block(narrative: object | None) -> str | None:
    if narrative is None:
        return None
    if hasattr(narrative, "markdown"):
        markdown = narrative.markdown
    else:
        markdown = str(narrative)
    if not markdown:
        return None
    return markdown_to_plaintext(str(markdown))


def _event_attr(event: object, key: str):
    if isinstance(event, Mapping):
        return event.get(key)
    return getattr(event, key, None)


def _event_timestamp(event: object) -> str:
    ts = _event_attr(event, "timestamp") or _event_attr(event, "when_iso") or ""
    if ts:
        return str(ts)
    ts = _event_attr(event, "ts")
    return str(ts) if ts else ""


def _event_datetime(event: object) -> datetime:
    timestamp = _event_timestamp(event)
    if not timestamp:
        return datetime(1970, 1, 1, tzinfo=UTC)
    try:
        return datetime.fromisoformat(timestamp.replace("Z", "+00:00")).astimezone(UTC)
    except ValueError:  # pragma: no cover - defensive
        return datetime(1970, 1, 1, tzinfo=UTC)


def _iso_to_ics(timestamp: str, *, delta_minutes: int = 0) -> str:
    if timestamp:
        try:
            base = datetime.fromisoformat(timestamp.replace("Z", "+00:00")).astimezone(
                UTC
            )
        except ValueError:  # pragma: no cover - defensive
            base = datetime(1970, 1, 1, tzinfo=UTC)
    else:
        base = datetime(1970, 1, 1, tzinfo=UTC)
    if delta_minutes:
        base = base + timedelta(minutes=delta_minutes)
    return base.strftime("%Y%m%dT%H%M%SZ")


def _event_summary(event: object) -> str:
    moving = _event_attr(event, "moving")
    target = _event_attr(event, "target")
    kind = _event_attr(event, "kind")
    pieces = [str(part).title() for part in (moving, kind, target) if part]
    return " ".join(pieces) if pieces else str(kind or "Transit Event").title()


def _event_description(event: object, narrative_block: str | None) -> str:
    lines: list[str] = []
    moving = _event_attr(event, "moving") or "-"
    target = _event_attr(event, "target") or "-"
    kind = _event_attr(event, "kind") or "-"
    orb_abs = _event_attr(event, "orb_abs")
    orb_allow = _event_attr(event, "orb_allow")
    phase = _event_attr(event, "applying_or_separating") or "-"
    score = _event_attr(event, "score")
    lines.append(f"Moving: {moving}")
    lines.append(f"Target: {target}")
    lines.append(f"Kind: {kind}")
    if orb_abs is not None and orb_allow is not None:
        try:
            lines.append(f"Orb: {float(orb_abs):.2f}° (allow {float(orb_allow):.2f}°)")
        except (TypeError, ValueError):  # pragma: no cover - defensive
            lines.append("Orb: unavailable")
    phase_text = str(phase).replace("_", " ").title()
    lines.append(f"Phase: {phase_text}")
    if score is not None:
        try:
            lines.append(f"Score: {float(score):.1f}")
        except (TypeError, ValueError):  # pragma: no cover - defensive
            pass
    metadata = _event_attr(event, "metadata")
    if isinstance(metadata, Mapping) and metadata:
        for key, value in metadata.items():
            lines.append(f"{str(key).title()}: {value}")
    if narrative_block:
        lines.append("")
        lines.append("Narrative Summary:")
        lines.extend(narrative_block.splitlines())
    return "\n".join(lines)


def _event_uid(event: object, timestamp: str) -> str:
    moving = _event_attr(event, "moving") or "-"
    target = _event_attr(event, "target") or "-"
    kind = _event_attr(event, "kind") or "-"
    score = _event_attr(event, "score") or 0.0
    payload = f"{timestamp}|{moving}|{target}|{kind}|{score}"
    digest = hashlib.sha1(payload.encode("utf-8")).hexdigest()
    return f"{digest}@astroengine"


def _fold_ics_line(line: str) -> list[str]:
    if len(line) <= 75:
        return [line]
    segments: list[str] = []
    remaining = line
    while len(remaining) > 75:
        segments.append(remaining[:75])
        remaining = " " + remaining[75:]
    segments.append(remaining)
    return segments<|MERGE_RESOLUTION|>--- conflicted
+++ resolved
@@ -200,20 +200,11 @@
         label=label,
         ingress_sign=ingress_sign,
     )
-<<<<<<< HEAD
+
     hashed_meta = abs(hash(json.dumps(meta, sort_keys=True))) % 10_000
     default_uid = f"{event.ts}-{event.moving}-{ctx['target']}-{kind}-{hashed_meta}"
     ctx.setdefault("uid", meta.get("uid") or default_uid)
-=======
-    ctx.setdefault(
-        "uid",
-        meta.get("uid")
-        or (
-            f"{event.ts}-{event.moving}-{ctx['target']}-{kind}-"
-            f"{abs(hash(json.dumps(meta, sort_keys=True)))%10_000}"
-        ),
-    )
->>>>>>> 4af50895
+
     return ctx
 
 
