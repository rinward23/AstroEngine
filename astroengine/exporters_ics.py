<<<<<<< HEAD
"""ICS exporters for canonical transit events and templated calendar output."""
=======
"""ICS exporters for canonical AstroEngine events."""
>>>>>>> 88a0df71

from __future__ import annotations

import hashlib
import json
from datetime import datetime, timezone
from pathlib import Path
from typing import Any, Dict, Iterable, Mapping, Sequence
<<<<<<< HEAD

from ics.grammar.parse import ContentLine
=======
>>>>>>> 88a0df71

from .canonical import TransitEvent, event_from_legacy, events_from_any
from .events import ReturnEvent

__all__ = [
    "DEFAULT_DESCRIPTION_TEMPLATE",
    "DEFAULT_SUMMARY_TEMPLATE",
    "canonical_events_to_ics",
    "ics_bytes_from_events",
    "write_ics",
    "write_ics_canonical",
    "DEFAULT_DESCRIPTION_TEMPLATE",
    "DEFAULT_SUMMARY_TEMPLATE",
    "write_ics",
]

_PRODID = "-//AstroEngine//Transit Scanner//EN"


def _escape_text(value: str) -> str:
    """Return ``value`` escaped for iCalendar text fields."""

    return (
        value.replace("\\", "\\\\")
        .replace("\n", "\\n")
        .replace(";", "\\;")
        .replace(",", "\\,")
    )


def _format_dt(ts: str) -> str:
    """Convert an ISO-8601 timestamp to ``YYYYMMDDTHHMMSSZ``."""

    moment = datetime.fromisoformat(ts.replace("Z", "+00:00")).astimezone(timezone.utc)
    return moment.strftime("%Y%m%dT%H%M%SZ")


def _render_calendar(events: Sequence[TransitEvent], calendar_name: str) -> str:
    now_stamp = datetime.now(timezone.utc).strftime("%Y%m%dT%H%M%SZ")
    lines: list[str] = [
        "BEGIN:VCALENDAR",
        "VERSION:2.0",
        f"PRODID:{_PRODID}",
        f"NAME:{_escape_text(calendar_name)}",
        f"X-WR-CALNAME:{_escape_text(calendar_name)}",
    ]

    for event in events:
        dt_start = _format_dt(event.ts)
        summary = f"{event.moving} {event.aspect} {event.target}"
        description_bits = [
            f"Aspect: {event.aspect}",
            f"Orb: {event.orb:+.2f}°",
            f"Applying: {'yes' if event.applying else 'no'}",
        ]
        if event.score is not None:
            description_bits.append(f"Score: {event.score:.2f}")
        if event.meta:
            description_bits.append(
                "Meta: " + json.dumps(event.meta, sort_keys=True, ensure_ascii=False)
            )
        description = "\n".join(description_bits)

        uid_source = f"{dt_start}|{summary}|{event.orb}|{event.score}|{event.meta!r}".encode(
            "utf-8"
        )
        uid = hashlib.sha1(uid_source).hexdigest()

        lines.extend(
            [
                "BEGIN:VEVENT",
                f"UID:{uid}@astroengine",
                f"DTSTAMP:{now_stamp}",
                f"DTSTART:{dt_start}",
                f"SUMMARY:{_escape_text(summary)}",
                f"DESCRIPTION:{_escape_text(description)}",
                "END:VEVENT",
            ]
        )

    lines.append("END:VCALENDAR")
    return "\r\n".join(lines) + "\r\n"


def canonical_events_to_ics(
    events: Iterable[object],
    *,
    calendar_name: str = "AstroEngine Events",
) -> str:
    """Return an ICS string for ``events`` using canonical adapters."""

    canonical_events = events_from_any(events)
    return _render_calendar(canonical_events, calendar_name)


def ics_bytes_from_events(
    events: Iterable[object],
    *,
    calendar_name: str = "AstroEngine Events",
) -> bytes:
    """Return ICS bytes suitable for downloads."""

    payload = canonical_events_to_ics(events, calendar_name=calendar_name)
    return payload.encode("utf-8")


def write_ics_canonical(
    path: str | Path,
    events: Iterable[object],
    *,
    calendar_name: str = "AstroEngine Events",
) -> int:
    """Write ``events`` to ``path`` in ICS format and return the event count."""

    canonical_events = events_from_any(events)
    ics_payload = _render_calendar(canonical_events, calendar_name)
    Path(path).write_text(ics_payload, encoding="utf-8")
    return len(canonical_events)


DEFAULT_SUMMARY_TEMPLATE = "{label}: {moving} {aspect} {target}"
DEFAULT_DESCRIPTION_TEMPLATE = (
    "Orb {orb:+.2f}° (|{orb_abs:.2f}°|); "
    "Score {score_label}; Profile {profile_id}; Natal {natal_id}"
)


class _TemplateContext(dict):
    def __missing__(self, key: str) -> Any:  # pragma: no cover - formatting fallback
        return ""


def _base_context(ts: str, meta: Mapping[str, Any]) -> Dict[str, Any]:
    natal_id = meta.get("natal_id")
    if natal_id is None and isinstance(meta.get("natal"), Mapping):
        natal_id = meta["natal"].get("id")
    profile_id = meta.get("profile_id")
    if profile_id is None and isinstance(meta.get("profile"), Mapping):
        profile_id = meta["profile"].get("id")
    if natal_id in (None, ""):
        natal_id = "unknown"
    if profile_id in (None, ""):
        profile_id = "unknown"
    return {
        "ts": ts,
        "start": ts,
        "meta": dict(meta),
        "meta_json": json.dumps(meta, sort_keys=True),
        "natal_id": natal_id,
        "profile_id": profile_id,
    }


def _context_from_transit(event: TransitEvent) -> Dict[str, Any]:
    meta = dict(event.meta or {})
    ctx = _base_context(event.ts, meta)
    ctx.update(
        moving=event.moving,
        target=meta.get("ingress_target") or event.target,
        aspect=event.aspect,
        orb=float(event.orb),
        orb_abs=float(abs(event.orb)),
        applying=bool(event.applying),
        score=0.0 if event.score is None else float(event.score),
        score_label="" if event.score is None else f"{float(event.score):.2f}",
    )
    ingress_sign = (
        meta.get("ingress_sign")
        or meta.get("sign")
        or meta.get("zodiac_sign")
        or meta.get("ingress_target")
    )
    kind_raw = (
        meta.get("event_type")
        or meta.get("category")
        or meta.get("kind")
        or ("ingress" if meta.get("ingress") else None)
        or "transit"
    )
    kind = str(kind_raw).lower()
    if kind == "ingress":
        label = meta.get("label") or f"{event.moving} ingress {ingress_sign or ctx['target']}"
    else:
        label = meta.get("label") or f"{event.moving} {event.aspect} {event.target}"
    ctx.update(
        type=kind,
        label=label,
        ingress_sign=ingress_sign,
        uid=meta.get("uid"),
    )
    return ctx


def _context_from_return(event: ReturnEvent) -> Dict[str, Any]:
    meta = dict(getattr(event, "meta", {}) or {})
    ctx = _base_context(event.ts, meta)
    method = getattr(event, "method", "return")
    label = meta.get("label") or f"{event.body} {method.title()} return"
    ctx.update(
        moving=event.body,
        target=f"{method.lower()} return",
        aspect="return",
        orb=0.0,
        orb_abs=0.0,
        applying=False,
        score=0.0,
        score_label="",
        label=label,
        type="return",
        longitude=getattr(event, "longitude", None),
        jd=getattr(event, "jd", None),
    )
    ctx.setdefault(
        "uid",
        meta.get("uid")
        or f"{event.ts}-{event.body}-{method}-return",
    )
    return ctx


def _context_from_mapping(payload: Mapping[str, Any]) -> Dict[str, Any]:
    kind = (payload.get("type") or payload.get("event_type") or "").lower()
    if kind == "return":
        ts_val = payload.get("ts") or payload.get("timestamp")
        if ts_val is None:
            raise ValueError("Return events require a 'ts' timestamp for ICS export")
        body_val = payload.get("body") or payload.get("moving")
        if body_val is None:
            raise ValueError("Return events require a 'body' identifier")
        return _context_from_return(
            ReturnEvent(
                ts=str(ts_val),
                jd=float(payload.get("jd", 0.0)),
                body=str(body_val),
                method=str(payload.get("method", payload.get("kind", "return"))),
                longitude=float(payload.get("longitude", 0.0)),
            )
        )
    return _context_from_transit(event_from_legacy(payload))


def _coerce_context(event: Any) -> Dict[str, Any]:
    if isinstance(event, TransitEvent):
        return _context_from_transit(event)
    if isinstance(event, ReturnEvent):
        return _context_from_return(event)
    if isinstance(event, Mapping):
        return _context_from_mapping(event)
    if hasattr(event, "ts") and hasattr(event, "body") and hasattr(event, "method"):
        return _context_from_return(
            ReturnEvent(
                ts=str(getattr(event, "ts")),
                jd=float(getattr(event, "jd", 0.0)),
                body=str(getattr(event, "body")),
                method=str(getattr(event, "method")),
                longitude=float(getattr(event, "longitude", 0.0)),
            )
        )
    return _context_from_transit(event_from_legacy(event))


def write_ics(
    path: str | Path,
    events: Iterable[Any],
    *,
    calendar_name: str = "AstroEngine Events",
    summary_template: str = DEFAULT_SUMMARY_TEMPLATE,
    description_template: str = DEFAULT_DESCRIPTION_TEMPLATE,
) -> int:
    """Write events to an ICS file using summary/description templates."""

    try:
        from ics import Calendar, Event
        from ics.grammar.parse import ContentLine
    except Exception as exc:  # pragma: no cover - optional dependency guard
        raise RuntimeError("The 'ics' package is required for ICS export") from exc

    contexts = [_coerce_context(event) for event in events]
    calendar = Calendar()
    calendar.extra.append(ContentLine("NAME", value=calendar_name))
    calendar.extra.append(ContentLine("X-WR-CALNAME", value=calendar_name))

    count = 0
    for context in contexts:
        evt = Event()
        evt.name = summary_template.format_map(_TemplateContext(context))
        evt.begin = context["ts"]
        description = description_template.format_map(_TemplateContext(context))
        if description.strip():
            evt.description = description
        evt.uid = context.get("uid") or f"{context['ts']}-{count}"
        calendar.events.add(evt)
        count += 1

    Path(path).write_text(str(calendar), encoding="utf-8")
    return count<|MERGE_RESOLUTION|>--- conflicted
+++ resolved
@@ -1,8 +1,6 @@
-<<<<<<< HEAD
+
 """ICS exporters for canonical transit events and templated calendar output."""
-=======
-"""ICS exporters for canonical AstroEngine events."""
->>>>>>> 88a0df71
+
 
 from __future__ import annotations
 
@@ -11,11 +9,10 @@
 from datetime import datetime, timezone
 from pathlib import Path
 from typing import Any, Dict, Iterable, Mapping, Sequence
-<<<<<<< HEAD
+
 
 from ics.grammar.parse import ContentLine
-=======
->>>>>>> 88a0df71
+
 
 from .canonical import TransitEvent, event_from_legacy, events_from_any
 from .events import ReturnEvent
