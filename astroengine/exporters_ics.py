<<<<<<< HEAD
"""ICS export helpers for canonical transit events."""

from __future__ import annotations

import hashlib
import json
from datetime import datetime, timezone
from pathlib import Path
from typing import Iterable, Sequence

from .canonical import TransitEvent, events_from_any

__all__ = [
    "canonical_events_to_ics",
    "ics_bytes_from_events",
    "write_ics_canonical",
]

_PRODID = "-//AstroEngine//Transit Scanner//EN"


def _escape_text(value: str) -> str:
    """Return ``value`` escaped for iCalendar text fields."""

    return (
        value.replace("\\", "\\\\")
        .replace("\n", "\\n")
        .replace(";", "\\;")
        .replace(",", "\\,")
    )


def _format_dt(ts: str) -> str:
    """Convert an ISO-8601 timestamp to ``YYYYMMDDTHHMMSSZ``."""

    moment = datetime.fromisoformat(ts.replace("Z", "+00:00")).astimezone(timezone.utc)
    return moment.strftime("%Y%m%dT%H%M%SZ")


def _render_calendar(events: Sequence[TransitEvent], calendar_name: str) -> str:
    now_stamp = datetime.now(timezone.utc).strftime("%Y%m%dT%H%M%SZ")
    lines: list[str] = [
        "BEGIN:VCALENDAR",
        "VERSION:2.0",
        f"PRODID:{_PRODID}",
        f"NAME:{_escape_text(calendar_name)}",
        f"X-WR-CALNAME:{_escape_text(calendar_name)}",
    ]

    for event in events:
        dt_start = _format_dt(event.ts)
        summary = f"{event.moving} {event.aspect} {event.target}"
        description_bits = [
            f"Aspect: {event.aspect}",
            f"Orb: {event.orb:+.2f}°",
            f"Applying: {'yes' if event.applying else 'no'}",
        ]
        if event.score is not None:
            description_bits.append(f"Score: {event.score:.2f}")
        if event.meta:
            description_bits.append(
                "Meta: " + json.dumps(event.meta, sort_keys=True, ensure_ascii=False)
            )
        description = "\n".join(description_bits)

        uid_source = f"{dt_start}|{summary}|{event.orb}|{event.score}|{event.meta!r}".encode(
            "utf-8"
        )
        uid = hashlib.sha1(uid_source).hexdigest()

        lines.extend(
            [
                "BEGIN:VEVENT",
                f"UID:{uid}@astroengine",
                f"DTSTAMP:{now_stamp}",
                f"DTSTART:{dt_start}",
                f"SUMMARY:{_escape_text(summary)}",
                f"DESCRIPTION:{_escape_text(description)}",
                "END:VEVENT",
            ]
        )

    lines.append("END:VCALENDAR")
    return "\r\n".join(lines) + "\r\n"


def canonical_events_to_ics(
    events: Iterable[object],
    *,
    calendar_name: str = "AstroEngine Events",
) -> str:
    """Return an ICS string for ``events`` using canonical adapters."""

    canonical_events = events_from_any(events)
    return _render_calendar(canonical_events, calendar_name)


def ics_bytes_from_events(
    events: Iterable[object],
    *,
    calendar_name: str = "AstroEngine Events",
) -> bytes:
    """Return ICS bytes suitable for downloads."""

    payload = canonical_events_to_ics(events, calendar_name=calendar_name)
    return payload.encode("utf-8")


def write_ics_canonical(
    path: str | Path,
    events: Iterable[object],
    *,
    calendar_name: str = "AstroEngine Events",
) -> int:
    """Write ``events`` to ``path`` in ICS format and return the event count."""

    canonical_events = events_from_any(events)
    ics_payload = _render_calendar(canonical_events, calendar_name)
    Path(path).write_text(ics_payload, encoding="utf-8")
    return len(canonical_events)
=======

"""ICS exporter with template-driven summaries for AstroEngine events."""

from __future__ import annotations

import json
from pathlib import Path
from typing import Any, Dict, Iterable, Mapping

from .canonical import TransitEvent, event_from_legacy
from .events import ReturnEvent
from ics.grammar.parse import ContentLine

DEFAULT_SUMMARY_TEMPLATE = "{label}: {moving} {aspect} {target}"
DEFAULT_DESCRIPTION_TEMPLATE = (
    "Orb {orb:+.2f}° (|{orb_abs:.2f}°|); "
    "Score {score_label}; Profile {profile_id}; Natal {natal_id}"
)

__all__ = ["DEFAULT_DESCRIPTION_TEMPLATE", "DEFAULT_SUMMARY_TEMPLATE", "write_ics"]


class _TemplateContext(dict):
    def __missing__(self, key: str) -> Any:  # pragma: no cover - formatting fallback
        return ""


def _base_context(ts: str, meta: Mapping[str, Any]) -> Dict[str, Any]:
    natal_id = meta.get("natal_id")
    if natal_id is None and isinstance(meta.get("natal"), Mapping):
        natal_id = meta["natal"].get("id")
    profile_id = meta.get("profile_id")
    if profile_id is None and isinstance(meta.get("profile"), Mapping):
        profile_id = meta["profile"].get("id")
    return {
        "ts": ts,
        "start": ts,
        "meta": dict(meta),
        "meta_json": json.dumps(meta, sort_keys=True),
        "natal_id": natal_id or "unknown",
        "profile_id": profile_id or "unknown",
    }


def _context_from_transit(event: TransitEvent) -> Dict[str, Any]:
    meta = dict(event.meta or {})
    ctx = _base_context(event.ts, meta)
    ctx.update(
        moving=event.moving,
        target=meta.get("ingress_target") or event.target,
        aspect=event.aspect,
        orb=float(event.orb),
        orb_abs=float(abs(event.orb)),
        applying=bool(event.applying),
        score=0.0 if event.score is None else float(event.score),
        score_label="" if event.score is None else f"{float(event.score):.2f}",
    )
    ingress_sign = (
        meta.get("ingress_sign")
        or meta.get("sign")
        or meta.get("zodiac_sign")
        or meta.get("ingress_target")
    )
    kind_raw = (
        meta.get("event_type")
        or meta.get("category")
        or meta.get("kind")
        or ("ingress" if meta.get("ingress") else None)
        or "transit"
    )
    kind = str(kind_raw).lower()
    if kind == "ingress":
        label = meta.get("label") or f"{event.moving} ingress {ingress_sign or ctx['target']}"
    else:
        label = meta.get("label") or f"{event.moving} {event.aspect} {event.target}"
    ctx.update(
        type=kind,
        label=label,
        ingress_sign=ingress_sign,
    )
    ctx.setdefault(
        "uid",
        meta.get("uid")
        or f"{event.ts}-{event.moving}-{ctx['target']}-{kind}-{abs(hash(json.dumps(meta, sort_keys=True)))%10_000}",
    )
    return ctx


def _context_from_return(event: ReturnEvent) -> Dict[str, Any]:
    meta = dict(getattr(event, "meta", {}) or {})
    ctx = _base_context(event.ts, meta)
    method = getattr(event, "method", "return")
    label = meta.get("label") or f"{event.body} {method.title()} return"
    ctx.update(
        moving=event.body,
        target=f"{method.lower()} return",
        aspect="return",
        orb=0.0,
        orb_abs=0.0,
        applying=False,
        score=0.0,
        score_label="",
        label=label,
        type="return",
        longitude=getattr(event, "longitude", None),
        jd=getattr(event, "jd", None),
    )
    ctx.setdefault(
        "uid",
        meta.get("uid")
        or f"{event.ts}-{event.body}-{method}-return",
    )
    return ctx


def _context_from_mapping(payload: Mapping[str, Any]) -> Dict[str, Any]:
    kind = (payload.get("type") or payload.get("event_type") or "").lower()
    if kind == "return":
        ts_val = payload.get("ts") or payload.get("timestamp")
        if ts_val is None:
            raise ValueError("Return events require a 'ts' timestamp for ICS export")
        body_val = payload.get("body") or payload.get("moving")
        if body_val is None:
            raise ValueError("Return events require a 'body' identifier")
        return _context_from_return(
            ReturnEvent(
                ts=str(ts_val),
                jd=float(payload.get("jd", 0.0)),
                body=str(body_val),
                method=str(payload.get("method", payload.get("kind", "return"))),
                longitude=float(payload.get("longitude", 0.0)),
            )
        )
    return _context_from_transit(event_from_legacy(payload))


def _coerce_context(event: Any) -> Dict[str, Any]:
    if isinstance(event, TransitEvent):
        return _context_from_transit(event)
    if isinstance(event, ReturnEvent):
        return _context_from_return(event)
    if isinstance(event, Mapping):
        return _context_from_mapping(event)
    if hasattr(event, "ts") and hasattr(event, "body") and hasattr(event, "method"):
        return _context_from_return(
            ReturnEvent(
                ts=str(getattr(event, "ts")),
                jd=float(getattr(event, "jd", 0.0)),
                body=str(getattr(event, "body")),
                method=str(getattr(event, "method")),
                longitude=float(getattr(event, "longitude", 0.0)),
            )
        )
    return _context_from_transit(event_from_legacy(event))


def write_ics(
    path: str | Path,
    events: Iterable[Any],
    *,
    calendar_name: str = "AstroEngine Events",
    summary_template: str = DEFAULT_SUMMARY_TEMPLATE,
    description_template: str = DEFAULT_DESCRIPTION_TEMPLATE,
) -> int:
    """Write events to an ICS file using summary/description templates."""

    try:
        from ics import Calendar, Event
    except Exception as exc:  # pragma: no cover - optional dependency guard
        raise RuntimeError("The 'ics' package is required for ICS export") from exc

    contexts = [_coerce_context(event) for event in events]
    calendar = Calendar()
    calendar.extra.append(ContentLine("NAME", value=calendar_name))
    calendar.extra.append(ContentLine("X-WR-CALNAME", value=calendar_name))

    count = 0
    for context in contexts:
        evt = Event()
        evt.name = summary_template.format_map(_TemplateContext(context))
        evt.begin = context["ts"]
        description = description_template.format_map(_TemplateContext(context))
        if description.strip():
            evt.description = description
        evt.uid = context.get("uid") or f"{context['ts']}-{count}"
        calendar.events.add(evt)
        count += 1

    Path(path).write_text(str(calendar), encoding="utf-8")
    return count
>>>>>>> b2c93fc5
<|MERGE_RESOLUTION|>--- conflicted
+++ resolved
@@ -1,5 +1,5 @@
-<<<<<<< HEAD
 """ICS export helpers for canonical transit events."""
+
 
 from __future__ import annotations
 
@@ -119,7 +119,6 @@
     ics_payload = _render_calendar(canonical_events, calendar_name)
     Path(path).write_text(ics_payload, encoding="utf-8")
     return len(canonical_events)
-=======
 
 """ICS exporter with template-driven summaries for AstroEngine events."""
 
@@ -310,4 +309,3 @@
 
     Path(path).write_text(str(calendar), encoding="utf-8")
     return count
->>>>>>> b2c93fc5
