"""Aspect search extensions (harmonics, families, ranking)."""

<<<<<<< HEAD
from . import search
from .harmonics import BASE_ASPECTS
from .matcher import angular_sep_deg, match_all, match_pair
from .orb_policy import orb_limit

__all__ = [
    "search",
    "orb_limit",
    "BASE_ASPECTS",
    "match_pair",
    "match_all",
    "angular_sep_deg",
]
=======
from . import harmonics, search
from .orb_policy import orb_limit

__all__ = ["search", "harmonics", "orb_limit"]
>>>>>>> 1b2a9158
<|MERGE_RESOLUTION|>--- conflicted
+++ resolved
@@ -1,6 +1,6 @@
 """Aspect search extensions (harmonics, families, ranking)."""
 
-<<<<<<< HEAD
+
 from . import search
 from .harmonics import BASE_ASPECTS
 from .matcher import angular_sep_deg, match_all, match_pair
@@ -13,10 +13,4 @@
     "match_pair",
     "match_all",
     "angular_sep_deg",
-]
-=======
-from . import harmonics, search
-from .orb_policy import orb_limit
-
-__all__ = ["search", "harmonics", "orb_limit"]
->>>>>>> 1b2a9158
+]