--- conflicted
+++ resolved
@@ -71,7 +71,7 @@
 
 
 
-<<<<<<< HEAD
+
 def _separation(
     provider: Callable[[datetime], Mapping[str, float]],
     ts: datetime,
@@ -170,24 +170,7 @@
         except Exception:
             continue
     return max(0.0, limit_val)
-=======
-
-def _normalize_angle(angle: float) -> float:
-    return float(angle) % 360.0
-
-
-def _signed_sep(delta: float, target: float) -> float:
-    """Return signed difference between ``delta`` and ``target`` in degrees."""
-
-    normalized = _normalize_angle(delta)
-    base = ((normalized - target + 180.0) % 360.0) - 180.0
-    if target not in (0.0, 180.0):
-        alternate = 360.0 - target
-        alt = ((normalized - alternate + 180.0) % 360.0) - 180.0
-        if abs(alt) < abs(base):
-            return alt
-    return base
->>>>>>> 3718f4ae
+
 
 
 
@@ -280,7 +263,7 @@
     """Scan a pair of bodies for the provided aspects."""
 
     hits: List[Hit] = []
-<<<<<<< HEAD
+
     for raw_spec in aspect_specs:
         spec = _coerce_spec(raw_spec)
         limit = _resolve_orb_limit(orb_policy, spec, body_a, body_b)
@@ -288,71 +271,7 @@
             _scan_single_spec(body_a, body_b, window, position_provider, spec, limit, step_minutes)
         )
     hits.sort(key=lambda h: (h.exact_time, h.orb))
-=======
-
-    recorded: set[tuple[str, str, float, datetime]] = set()
-
-    current = window.start
-    while current <= window.end:
-        delta = _pair_delta(position_provider, current, primary, secondary)
-        for angle in aspect_angles:
-            diff = _signed_sep(delta, angle)
-            prev_time, prev_diff = previous[angle]
-            if prev_time is None and abs(diff) <= 1e-6:
-                limit = _orb_limit(angle, orb_policy, primary, secondary)
-                if abs(diff) <= limit:
-                    key = (
-                        primary,
-                        secondary,
-                        angle,
-                        current.replace(second=0, microsecond=0),
-                    )
-                    if key not in recorded:
-                        hits.append(
-                            Hit(
-                                a=primary,
-                                b=secondary,
-                                aspect_angle=angle,
-                                exact_time=current,
-                                orb=abs(diff),
-                                orb_limit=limit,
-                                meta={"pair": (primary, secondary)},
-                            )
-                        )
-                        recorded.add(key)
-                previous[angle] = (current, diff)
-                continue
-            if prev_time is not None and prev_diff is not None:
-                if prev_diff == 0.0 and abs(diff) <= abs(prev_diff):
-                    continue
-                if prev_diff * diff <= 0 or abs(diff) < 1e-2:
-                    hit_time, hit_diff = _refine_hit(
-                        position_provider, primary, secondary, angle, prev_time, current, prev_diff, diff
-                    )
-                    if window.clamp(hit_time):
-                        limit = _orb_limit(angle, orb_policy, primary, secondary)
-                        if abs(hit_diff) <= limit:
-                            key = (primary, secondary, angle, hit_time.replace(second=0, microsecond=0))
-                            if key not in recorded:
-                                hits.append(
-                                    Hit(
-                                        a=primary,
-                                        b=secondary,
-                                        aspect_angle=angle,
-                                        exact_time=hit_time,
-                                        orb=abs(hit_diff),
-                                        orb_limit=limit,
-                                        meta={"pair": (primary, secondary)},
-                                    )
-                                )
-                                recorded.add(key)
-            previous[angle] = (current, diff)
-        current += step
-
-
-    hits.sort(key=lambda h: h.exact_time)
-
->>>>>>> 3718f4ae
+
     return hits
 
 
