--- conflicted
+++ resolved
@@ -345,13 +345,9 @@
     body_b: str,
     window: TimeWindow,
     position_provider: Callable[[datetime], Mapping[str, float]],
-<<<<<<< HEAD
+
     aspect_specs: Sequence[Any],
-=======
-
-    aspect_specs: Sequence[AspectInput],
-
->>>>>>> d270e057
+
     orb_policy: Mapping[str, Any] | None,
     *,
     step_minutes: int = 60,
@@ -363,13 +359,9 @@
         return []
 
     hits: List[Hit] = []
-<<<<<<< HEAD
+
     for spec in specs:
-=======
-
-    for raw_spec in aspect_specs:
-        spec = _coerce_spec(raw_spec)
->>>>>>> d270e057
+
         limit = _resolve_orb_limit(orb_policy, spec, body_a, body_b)
         hits.extend(
             _scan_single_spec(body_a, body_b, window, position_provider, spec, limit, step_minutes)
