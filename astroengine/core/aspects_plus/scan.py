--- conflicted
+++ resolved
@@ -1,9 +1,7 @@
 
-<<<<<<< HEAD
+
 """Aspect scan dataclasses and helpers used by Plus endpoints."""
-=======
-"""Aspect scan dataclasses and utilities for search/ranking pipelines."""
->>>>>>> c44bf125
+
 
 
 from __future__ import annotations
@@ -21,7 +19,7 @@
     Sequence,
 )
 
-<<<<<<< HEAD
+
 from datetime import datetime, timedelta
 from itertools import combinations
 from typing import Any, Callable, Iterable, List, Mapping, MutableMapping, Optional, Sequence, Tuple
@@ -53,13 +51,7 @@
         """Duration of the window."""
 
         return self.end - self.start
-=======
-from .harmonics import BASE_ASPECTS, combined_angles
-from .orb_policy import orb_limit as compute_orb_limit
-
-
-PositionProvider = Callable[[datetime], Mapping[str, float]]
->>>>>>> c44bf125
+
 
 
 @dataclass(slots=True)
@@ -88,7 +80,7 @@
         return base
 
 
-<<<<<<< HEAD
+
 def _normalize_angle(angle: float) -> float:
     return float(angle) % 360.0
 
@@ -230,212 +222,7 @@
             previous[angle] = (current, diff)
         current += step
 
-=======
-@dataclass(slots=True)
-class TimeWindow:
-    """Closed interval representing the scan window."""
-
-    start: datetime
-    end: datetime
-
-    def __post_init__(self) -> None:
-        if self.end <= self.start:
-            raise ValueError("TimeWindow end must be after start")
-
-
-def _raw_angle_difference(lon_a: float, lon_b: float, target_angle: float) -> float:
-    """Return signed separation delta minus the target angle."""
-
-    separation = abs(((float(lon_a) - float(lon_b) + 180.0) % 360.0) - 180.0)
-    return separation - float(target_angle)
-
-
-def _unwrap(value: float, anchor: Optional[float]) -> float:
-    """Adjust ``value`` by ±360° so it remains close to ``anchor``."""
-
-    if anchor is None:
-        return value
-    result = value
-    while result - anchor > 180.0:
-        result -= 360.0
-    while result - anchor < -180.0:
-        result += 360.0
-    return result
-
-
-def _difference(
-    ts: datetime,
-    angle: float,
-    provider: PositionProvider,
-    object_a: str,
-    object_b: str,
-    anchor: Optional[float] = None,
-) -> tuple[float, float]:
-    """Compute unwrapped difference and absolute orb at ``ts``."""
-
-    positions = provider(ts)
-    if object_a not in positions or object_b not in positions:
-        missing = object_a if object_a not in positions else object_b
-        raise KeyError(f"Position provider missing body '{missing}'")
-    raw = _raw_angle_difference(positions[object_a], positions[object_b], angle)
-    unwrapped = _unwrap(raw, anchor)
-    orb = abs(raw)
-    return unwrapped, orb
-
-
-def _aspect_name_for_angle(angle: float) -> str:
-    for name, base in BASE_ASPECTS.items():
-        if abs(float(base) - float(angle)) <= 1e-6:
-            return name
-    return f"angle_{float(angle):.3f}"
-
-
-def _refine_root(
-    left_time: datetime,
-    left_val: float,
-    left_orb: float,
-    right_time: datetime,
-    right_val: float,
-    right_orb: float,
-    angle: float,
-    provider: PositionProvider,
-    object_a: str,
-    object_b: str,
-    tolerance: float,
-) -> tuple[datetime, float]:
-    """Bisection refinement of a bracketed root."""
-
-    a, fa, oa = left_time, left_val, left_orb
-    b, fb, ob = right_time, right_val, right_orb
-    best_time = a if oa <= ob else b
-    best_orb = oa if oa <= ob else ob
-    for _ in range(40):
-        anchor = fa if abs(fa) <= abs(fb) else fb
-        mid = a + (b - a) / 2
-        fm, orb = _difference(mid, angle, provider, object_a, object_b, anchor=anchor)
-        best_time, best_orb = mid, orb
-        if abs(fm) <= tolerance or (b - a).total_seconds() <= 1.0:
-            break
-        if fa * fm <= 0:
-            b, fb, ob = mid, fm, orb
-        else:
-            a, fa, oa = mid, fm, orb
-    return best_time, best_orb
-
-
-def _scan_pair_for_angle(
-    object_a: str,
-    object_b: str,
-    window: TimeWindow,
-    provider: PositionProvider,
-    angle: float,
-    aspect_name: str,
-    orb_policy: Mapping[str, Any],
-    step_minutes: int,
-    tolerance: float,
-) -> List[Hit]:
-    hits: List[Hit] = []
-    orb_limit = compute_orb_limit(object_a, object_b, aspect_name, orb_policy)
-    step = timedelta(minutes=max(1, int(step_minutes)))
-
-    try:
-        prev_val, prev_orb = _difference(
-            window.start, angle, provider, object_a, object_b
-        )
-    except KeyError:
-        return hits
-
-    if prev_orb <= tolerance:
-        hits.append(
-            Hit(
-                a=object_a,
-                b=object_b,
-                aspect_angle=float(angle),
-                exact_time=window.start,
-                orb=prev_orb,
-                orb_limit=orb_limit,
-                meta=None,
-            )
-        )
-
-    prev_time = window.start
-    current_time = window.start + step
-
-    while current_time <= window.end:
-        curr_val, curr_orb = _difference(
-            current_time, angle, provider, object_a, object_b, anchor=prev_val
-        )
-
-        crossed_zero = prev_val * curr_val < 0.0
-        hits_zero_now = curr_orb <= tolerance and prev_orb > tolerance
-
-        if crossed_zero or hits_zero_now:
-            exact_time, orb = _refine_root(
-                prev_time,
-                prev_val,
-                prev_orb,
-                current_time,
-                curr_val,
-                curr_orb,
-                angle,
-                provider,
-                object_a,
-                object_b,
-                tolerance,
-            )
-            hits.append(
-                Hit(
-                    a=object_a,
-                    b=object_b,
-                    aspect_angle=float(angle),
-                    exact_time=exact_time,
-                    orb=orb,
-                    orb_limit=orb_limit,
-                    meta=None,
-                )
-            )
-
-        prev_time = current_time
-        prev_val = curr_val
-        prev_orb = curr_orb
-        current_time += step
-
-    hits.sort(key=lambda h: h.exact_time)
-    return hits
-
-
-def scan_pair_time_range(
-    object_a: str,
-    object_b: str,
-    window: TimeWindow,
-    position_provider: PositionProvider,
-    aspect_angles: Sequence[float],
-    orb_policy: Mapping[str, Any],
-    step_minutes: int = 60,
-) -> List[Hit]:
-    """Scan a pair of bodies for aspect hits across ``aspect_angles``."""
-
-    if step_minutes <= 0:
-        raise ValueError("step_minutes must be positive")
-
-    tolerance = 1e-6
-    hits: List[Hit] = []
-    for angle in sorted(float(a) for a in aspect_angles):
-        aspect_name = _aspect_name_for_angle(angle)
-        hits.extend(
-            _scan_pair_for_angle(
-                object_a,
-                object_b,
-                window,
-                position_provider,
-                angle,
-                aspect_name,
-                orb_policy,
-                step_minutes,
-                tolerance,
-            )
-        )
->>>>>>> c44bf125
+
     hits.sort(key=lambda h: h.exact_time)
     return hits
 
@@ -446,7 +233,7 @@
     window: TimeWindow,
     position_provider: PositionProvider,
     aspects: Iterable[str],
-<<<<<<< HEAD
+
     harmonics: Iterable[int] | None = None,
     orb_policy: Mapping[str, Any] | None = None,
     pairs: Sequence[Tuple[str, str]] | None = None,
@@ -475,39 +262,7 @@
                 position_provider,
                 aspect_angles,
                 orb_policy=orb_policy,
-=======
-    harmonics: Iterable[int],
-    orb_policy: Mapping[str, Any],
-    pairs: Optional[Sequence[Sequence[str]]] = None,
-    step_minutes: int = 60,
-) -> List[Hit]:
-    """Scan multiple objects/pairs and return sorted aspect hits."""
-
-    if len(objects) < 2 and not pairs:
-        return []
-
-    target_angles = combined_angles(aspects, harmonics)
-    if not target_angles:
-        return []
-
-    if pairs:
-        pair_list = [(str(a), str(b)) for a, b in pairs]
-    else:
-        from itertools import combinations
-
-        pair_list = [(a, b) for a, b in combinations(objects, 2)]
-
-    hits: List[Hit] = []
-    for a, b in pair_list:
-        hits.extend(
-            scan_pair_time_range(
-                a,
-                b,
-                window,
-                position_provider,
-                target_angles,
-                orb_policy,
->>>>>>> c44bf125
+
                 step_minutes=step_minutes,
             )
         )
@@ -516,13 +271,11 @@
     return hits
 
 
-<<<<<<< HEAD
+
 __all__ = [
     "TimeWindow",
     "Hit",
     "scan_pair_time_range",
     "scan_time_range",
 ]
-=======
-__all__ = ["Hit", "TimeWindow", "scan_pair_time_range", "scan_time_range"]
->>>>>>> c44bf125
+
