"""Aspect scanning utilities for AstroEngine Plus."""

from __future__ import annotations

from dataclasses import dataclass
from datetime import datetime, timedelta
from itertools import combinations
from typing import (
    Any,
    Callable,
    Iterable,
    List,
    Mapping,
    MutableMapping,
    Optional,
    Sequence,
    Tuple,
    Union,
)

from astroengine.core.aspects_plus.harmonics import BASE_ASPECTS, harmonic_angles
from astroengine.core.aspects_plus.provider_wrappers import PositionProvider


@dataclass(slots=True)
class TimeWindow:
    """Inclusive time window used by scan routines."""

    start: datetime
    end: datetime

    def __post_init__(self) -> None:
        if self.end <= self.start:
            raise ValueError("end must be after start")

    def clamp(self, ts: datetime) -> datetime:
        if ts < self.start:
            return self.start
        if ts > self.end:
            return self.end
        return ts


@dataclass(frozen=True)
class AspectSpec:
    """Normalized definition of an aspect angle to scan for."""

    name: str
    angle: float
    harmonic: Optional[int] = None


<<<<<<< HEAD
=======
def _resolve_spec_name(angle: float) -> str:
    for key, base_angle in BASE_ASPECTS.items():
        if abs(float(base_angle) - float(angle)) < 1e-6:
            return key
    return f"{angle:g}"


def _coerce_aspect_spec(entry: Any) -> Optional[AspectSpec]:
    if isinstance(entry, AspectSpec):
        return entry
    if isinstance(entry, Mapping):
        name = entry.get("name") or entry.get("aspect")
        angle = entry.get("angle")
        if angle is None and isinstance(name, str):
            base = BASE_ASPECTS.get(name.strip().lower())
            if base is not None:
                angle = float(base)
        if angle is None and "value" in entry:
            try:
                angle = float(entry["value"])
            except (TypeError, ValueError):
                angle = None
        if angle is None and "angle_deg" in entry:
            try:
                angle = float(entry["angle_deg"])
            except (TypeError, ValueError):
                angle = None
        if angle is None:
            return None
        harmonic = entry.get("harmonic")
        try:
            harmonic_int = int(harmonic) if harmonic is not None else None
        except (TypeError, ValueError):
            harmonic_int = None
        if not name:
            name = _resolve_spec_name(float(angle))
        return AspectSpec(name=str(name).strip().lower(), angle=float(angle), harmonic=harmonic_int)
    if isinstance(entry, str):
        key = entry.strip().lower()
        if key in BASE_ASPECTS:
            return AspectSpec(name=key, angle=float(BASE_ASPECTS[key]))
        try:
            angle = float(entry)
        except ValueError:
            return None
        return AspectSpec(name=_resolve_spec_name(angle), angle=angle)
    if isinstance(entry, (int, float)):
        angle = float(entry)
        return AspectSpec(name=_resolve_spec_name(angle), angle=angle)
    return None


def _normalize_aspect_specs(entries: Sequence[Any]) -> List[AspectSpec]:
    specs: List[AspectSpec] = []
    seen: set[Tuple[str, float, Optional[int]]] = set()
    for entry in entries:
        spec = _coerce_aspect_spec(entry)
        if not spec:
            continue
        signature = (spec.name, round(float(spec.angle), 6), spec.harmonic)
        if signature in seen:
            continue
        seen.add(signature)
        specs.append(spec)
    return specs



>>>>>>> e8928e1f
@dataclass(slots=True)
class Hit:
    """Raw aspect hit emitted by scanning routines."""

    a: str
    b: str
    aspect_angle: float
    exact_time: datetime
    orb: float
    orb_limit: float
    meta: Optional[MutableMapping[str, Any]] = None

    def as_mapping(self) -> Mapping[str, Any]:
        base = {
            "a": self.a,
            "b": self.b,
            "aspect_angle": self.aspect_angle,
            "exact_time": self.exact_time,
            "orb": self.orb,
            "orb_limit": self.orb_limit,
        }
        if self.meta:
            base.update(self.meta)
        return base


def _separation(provider: PositionProvider, ts: datetime, a: str, b: str) -> Optional[float]:
    try:
        positions = provider(ts)
        lon_a = float(positions[a])
        lon_b = float(positions[b])
    except Exception:
        return None
    diff = (lon_a - lon_b + 180.0) % 360.0 - 180.0
    return abs(diff)


def _angle_delta(
    provider: PositionProvider,
    ts: datetime,
    a: str,
    b: str,
    target_angle: float,
) -> Optional[float]:
    sep = _separation(provider, ts, a, b)
    if sep is None:
        return None
    return float(sep) - float(target_angle)


<<<<<<< HEAD
def _coerce_spec(spec: Any) -> AspectSpec:
    """Normalize arbitrary aspect specifications to :class:`AspectSpec`."""

    if isinstance(spec, AspectSpec):
        return spec
    if isinstance(spec, Mapping):
        angle_value = spec.get("angle")
        if angle_value is None:
            raise ValueError("aspect specification requires an 'angle'")
        name_value = spec.get("name") or spec.get("label") or str(angle_value)
        harmonic_value = spec.get("harmonic")
        harmonic_int = None
        if harmonic_value is not None:
            try:
                harmonic_int = int(harmonic_value)
            except Exception:
                harmonic_int = None
        return AspectSpec(name=str(name_value).strip().lower(), angle=float(angle_value), harmonic=harmonic_int)
    if spec is None:
        raise TypeError("aspect specification cannot be None")
    try:
        angle = float(spec)
    except Exception as exc:  # pragma: no cover - defensive guard
        raise TypeError(f"Unsupported aspect specification: {spec!r}") from exc
    if isinstance(spec, str):
        name = spec.strip().lower() or str(angle)
    else:
        name = str(int(angle) if float(angle).is_integer() else angle)
    for base_name, base_angle in BASE_ASPECTS.items():
        try:
            if abs(float(base_angle) - angle) <= 1e-6:
                name = base_name
                break
        except Exception:  # pragma: no cover - guard against malformed tables
            continue
    return AspectSpec(name=name, angle=angle, harmonic=None)
=======

AspectInput = Union[AspectSpec, float, int, str]


def _coerce_spec(value: AspectInput) -> AspectSpec:
    """Normalize caller-provided aspect specifications."""

    if isinstance(value, AspectSpec):
        return value
    if isinstance(value, (int, float)):
        angle = float(value)
        name = _match_base_name(angle) or f"{angle:g}"
        return AspectSpec(name=name, angle=angle, harmonic=None)
    if isinstance(value, str):
        key = value.strip()
        lower = key.lower()
        if lower in BASE_ASPECTS:
            angle = float(BASE_ASPECTS[lower])
            return AspectSpec(name=lower, angle=angle, harmonic=None)
        try:
            angle = float(key)
        except ValueError as exc:  # pragma: no cover - guarded by tests
            raise ValueError(f"unsupported aspect spec: {value!r}") from exc
        name = _match_base_name(angle) or lower
        return AspectSpec(name=name, angle=angle, harmonic=None)
    raise TypeError(f"unsupported aspect spec: {value!r}")


def _match_base_name(angle: float) -> Optional[str]:
    """Return the canonical aspect name for ``angle`` when available."""

    for name, base_angle in BASE_ASPECTS.items():
        if abs(float(base_angle) - angle) <= 1e-6:
            return name
    return None

>>>>>>> e8928e1f


def _resolve_orb_limit(
    orb_policy: Mapping[str, Any] | None,
    spec: AspectSpec,
    body_a: str,
    body_b: str,
) -> float:
    policy = orb_policy or {}
    aspect_limits = policy.get("per_aspect", {}) or {}
<<<<<<< HEAD
    key = spec.name.lower()
    limit = aspect_limits.get(key)
    if limit is None:
        limit = aspect_limits.get(str(spec.angle))
    base_default = policy.get("default") if policy else None
=======

    key_candidates = []
    if spec.name:
        key_candidates.append(spec.name.lower())
    key_candidates.append(f"{spec.angle:g}")

    limit = None
    for candidate in key_candidates:
        if candidate in aspect_limits:
            limit = aspect_limits.get(candidate)
            break

>>>>>>> e8928e1f
    try:
        if limit is not None:
            limit_val = float(limit)
        elif base_default is not None:
            limit_val = float(base_default)
        else:
            limit_val = 1.0
    except Exception:
        limit_val = 1.0

    per_object = policy.get("per_object", {}) or {}
    for obj in (body_a, body_b):
        try:
            limit_val = max(limit_val, float(per_object.get(obj, 0.0)))
        except Exception:
            continue

    if limit_val <= 0.0:
        default_limit = policy.get("default")
        if default_limit is None:
            default_limit = policy.get("default_orb_deg")
        try:
            limit_val = float(default_limit)
        except (TypeError, ValueError):
            limit_val = 1.0
        if limit_val <= 0.0:
            limit_val = 1.0

    return max(0.0, limit_val)


def _bisect_refine(
    provider: PositionProvider,
    a: str,
    b: str,
    target_angle: float,
    left_time: datetime,
    left_delta: float,
    right_time: datetime,
    right_delta: float,
) -> Optional[Tuple[datetime, float]]:
    best_time = left_time if abs(left_delta) <= abs(right_delta) else right_time
    best_delta = left_delta if abs(left_delta) <= abs(right_delta) else right_delta
    for _ in range(40):
        span = right_time - left_time
        if span.total_seconds() <= 1:
            break
        mid_time = left_time + span / 2
        mid_delta_opt = _angle_delta(provider, mid_time, a, b, target_angle)
        if mid_delta_opt is None:
            break
        if abs(mid_delta_opt) < abs(best_delta):
            best_time, best_delta = mid_time, mid_delta_opt
        if left_delta == 0.0 and right_delta == 0.0:
            break
        if left_delta * mid_delta_opt <= 0:
            right_time, right_delta = mid_time, mid_delta_opt
        else:
            left_time, left_delta = mid_time, mid_delta_opt
    return best_time, abs(best_delta)


def _scan_single_spec(
    body_a: str,
    body_b: str,
    window: TimeWindow,
    provider: PositionProvider,
    spec: AspectSpec,
    limit: float,
    step_minutes: int,
) -> List[Hit]:
    step = timedelta(minutes=max(1, int(step_minutes)))
    hits: List[Hit] = []

    prev_time = window.start
    prev_delta_opt = _angle_delta(provider, prev_time, body_a, body_b, spec.angle)
    if prev_delta_opt is None:
        return hits
    last_recorded: Optional[datetime] = None

    while prev_time < window.end:
        next_time = prev_time + step
        if next_time > window.end:
            next_time = window.end
        next_delta_opt = _angle_delta(provider, next_time, body_a, body_b, spec.angle)
        if next_delta_opt is None:
            prev_time = next_time
            prev_delta_opt = None
            continue

        candidate: Optional[Tuple[datetime, float]] = None

        if prev_delta_opt == 0.0:
            candidate = (prev_time, 0.0)
        elif next_delta_opt == 0.0:
            candidate = (next_time, 0.0)
        elif prev_delta_opt * next_delta_opt <= 0:
            refined = _bisect_refine(
                provider,
                body_a,
                body_b,
                spec.angle,
                prev_time,
                prev_delta_opt,
                next_time,
                next_delta_opt,
            )
            if refined:
                candidate = refined

        if candidate:
            hit_time, orb = candidate
            hit_time = window.clamp(hit_time)
            if orb <= limit + 1e-6:
                if last_recorded is None or abs((hit_time - last_recorded).total_seconds()) > 30:
                    hits.append(
                        Hit(
                            a=body_a,
                            b=body_b,
                            aspect_angle=spec.angle,
                            exact_time=hit_time,
                            orb=orb,
                            orb_limit=limit,
                            meta={"aspect": spec.name, "harmonic": spec.harmonic},
                        )
                    )
                    last_recorded = hit_time

        prev_time = next_time
        prev_delta_opt = next_delta_opt

    return hits


def scan_pair_time_range(
    body_a: str,
    body_b: str,
    window: TimeWindow,
<<<<<<< HEAD
    position_provider: PositionProvider,
    aspect_specs: Sequence[AspectSpec | Mapping[str, Any] | float | int | str],
=======
    position_provider: Callable[[datetime], Mapping[str, float]],

    aspect_specs: Sequence[Any],

>>>>>>> e8928e1f
    orb_policy: Mapping[str, Any] | None,
    *,
    step_minutes: int = 60,
) -> List[Hit]:
    """Scan a pair of bodies for the provided aspects."""

<<<<<<< HEAD
    specs = [_coerce_spec(spec) for spec in aspect_specs if spec is not None]
    hits: List[Hit] = []
    for spec in specs:
=======
    specs = _normalize_aspect_specs(aspect_specs)
    if not specs:
        return []

    hits: List[Hit] = []

    for spec in specs:

>>>>>>> e8928e1f
        limit = _resolve_orb_limit(orb_policy, spec, body_a, body_b)
        hits.extend(
            _scan_single_spec(body_a, body_b, window, position_provider, spec, limit, step_minutes)
        )
    hits.sort(key=lambda h: (h.exact_time, h.orb))
    return hits


def _pair_iter(objects: Sequence[str], pairs: Optional[Iterable[Tuple[str, str]]]) -> Iterable[Tuple[str, str]]:
    if pairs:
        for p in pairs:
            if not p or len(p) < 2:
                continue
            yield p[0], p[1]
    else:
        yield from combinations(objects, 2)


def _build_specs(aspects: Sequence[str], harmonics: Sequence[int]) -> List[AspectSpec]:
    specs: List[AspectSpec] = []
    seen: set[Tuple[str, float, Optional[int]]] = set()

    for name in aspects:
        key = (name or "").strip().lower()
        if key not in BASE_ASPECTS:
            continue
        angle = float(BASE_ASPECTS[key])
        signature = (key, angle, None)
        if signature in seen:
            continue
        seen.add(signature)
        specs.append(AspectSpec(name=key, angle=angle, harmonic=None))

    for order in harmonics:
        try:
            order_int = int(order)
        except Exception:
            continue
        if order_int <= 1:
            continue
        for angle in harmonic_angles(order_int):
            signature = (f"harmonic_{order_int}", float(angle), order_int)
            if signature in seen:
                continue
            seen.add(signature)
            specs.append(AspectSpec(name=f"harmonic_{order_int}", angle=float(angle), harmonic=order_int))

    return specs


def scan_time_range(
    *,
    objects: Sequence[str],
    window: TimeWindow,
    position_provider: PositionProvider,
    aspects: Sequence[str],
    harmonics: Sequence[int],
    orb_policy: Mapping[str, Any] | None,
    pairs: Optional[Iterable[Tuple[str, str]]] = None,
    step_minutes: int = 60,
) -> List[Hit]:
    """Scan a set of objects for matching aspect hits."""

    specs = _build_specs(aspects, harmonics)
    if not specs:
        return []

    hits: List[Hit] = []
    for a, b in _pair_iter(objects, pairs):
        hits.extend(
            scan_pair_time_range(
                a,
                b,
                window,
                position_provider,
                specs,
                orb_policy,
                step_minutes=step_minutes,
            )
        )
    hits.sort(key=lambda h: (h.exact_time, h.orb))
    return hits


__all__ = [
    "AspectSpec",
    "Hit",
    "TimeWindow",
    "scan_pair_time_range",
    "scan_time_range",
]
<|MERGE_RESOLUTION|>--- conflicted
+++ resolved
@@ -50,77 +50,7 @@
     harmonic: Optional[int] = None
 
 
-<<<<<<< HEAD
-=======
-def _resolve_spec_name(angle: float) -> str:
-    for key, base_angle in BASE_ASPECTS.items():
-        if abs(float(base_angle) - float(angle)) < 1e-6:
-            return key
-    return f"{angle:g}"
-
-
-def _coerce_aspect_spec(entry: Any) -> Optional[AspectSpec]:
-    if isinstance(entry, AspectSpec):
-        return entry
-    if isinstance(entry, Mapping):
-        name = entry.get("name") or entry.get("aspect")
-        angle = entry.get("angle")
-        if angle is None and isinstance(name, str):
-            base = BASE_ASPECTS.get(name.strip().lower())
-            if base is not None:
-                angle = float(base)
-        if angle is None and "value" in entry:
-            try:
-                angle = float(entry["value"])
-            except (TypeError, ValueError):
-                angle = None
-        if angle is None and "angle_deg" in entry:
-            try:
-                angle = float(entry["angle_deg"])
-            except (TypeError, ValueError):
-                angle = None
-        if angle is None:
-            return None
-        harmonic = entry.get("harmonic")
-        try:
-            harmonic_int = int(harmonic) if harmonic is not None else None
-        except (TypeError, ValueError):
-            harmonic_int = None
-        if not name:
-            name = _resolve_spec_name(float(angle))
-        return AspectSpec(name=str(name).strip().lower(), angle=float(angle), harmonic=harmonic_int)
-    if isinstance(entry, str):
-        key = entry.strip().lower()
-        if key in BASE_ASPECTS:
-            return AspectSpec(name=key, angle=float(BASE_ASPECTS[key]))
-        try:
-            angle = float(entry)
-        except ValueError:
-            return None
-        return AspectSpec(name=_resolve_spec_name(angle), angle=angle)
-    if isinstance(entry, (int, float)):
-        angle = float(entry)
-        return AspectSpec(name=_resolve_spec_name(angle), angle=angle)
-    return None
-
-
-def _normalize_aspect_specs(entries: Sequence[Any]) -> List[AspectSpec]:
-    specs: List[AspectSpec] = []
-    seen: set[Tuple[str, float, Optional[int]]] = set()
-    for entry in entries:
-        spec = _coerce_aspect_spec(entry)
-        if not spec:
-            continue
-        signature = (spec.name, round(float(spec.angle), 6), spec.harmonic)
-        if signature in seen:
-            continue
-        seen.add(signature)
-        specs.append(spec)
-    return specs
-
-
-
->>>>>>> e8928e1f
+
 @dataclass(slots=True)
 class Hit:
     """Raw aspect hit emitted by scanning routines."""
@@ -171,7 +101,7 @@
     return float(sep) - float(target_angle)
 
 
-<<<<<<< HEAD
+
 def _coerce_spec(spec: Any) -> AspectSpec:
     """Normalize arbitrary aspect specifications to :class:`AspectSpec`."""
 
@@ -208,44 +138,7 @@
         except Exception:  # pragma: no cover - guard against malformed tables
             continue
     return AspectSpec(name=name, angle=angle, harmonic=None)
-=======
-
-AspectInput = Union[AspectSpec, float, int, str]
-
-
-def _coerce_spec(value: AspectInput) -> AspectSpec:
-    """Normalize caller-provided aspect specifications."""
-
-    if isinstance(value, AspectSpec):
-        return value
-    if isinstance(value, (int, float)):
-        angle = float(value)
-        name = _match_base_name(angle) or f"{angle:g}"
-        return AspectSpec(name=name, angle=angle, harmonic=None)
-    if isinstance(value, str):
-        key = value.strip()
-        lower = key.lower()
-        if lower in BASE_ASPECTS:
-            angle = float(BASE_ASPECTS[lower])
-            return AspectSpec(name=lower, angle=angle, harmonic=None)
-        try:
-            angle = float(key)
-        except ValueError as exc:  # pragma: no cover - guarded by tests
-            raise ValueError(f"unsupported aspect spec: {value!r}") from exc
-        name = _match_base_name(angle) or lower
-        return AspectSpec(name=name, angle=angle, harmonic=None)
-    raise TypeError(f"unsupported aspect spec: {value!r}")
-
-
-def _match_base_name(angle: float) -> Optional[str]:
-    """Return the canonical aspect name for ``angle`` when available."""
-
-    for name, base_angle in BASE_ASPECTS.items():
-        if abs(float(base_angle) - angle) <= 1e-6:
-            return name
-    return None
-
->>>>>>> e8928e1f
+
 
 
 def _resolve_orb_limit(
@@ -256,26 +149,13 @@
 ) -> float:
     policy = orb_policy or {}
     aspect_limits = policy.get("per_aspect", {}) or {}
-<<<<<<< HEAD
+
     key = spec.name.lower()
     limit = aspect_limits.get(key)
     if limit is None:
         limit = aspect_limits.get(str(spec.angle))
     base_default = policy.get("default") if policy else None
-=======
-
-    key_candidates = []
-    if spec.name:
-        key_candidates.append(spec.name.lower())
-    key_candidates.append(f"{spec.angle:g}")
-
-    limit = None
-    for candidate in key_candidates:
-        if candidate in aspect_limits:
-            limit = aspect_limits.get(candidate)
-            break
-
->>>>>>> e8928e1f
+
     try:
         if limit is not None:
             limit_val = float(limit)
@@ -414,35 +294,21 @@
     body_a: str,
     body_b: str,
     window: TimeWindow,
-<<<<<<< HEAD
+
     position_provider: PositionProvider,
     aspect_specs: Sequence[AspectSpec | Mapping[str, Any] | float | int | str],
-=======
-    position_provider: Callable[[datetime], Mapping[str, float]],
-
-    aspect_specs: Sequence[Any],
-
->>>>>>> e8928e1f
+
     orb_policy: Mapping[str, Any] | None,
     *,
     step_minutes: int = 60,
 ) -> List[Hit]:
     """Scan a pair of bodies for the provided aspects."""
 
-<<<<<<< HEAD
+
     specs = [_coerce_spec(spec) for spec in aspect_specs if spec is not None]
     hits: List[Hit] = []
     for spec in specs:
-=======
-    specs = _normalize_aspect_specs(aspect_specs)
-    if not specs:
-        return []
-
-    hits: List[Hit] = []
-
-    for spec in specs:
-
->>>>>>> e8928e1f
+
         limit = _resolve_orb_limit(orb_policy, spec, body_a, body_b)
         hits.extend(
             _scan_single_spec(body_a, body_b, window, position_provider, spec, limit, step_minutes)
