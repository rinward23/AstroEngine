--- conflicted
+++ resolved
@@ -123,21 +123,13 @@
 ) -> Tuple[List[Mapping[str, Any]], int]:
     """Return a window slice with total count for pagination."""
 
-<<<<<<< HEAD
+
     if limit < 0:
         raise ValueError("limit must be non-negative")
     if offset < 0:
         raise ValueError("offset must be non-negative")
 
-=======
 
-    if limit <= 0:
-        raise ValueError("limit must be positive")
-    if offset < 0:
-        raise ValueError("offset must be non-negative")
-
-
->>>>>>> 25dec861
     total = len(hits)
     if offset >= total:
         return [], total
