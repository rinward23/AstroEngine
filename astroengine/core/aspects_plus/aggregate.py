
"""Aggregation helpers for aspect search results."""


from __future__ import annotations

from collections import defaultdict
from datetime import datetime, timezone

from typing import Any, Dict, Iterable, List, Mapping, Sequence, Tuple

from astroengine.core.scan_plus.ranking import severity as compute_severity

from .harmonics import BASE_ASPECTS

try:  # pragma: no cover - avoid runtime import loop during static analysis
    from .scan import Hit
except Exception:  # pragma: no cover
    Hit = Any  # type: ignore

DateKey = str


def _aspect_name_from_angle(angle: float) -> str | None:
    for name, base_angle in BASE_ASPECTS.items():
        if abs(float(angle) - float(base_angle)) <= 1e-6:
            return name
    return None


def _utc_date(ts: datetime) -> DateKey:
    if ts.tzinfo is None:
        ts = ts.replace(tzinfo=timezone.utc)
    else:
        ts = ts.astimezone(timezone.utc)
    return ts.strftime("%Y-%m-%d")



def rank_hits(
    hits: Iterable[Hit],

    profile: Mapping[str, Any] | None = None,
    order_by: str = "time",
) -> List[Dict[str, Any]]:
    """Convert raw scan hits into ranked dictionaries ready for serialization."""

    ranked: List[Dict[str, Any]] = []
    for hit in hits:
        hit_meta = getattr(hit, "meta", {}) or {}
        if isinstance(hit_meta, Mapping):
            meta: Dict[str, Any] = dict(hit_meta)
        else:
            meta = {}

        aspect_name = meta.get("aspect")
        inferred = _aspect_name_from_angle(getattr(hit, "aspect_angle"))
        if not aspect_name:
            aspect_name = inferred or f"angle_{float(getattr(hit, 'aspect_angle')):.3f}"
        harmonic = meta.get("harmonic")

        if inferred:
            sev = compute_severity(aspect_name, float(hit.orb), float(hit.orb_limit), profile)
        else:
            sev = None

        meta_out: Dict[str, Any] = {"angle": float(getattr(hit, "aspect_angle", 0.0))}
        for k, v in meta.items():
            if k in {"aspect", "harmonic"}:
                continue
            meta_out[k] = v
        ranked.append(
            {
                "a": hit.a,
                "b": hit.b,
                "aspect": aspect_name,
                "harmonic": harmonic,
                "exact_time": hit.exact_time,
                "orb": float(hit.orb),
                "orb_limit": float(hit.orb_limit),
                "severity": float(sev) if sev is not None else None,
                "meta": meta_out,
            }
        )

    if order_by == "severity":
        ranked.sort(key=lambda h: (-(h["severity"] or 0.0), h["exact_time"]))
    elif order_by == "orb":
        ranked.sort(key=lambda h: (h["orb"], h["exact_time"]))
    else:
        ranked.sort(key=lambda h: (h["exact_time"], h["orb"]))
    return ranked


def day_bins(hits: Sequence[Mapping[str, Any]]) -> List[Dict[str, Any]]:
    """Aggregate ranked hits into UTC day buckets."""

    counts: Dict[DateKey, int] = defaultdict(int)
    scores: Dict[DateKey, List[float]] = defaultdict(list)

    for hit in hits:
        ts = hit.get("exact_time")
        if not isinstance(ts, datetime):
            continue
        key = _utc_date(ts)
        counts[key] += 1
        sev = hit.get("severity")
        if sev is not None:
            scores[key].append(float(sev))

    out: List[Dict[str, Any]] = []
    for key in sorted(counts):
        daily_scores = scores.get(key, [])
        avg = sum(daily_scores) / len(daily_scores) if daily_scores else None
        out.append({"date": key, "count": counts[key], "score": avg})
    return out


def paginate(
    hits: Sequence[Mapping[str, Any]],
    limit: int,
    offset: int,
) -> Tuple[List[Mapping[str, Any]], int]:
    """Return a window slice with total count for pagination."""

<<<<<<< HEAD
    if limit <= 0:
        raise ValueError("limit must be positive")
    if offset < 0:
        raise ValueError("offset must be non-negative")
=======
    if limit < 0 or offset < 0:
        raise ValueError("limit and offset must be non-negative")
>>>>>>> b69bb77c

    total = len(hits)
    if offset >= total:
        return [], total
    end = offset + limit
    return list(hits[offset:end]), total


__all__ = ["rank_hits", "day_bins", "paginate"]
<|MERGE_RESOLUTION|>--- conflicted
+++ resolved
@@ -123,15 +123,12 @@
 ) -> Tuple[List[Mapping[str, Any]], int]:
     """Return a window slice with total count for pagination."""
 
-<<<<<<< HEAD
+
     if limit <= 0:
         raise ValueError("limit must be positive")
     if offset < 0:
         raise ValueError("offset must be non-negative")
-=======
-    if limit < 0 or offset < 0:
-        raise ValueError("limit and offset must be non-negative")
->>>>>>> b69bb77c
+
 
     total = len(hits)
     if offset >= total:
