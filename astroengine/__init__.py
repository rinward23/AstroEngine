"""AstroEngine package bootstrap and public surface exports."""

from __future__ import annotations

from importlib.metadata import PackageNotFoundError, version

from .catalogs import (
    VCA_CENTAURS,
    VCA_CORE_BODIES,
    VCA_EXT_ASTEROIDS,
    VCA_SENSITIVE_POINTS,
    VCA_TNOS,
)
<<<<<<< HEAD
from .chart import ChartConfig, VALID_HOUSE_SYSTEMS, VALID_ZODIAC_SYSTEMS
=======
from .chart import (
    AspectHit,
    ChartLocation,
    NatalChart,
    TransitContact,
    TransitScanner,
    compute_natal_chart,
)
>>>>>>> ef4aef82
from .core import (
    DOMAINS,
    ELEMENTS,
    ZODIAC_ELEMENT_MAP,
    AngleTracker,
    DomainResolution,
    DomainResolver,
    TransitEngine,
    TransitEvent,
    TransitScanConfig,
    apply_profile_if_any,
    classify_relative_motion,
    compute_domain_factor,
    get_active_aspect_angles,
    get_feature_flag,
    load_profile_json,
    maybe_attach_domain_fields,
    natal_domain_factor,
    normalize_degrees,
    profile_into_ctx,
    to_tt,
)
from .ephemeris import (
    EphemerisAdapter,
    EphemerisConfig,
    EphemerisSample,
    RefinementBracket,
    RefinementError,
    refine_event,
)
from .ephemeris import SwissEphemerisAdapter
from .infrastructure.environment import collect_environment_report
from .infrastructure.environment import main as environment_report_main
from .modules import (
    DEFAULT_REGISTRY,
    AstroChannel,
    AstroModule,
    AstroRegistry,
    AstroSubchannel,
    AstroSubmodule,
    bootstrap_default_registry,
)
from .modules.vca import serialize_vca_ruleset
from .profiles import (
    VCA_DOMAIN_PROFILES,
    DomainScoringProfile,
    load_base_profile,
    load_vca_outline,
)
from .rulesets import VCA_RULESET, get_vca_aspect, vca_orb_for
from .scoring import (
    DEFAULT_ASPECTS,
    OrbCalculator,
    load_dignities,
    lookup_dignities,
)

__all__ = [
    "__version__",
    "ChartConfig",
    "TransitEvent",
    "TransitScanConfig",
<<<<<<< HEAD
    "TransitEngine",
    "to_tt",
=======
    "TransitContact",
    "TransitScanner",
    "AspectHit",
    "ChartLocation",
    "NatalChart",
    "compute_natal_chart",
>>>>>>> ef4aef82
    "DomainResolver",
    "DomainResolution",
    "ELEMENTS",
    "DOMAINS",
    "ZODIAC_ELEMENT_MAP",
    "natal_domain_factor",
    "AngleTracker",
    "classify_relative_motion",
    "normalize_degrees",
    "DomainScoringProfile",
    "VCA_DOMAIN_PROFILES",
    "compute_domain_factor",
    "load_profile_json",
    "profile_into_ctx",
    "apply_profile_if_any",
    "EphemerisAdapter",
    "EphemerisConfig",
    "EphemerisSample",
    "get_active_aspect_angles",
    "get_feature_flag",
    "maybe_attach_domain_fields",
    "VCA_RULESET",
    "serialize_vca_ruleset",
    "bootstrap_default_registry",
    "DEFAULT_REGISTRY",
    "AstroRegistry",
    "AstroModule",
    "AstroSubmodule",
    "AstroChannel",
    "AstroSubchannel",
    "SwissEphemerisAdapter",
    "collect_environment_report",
    "environment_report_main",
    "get_vca_aspect",
    "vca_orb_for",
<<<<<<< HEAD
    "RefinementBracket",
    "RefinementError",
    "refine_event",
=======
    "DEFAULT_ASPECTS",
    "OrbCalculator",
    "load_dignities",
    "lookup_dignities",
    "load_base_profile",
    "load_vca_outline",
>>>>>>> ef4aef82
    "VCA_CORE_BODIES",
    "VCA_EXT_ASTEROIDS",
    "VCA_CENTAURS",
    "VCA_TNOS",
    "VCA_SENSITIVE_POINTS",
    "VALID_ZODIAC_SYSTEMS",
    "VALID_HOUSE_SYSTEMS",
]

try:  # pragma: no cover - package metadata not available during tests
    __version__ = version("astroengine")
except PackageNotFoundError:  # pragma: no cover
    __version__ = "0.0.0"<|MERGE_RESOLUTION|>--- conflicted
+++ resolved
@@ -11,18 +11,7 @@
     VCA_SENSITIVE_POINTS,
     VCA_TNOS,
 )
-<<<<<<< HEAD
-from .chart import ChartConfig, VALID_HOUSE_SYSTEMS, VALID_ZODIAC_SYSTEMS
-=======
-from .chart import (
-    AspectHit,
-    ChartLocation,
-    NatalChart,
-    TransitContact,
-    TransitScanner,
-    compute_natal_chart,
-)
->>>>>>> ef4aef82
+
 from .core import (
     DOMAINS,
     ELEMENTS,
@@ -85,17 +74,6 @@
     "ChartConfig",
     "TransitEvent",
     "TransitScanConfig",
-<<<<<<< HEAD
-    "TransitEngine",
-    "to_tt",
-=======
-    "TransitContact",
-    "TransitScanner",
-    "AspectHit",
-    "ChartLocation",
-    "NatalChart",
-    "compute_natal_chart",
->>>>>>> ef4aef82
     "DomainResolver",
     "DomainResolution",
     "ELEMENTS",
@@ -131,18 +109,6 @@
     "environment_report_main",
     "get_vca_aspect",
     "vca_orb_for",
-<<<<<<< HEAD
-    "RefinementBracket",
-    "RefinementError",
-    "refine_event",
-=======
-    "DEFAULT_ASPECTS",
-    "OrbCalculator",
-    "load_dignities",
-    "lookup_dignities",
-    "load_base_profile",
-    "load_vca_outline",
->>>>>>> ef4aef82
     "VCA_CORE_BODIES",
     "VCA_EXT_ASTEROIDS",
     "VCA_CENTAURS",
