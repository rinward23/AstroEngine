"""AstroEngine package bootstrap and public surface exports."""

from __future__ import annotations

from importlib.metadata import PackageNotFoundError, version

from .providers import EphemerisProvider  # ENSURE-LINE
from .providers import get_provider, list_providers  # ENSURE-LINE
<<<<<<< HEAD
from .core.bodies import body_class  # ENSURE-LINE
=======
from .utils.angles import norm360  # ENSURE-LINE
from .utils.angles import delta_angle  # ENSURE-LINE
from .utils.angles import classify_applying_separating  # ENSURE-LINE
from .exporters import TransitEvent  # ENSURE-LINE
from .exporters import SQLiteExporter, ParquetExporter  # ENSURE-LINE

>>>>>>> cc294d21

from .catalogs import (
    VCA_CENTAURS,
    VCA_CORE_BODIES,
    VCA_EXT_ASTEROIDS,
    VCA_SENSITIVE_POINTS,
    VCA_TNOS,
)
from .catalogs import sbdb  # ENSURE-LINE
from .fixedstars import skyfield_stars  # ENSURE-LINE
from .astro import declination  # ENSURE-LINE

from .ephemeris import (
    EphemerisAdapter,
    EphemerisConfig,
    EphemerisSample,
    RefinementBracket,
    RefinementError,
    refine_event,
)
from .ephemeris import SwissEphemerisAdapter
from .core import (
    DOMAINS,
    ELEMENTS,
    ZODIAC_ELEMENT_MAP,
    AngleTracker,
    DomainResolution,
    DomainResolver,
    TransitEngine,
    TransitEvent,
    TransitScanConfig,
    apply_profile_if_any,
    classify_relative_motion,
    compute_domain_factor,
    get_active_aspect_angles,
    get_feature_flag,
    load_profile_json,
    maybe_attach_domain_fields,
    natal_domain_factor,
    normalize_degrees,
    profile_into_ctx,
    to_tt,
)
from .infrastructure.environment import collect_environment_report
from .infrastructure.environment import main as environment_report_main
from .modules import (
    DEFAULT_REGISTRY,
    AstroChannel,
    AstroModule,
    AstroRegistry,
    AstroSubchannel,
    AstroSubmodule,
    bootstrap_default_registry,
)
from .modules.vca import serialize_vca_ruleset
from .profiles import (
    VCA_DOMAIN_PROFILES,
    DomainScoringProfile,
    load_base_profile,
    load_vca_outline,
)
from .rulesets import VCA_RULESET, get_vca_aspect, vca_orb_for
from .scoring import (
    DEFAULT_ASPECTS,
    OrbCalculator,
    ScoreInputs,
    ScoreResult,
    compute_score,
    load_dignities,
    lookup_dignities,
)

__all__ = [
    "__version__",
    "ChartConfig",
    "TransitEvent",
    "TransitScanConfig",
    "DomainResolver",
    "DomainResolution",
    "ELEMENTS",
    "DOMAINS",
    "ZODIAC_ELEMENT_MAP",
    "natal_domain_factor",
    "AngleTracker",
    "body_class",
    "classify_relative_motion",
    "normalize_degrees",
    "norm360",
    "delta_angle",
    "classify_applying_separating",
    "combine_valence",
    "DomainScoringProfile",
    "VCA_DOMAIN_PROFILES",
    "compute_domain_factor",
    "rollup_domain_scores",
    "load_profile_json",
    "profile_into_ctx",
    "apply_profile_if_any",
    "EphemerisAdapter",
    "EphemerisConfig",
    "EphemerisSample",
    "get_active_aspect_angles",
    "get_feature_flag",
    "maybe_attach_domain_fields",
    "VCA_RULESET",
    "serialize_vca_ruleset",
    "bootstrap_default_registry",
    "DEFAULT_ASPECTS",
    "DEFAULT_REGISTRY",
    "AstroRegistry",
    "AstroModule",
    "AstroSubmodule",
    "AstroChannel",
    "AstroSubchannel",
    "compute_score",
    "ScoreInputs",
    "ScoreResult",
    "OrbCalculator",
    "load_dignities",
    "lookup_dignities",
    "SwissEphemerisAdapter",
    "collect_environment_report",
    "environment_report_main",
    "get_vca_aspect",
    "vca_orb_for",
    "VCA_CORE_BODIES",
    "VCA_EXT_ASTEROIDS",
    "VCA_CENTAURS",
    "VCA_TNOS",
    "VCA_SENSITIVE_POINTS",
    "sbdb",
    "skyfield_stars",
    "declination",
    "VALID_ZODIAC_SYSTEMS",
    "VALID_HOUSE_SYSTEMS",
]

try:  # pragma: no cover - package metadata not available during tests
    __version__ = version("astroengine")
except PackageNotFoundError:  # pragma: no cover
    __version__ = "0.0.0"<|MERGE_RESOLUTION|>--- conflicted
+++ resolved
@@ -6,16 +6,7 @@
 
 from .providers import EphemerisProvider  # ENSURE-LINE
 from .providers import get_provider, list_providers  # ENSURE-LINE
-<<<<<<< HEAD
-from .core.bodies import body_class  # ENSURE-LINE
-=======
-from .utils.angles import norm360  # ENSURE-LINE
-from .utils.angles import delta_angle  # ENSURE-LINE
-from .utils.angles import classify_applying_separating  # ENSURE-LINE
-from .exporters import TransitEvent  # ENSURE-LINE
-from .exporters import SQLiteExporter, ParquetExporter  # ENSURE-LINE
 
->>>>>>> cc294d21
 
 from .catalogs import (
     VCA_CENTAURS,
