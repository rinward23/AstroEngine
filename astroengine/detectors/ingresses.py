<<<<<<< HEAD
=======

>>>>>>> 88a0df71
"""Sign ingress detection utilities built on Swiss Ephemeris longitudes."""


from __future__ import annotations

import math
from dataclasses import dataclass
from typing import Iterable, Sequence

try:  # pragma: no cover - exercised indirectly via Swiss-enabled tests
    import swisseph as swe  # type: ignore
except Exception:  # pragma: no cover - optional dependency at runtime
    swe = None  # type: ignore

from ..events import IngressEvent
from .common import body_lon, jd_to_iso, norm360, solve_zero_crossing

__all__ = ["ZODIAC_SIGNS", "sign_index", "sign_name", "find_sign_ingresses"]


ZODIAC_SIGNS: Sequence[str] = (
    "Aries",
    "Taurus",
    "Gemini",
    "Cancer",
    "Leo",
    "Virgo",
    "Libra",
    "Scorpio",
    "Sagittarius",
    "Capricorn",
    "Aquarius",
    "Pisces",
)


_DEFAULT_BODIES: Sequence[str] = (
    "sun",
    "mercury",
    "venus",
    "mars",
    "jupiter",
    "saturn",
    "uranus",
    "neptune",
    "pluto",
)


@dataclass(frozen=True)
class _Sample:
<<<<<<< HEAD
=======
    """Ephemeris sample with an unwrapped longitude for continuity checks."""

>>>>>>> 88a0df71
    jd: float
    longitude: float


def sign_index(longitude: float) -> int:
    """Return the zero-based zodiac sign index for ``longitude`` in degrees."""

    return int(math.floor(norm360(longitude) / 30.0)) % 12


def sign_name(index: int) -> str:
    """Return the canonical sign name for ``index`` (0 = Aries)."""

    return ZODIAC_SIGNS[index % len(ZODIAC_SIGNS)]


def _wrap_to_target(value: float, target: float) -> float:
    """Adjust ``value`` so it lies within ±180° of ``target``."""

    while value - target > 180.0:
        value -= 360.0
    while value - target < -180.0:
        value += 360.0
    return value


def _estimate_speed(body: str, jd_ut: float, *, hours: float = 6.0) -> float:
    """Estimate longitudinal speed in degrees per day at ``jd_ut``."""

    delta_days = max(hours, 1.0) / 24.0
    lon_center = body_lon(jd_ut, body)
    lon_before = _wrap_to_target(body_lon(jd_ut - delta_days, body), lon_center)
    lon_after = _wrap_to_target(body_lon(jd_ut + delta_days, body), lon_center)
    span = lon_after - lon_before
    return span / (2.0 * delta_days)


<<<<<<< HEAD
=======

>>>>>>> 88a0df71
def _generate_samples(body: str, start_jd: float, end_jd: float, step_days: float) -> Iterable[_Sample]:
    """Yield unwrapped longitude samples for ``body`` between ``start_jd`` and ``end_jd``."""


    jd = start_jd
    prev_unwrapped: float | None = None
    while jd <= end_jd + step_days:
        lon = body_lon(jd, body)
        lon_norm = norm360(lon)
        if prev_unwrapped is None:
            unwrapped = lon_norm
        else:
            base = prev_unwrapped % 360.0
            delta = lon_norm - base
            while delta > 180.0:
                lon_norm -= 360.0
                delta = lon_norm - base
            while delta < -180.0:
                lon_norm += 360.0
                delta = lon_norm - base
            unwrapped = prev_unwrapped + delta
        prev_unwrapped = unwrapped
        yield _Sample(jd=jd, longitude=unwrapped)
        jd += step_days


def _refine_ingress(body: str, left: _Sample, right: _Sample, boundary: float) -> float:
    """Return the Julian day where ``body`` crosses ``boundary`` longitude."""

    def fn(jd: float) -> float:
        lon = _wrap_to_target(body_lon(jd, body), boundary)
        return lon - boundary

    try:
        return solve_zero_crossing(fn, left.jd, right.jd, tol=1e-6, tol_deg=1e-5)
    except ValueError:
        # Fall back to linear interpolation in the unwrapped space.
        span = right.longitude - left.longitude
        if span == 0:
            return left.jd
        fraction = (boundary - left.longitude) / span
        return left.jd + fraction * (right.jd - left.jd)


def find_sign_ingresses(
    start_jd: float,
    end_jd: float,
    *,
<<<<<<< HEAD
    bodies: Sequence[str] | None = None,
=======
    bodies: Iterable[str] | None = None,
>>>>>>> 88a0df71
    step_hours: float = 6.0,
) -> list[IngressEvent]:
    """Detect sign ingress events between ``start_jd`` and ``end_jd`` inclusive."""

    if end_jd <= start_jd:
        return []

<<<<<<< HEAD
    body_list = tuple(bodies or _DEFAULT_BODIES)
    step_days = max(step_hours, 1.0) / 24.0
    events: list[IngressEvent] = []

    for body in body_list:
        samples = list(_generate_samples(body, start_jd, end_jd, step_days))
        for idx in range(1, len(samples)):
            prev = samples[idx - 1]
            curr = samples[idx]
            if prev.longitude == curr.longitude:
                continue
            lower = min(prev.longitude, curr.longitude)
            upper = max(prev.longitude, curr.longitude)
            if math.isclose(lower, upper):
                continue
            start_index = math.floor(lower / 30.0)
            end_index = math.floor(upper / 30.0)
            if start_index == end_index:
                continue

            direction = 1 if curr.longitude > prev.longitude else -1
            boundary_indices = range(start_index + 1, end_index + 1)
            if direction < 0:
                boundary_indices = reversed(list(boundary_indices))

            left_sample = prev
            for boundary_index in boundary_indices:
                boundary = boundary_index * 30.0
                if not (lower - 1e-6 <= boundary <= upper + 1e-6):
                    continue
                jd_root = _refine_ingress(body, left_sample, curr, boundary)
                if not (start_jd <= jd_root <= end_jd):
                    left_sample = _Sample(jd=jd_root, longitude=boundary)
                    continue
                lon_exact = norm360(body_lon(jd_root, body))
                speed = _estimate_speed(body, jd_root)
                retrograde = speed < 0
                if direction >= 0:
                    from_idx = sign_index(boundary - 1e-6)
                    to_idx = sign_index(boundary + 1e-6)
                else:
                    from_idx = sign_index(boundary + 1e-6)
                    to_idx = sign_index(boundary - 1e-6)
                event = IngressEvent(
                    ts=jd_to_iso(jd_root),
                    jd=jd_root,
                    body=body,
                    sign_from=sign_name(from_idx),
                    sign_to=sign_name(to_idx),
                    longitude=lon_exact,
                    speed_longitude=float(speed),
                    retrograde=retrograde,
                )
                events.append(event)
                left_sample = _Sample(jd=jd_root, longitude=boundary)
=======
    if step_hours <= 0:
        raise ValueError("step_hours must be positive")
    if swe is None:
        raise RuntimeError("Swiss ephemeris not available; install astroengine[ephem]")

    body_list = tuple(bodies or _DEFAULT_BODIES)
    step_days = step_hours / 24.0
    events: list[IngressEvent] = []
    seen: set[tuple[str, int]] = set()

    for body_label in body_list:
        body_key = body_label.lower()
        samples = iter(_generate_samples(body_key, start_jd, end_jd, step_days))
        try:
            prev_sample = next(samples)
        except StopIteration:
            continue
        prev_index = math.floor(prev_sample.longitude / 30.0)

        for sample in samples:
            current_index = math.floor(sample.longitude / 30.0)
            if current_index == prev_index:
                prev_sample = sample
                continue

            direction = 1 if current_index > prev_index else -1
            boundary_index = prev_index + 1 if direction > 0 else prev_index
            while (
                (direction > 0 and boundary_index <= current_index)
                or (direction < 0 and boundary_index > current_index)
            ):
                boundary = boundary_index * 30.0
                jd_root = _refine_ingress(body_key, prev_sample, sample, boundary)
                if not (start_jd <= jd_root <= end_jd):
                    if direction > 0:
                        prev_index = boundary_index
                        prev_sample = _Sample(jd=jd_root, longitude=boundary)
                        boundary_index += direction
                    else:
                        prev_index = boundary_index - 1
                        prev_sample = _Sample(jd=jd_root, longitude=boundary)
                        boundary_index += direction
                    continue

                key = (body_key, int(round(jd_root * 86400)))
                if key in seen:
                    if direction > 0:
                        prev_index = boundary_index
                        prev_sample = _Sample(jd=jd_root, longitude=boundary)
                        boundary_index += direction
                    else:
                        prev_index = boundary_index - 1
                        prev_sample = _Sample(jd=jd_root, longitude=boundary)
                        boundary_index += direction
                    continue

                longitude = norm360(body_lon(jd_root, body_key))
                speed = abs(_estimate_speed(body_key, jd_root)) * (1 if direction > 0 else -1)
                motion = "retrograde" if direction < 0 else "direct"
                if direction > 0:
                    from_index = boundary_index - 1
                    to_index = boundary_index
                else:
                    from_index = boundary_index
                    to_index = boundary_index - 1
                from_sign = sign_name(from_index % 12)
                to_sign = sign_name(to_index % 12)

                events.append(
                    IngressEvent(
                        ts=jd_to_iso(jd_root),
                        jd=jd_root,
                        body=str(body_label),
                        from_sign=from_sign,
                        to_sign=to_sign,
                        longitude=longitude,
                        motion=motion,
                        speed_deg_per_day=float(speed),
                    )
                )
                seen.add(key)

                if direction > 0:
                    prev_index = boundary_index
                    boundary_index += direction

                else:
                    prev_index = boundary_index - 1
                    boundary_index += direction
                prev_sample = _Sample(jd=jd_root, longitude=boundary)
>>>>>>> 88a0df71

            prev_sample = sample
            prev_index = current_index

    events.sort(key=lambda event: (event.jd, event.body.lower()))
    return events<|MERGE_RESOLUTION|>--- conflicted
+++ resolved
@@ -1,7 +1,4 @@
-<<<<<<< HEAD
-=======
-
->>>>>>> 88a0df71
+
 """Sign ingress detection utilities built on Swiss Ephemeris longitudes."""
 
 
@@ -53,11 +50,7 @@
 
 @dataclass(frozen=True)
 class _Sample:
-<<<<<<< HEAD
-=======
-    """Ephemeris sample with an unwrapped longitude for continuity checks."""
-
->>>>>>> 88a0df71
+
     jd: float
     longitude: float
 
@@ -95,10 +88,7 @@
     return span / (2.0 * delta_days)
 
 
-<<<<<<< HEAD
-=======
-
->>>>>>> 88a0df71
+
 def _generate_samples(body: str, start_jd: float, end_jd: float, step_days: float) -> Iterable[_Sample]:
     """Yield unwrapped longitude samples for ``body`` between ``start_jd`` and ``end_jd``."""
 
@@ -147,11 +137,9 @@
     start_jd: float,
     end_jd: float,
     *,
-<<<<<<< HEAD
+
     bodies: Sequence[str] | None = None,
-=======
-    bodies: Iterable[str] | None = None,
->>>>>>> 88a0df71
+
     step_hours: float = 6.0,
 ) -> list[IngressEvent]:
     """Detect sign ingress events between ``start_jd`` and ``end_jd`` inclusive."""
@@ -159,7 +147,7 @@
     if end_jd <= start_jd:
         return []
 
-<<<<<<< HEAD
+
     body_list = tuple(bodies or _DEFAULT_BODIES)
     step_days = max(step_hours, 1.0) / 24.0
     events: list[IngressEvent] = []
@@ -215,7 +203,7 @@
                 )
                 events.append(event)
                 left_sample = _Sample(jd=jd_root, longitude=boundary)
-=======
+
     if step_hours <= 0:
         raise ValueError("step_hours must be positive")
     if swe is None:
@@ -306,7 +294,7 @@
                     prev_index = boundary_index - 1
                     boundary_index += direction
                 prev_sample = _Sample(jd=jd_root, longitude=boundary)
->>>>>>> 88a0df71
+
 
             prev_sample = sample
             prev_index = current_index
