<<<<<<< HEAD
"""Sign ingress detection utilities built on Swiss Ephemeris longitudes."""
=======
"""Sign ingress detection utilities backed by Swiss ephemeris longitudes."""
>>>>>>> fe25d7d1

from __future__ import annotations

import math
from dataclasses import dataclass
from typing import Iterable, Sequence

try:  # pragma: no cover - exercised indirectly via Swiss-enabled tests
    import swisseph as swe  # type: ignore
except Exception:  # pragma: no cover - optional dependency at runtime
    swe = None  # type: ignore

from ..events import IngressEvent
from .common import body_lon, jd_to_iso, norm360, solve_zero_crossing

__all__ = [
    "ZODIAC_SIGNS",
    "sign_index",
    "sign_name",
    "find_sign_ingresses",
]


ZODIAC_SIGNS: Sequence[str] = (
    "Aries",
    "Taurus",
    "Gemini",
    "Cancer",
    "Leo",
    "Virgo",
    "Libra",
    "Scorpio",
    "Sagittarius",
    "Capricorn",
    "Aquarius",
    "Pisces",
)

<<<<<<< HEAD
=======

>>>>>>> fe25d7d1
_DEFAULT_BODIES: Sequence[str] = (
    "sun",
    "mercury",
    "venus",
    "mars",
    "jupiter",
    "saturn",
    "uranus",
    "neptune",
    "pluto",
)


@dataclass(frozen=True)
class _Sample:
    """Ephemeris sample with an unwrapped longitude for continuity checks."""

    jd: float
    longitude: float


def sign_index(longitude: float) -> int:
    """Return the zero-based zodiac sign index for ``longitude`` in degrees."""

    return int(math.floor(norm360(longitude) / 30.0)) % 12


def sign_name(index: int) -> str:
    """Return the canonical sign name for ``index`` (0 = Aries)."""

    return ZODIAC_SIGNS[index % len(ZODIAC_SIGNS)]


def _wrap_to_target(value: float, target: float) -> float:
    """Adjust ``value`` so it lies within ±180° of ``target``."""

    while value - target > 180.0:
        value -= 360.0
    while value - target < -180.0:
        value += 360.0
    return value


def _estimate_speed(body: str, jd_ut: float, *, hours: float = 6.0) -> float:
    """Estimate longitudinal speed in degrees per day at ``jd_ut``."""

    delta_days = max(hours, 1.0) / 24.0
    lon_center = body_lon(jd_ut, body)
    lon_before = _wrap_to_target(body_lon(jd_ut - delta_days, body), lon_center)
    lon_after = _wrap_to_target(body_lon(jd_ut + delta_days, body), lon_center)
    span = lon_after - lon_before
    return span / (2.0 * delta_days)


<<<<<<< HEAD
def _generate_samples(body: str, start_jd: float, end_jd: float, step_days: float) -> Iterable[_Sample]:
    """Yield unwrapped longitude samples for ``body`` between ``start_jd`` and ``end_jd``."""
=======
@dataclass(frozen=True)
class _Sample:
    jd: float
    longitude: float


def _generate_samples(
    body: str, start_jd: float, end_jd: float, step_days: float
) -> Iterable[_Sample]:
    """Yield unwrapped longitude samples for ``body`` between the endpoints."""
>>>>>>> fe25d7d1

    jd = start_jd
    prev_unwrapped: float | None = None
    while jd <= end_jd + step_days:
        lon = body_lon(jd, body)
        lon_norm = norm360(lon)
        if prev_unwrapped is None:
            unwrapped = lon_norm
        else:
            base = prev_unwrapped % 360.0
            delta = lon_norm - base
            while delta > 180.0:
                lon_norm -= 360.0
                delta = lon_norm - base
            while delta < -180.0:
                lon_norm += 360.0
                delta = lon_norm - base
            unwrapped = prev_unwrapped + delta
        prev_unwrapped = unwrapped
        yield _Sample(jd=jd, longitude=unwrapped)
        jd += step_days


def _refine_ingress(body: str, left: _Sample, right: _Sample, boundary: float) -> float:
    """Return the Julian day where ``body`` crosses ``boundary`` longitude."""

    def fn(jd: float) -> float:
        lon = _wrap_to_target(body_lon(jd, body), boundary)
        return lon - boundary

    try:
        return solve_zero_crossing(fn, left.jd, right.jd, tol=1e-6, tol_deg=1e-5)
    except ValueError:
        # Fall back to linear interpolation in the unwrapped space.
        span = right.longitude - left.longitude
        if span == 0:
            return left.jd
        fraction = (boundary - left.longitude) / span
        return left.jd + fraction * (right.jd - left.jd)


def find_sign_ingresses(
    start_jd: float,
    end_jd: float,
<<<<<<< HEAD
=======
    bodies: Iterable[str] | None = None,
>>>>>>> fe25d7d1
    *,
    bodies: Iterable[str] | None = None,
    step_hours: float = 6.0,
) -> list[IngressEvent]:
    """Detect sign ingress events between ``start_jd`` and ``end_jd`` inclusive."""

    if end_jd <= start_jd:
        return []
<<<<<<< HEAD
    if step_hours <= 0:
        raise ValueError("step_hours must be positive")
    if swe is None:
        raise RuntimeError("Swiss ephemeris not available; install astroengine[ephem]")

    body_list = tuple(bodies or _DEFAULT_BODIES)
    step_days = step_hours / 24.0
    events: list[IngressEvent] = []
    seen: set[tuple[str, int]] = set()

    for body_label in body_list:
        body_key = body_label.lower()
        samples = iter(_generate_samples(body_key, start_jd, end_jd, step_days))
        try:
            prev_sample = next(samples)
        except StopIteration:
            continue
        prev_index = math.floor(prev_sample.longitude / 30.0)

        for sample in samples:
            current_index = math.floor(sample.longitude / 30.0)
            if current_index == prev_index:
                prev_sample = sample
                continue

            direction = 1 if current_index > prev_index else -1
            boundary_index = prev_index + 1 if direction > 0 else prev_index
            while (
                (direction > 0 and boundary_index <= current_index)
                or (direction < 0 and boundary_index > current_index)
            ):
                boundary = boundary_index * 30.0
                jd_root = _refine_ingress(body_key, prev_sample, sample, boundary)
                if not (start_jd <= jd_root <= end_jd):
                    if direction > 0:
                        prev_index = boundary_index
                        prev_sample = _Sample(jd=jd_root, longitude=boundary)
                        boundary_index += direction
                    else:
                        prev_index = boundary_index - 1
                        prev_sample = _Sample(jd=jd_root, longitude=boundary)
                        boundary_index += direction
                    continue

                key = (body_key, int(round(jd_root * 86400)))
                if key in seen:
                    if direction > 0:
                        prev_index = boundary_index
                        prev_sample = _Sample(jd=jd_root, longitude=boundary)
                        boundary_index += direction
                    else:
                        prev_index = boundary_index - 1
                        prev_sample = _Sample(jd=jd_root, longitude=boundary)
                        boundary_index += direction
                    continue

                longitude = norm360(body_lon(jd_root, body_key))
                speed = abs(_estimate_speed(body_key, jd_root)) * (1 if direction > 0 else -1)
                motion = "retrograde" if direction < 0 else "direct"
                if direction > 0:
                    from_index = boundary_index - 1
                    to_index = boundary_index
                else:
                    from_index = boundary_index
                    to_index = boundary_index - 1
                from_sign = sign_name(from_index % 12)
                to_sign = sign_name(to_index % 12)

                events.append(
                    IngressEvent(
                        ts=jd_to_iso(jd_root),
                        jd=jd_root,
                        body=str(body_label),
                        from_sign=from_sign,
                        to_sign=to_sign,
                        longitude=longitude,
                        motion=motion,
                        speed_deg_per_day=float(speed),
                    )
                )
                seen.add(key)

                if direction > 0:
                    prev_index = boundary_index
                    boundary_index += direction
=======

    step_days = max(step_hours, 1.0) / 24.0
    body_list = tuple(bodies or _DEFAULT_BODIES)

    events: list[IngressEvent] = []

    for body in body_list:
        samples = list(_generate_samples(body, start_jd, end_jd, step_days))
        for idx in range(1, len(samples)):
            prev = samples[idx - 1]
            curr = samples[idx]
            if prev.longitude == curr.longitude:
                continue
            lower = min(prev.longitude, curr.longitude)
            upper = max(prev.longitude, curr.longitude)
            if math.isclose(lower, upper):
                continue
            start_index = math.floor(lower / 30.0)
            end_index = math.floor(upper / 30.0)
            if start_index == end_index:
                continue

            direction = 1 if curr.longitude > prev.longitude else -1
            boundary_indices = range(start_index + 1, end_index + 1)
            if direction < 0:
                boundary_indices = reversed(list(boundary_indices))

            left_sample = prev
            for boundary_index in boundary_indices:
                boundary = boundary_index * 30.0
                if not (lower - 1e-6 <= boundary <= upper + 1e-6):
                    continue
                jd_root = _refine_ingress(body, left_sample, curr, boundary)
                if not (start_jd <= jd_root <= end_jd):
                    left_sample = _Sample(jd=jd_root, longitude=boundary)
                    continue
                lon_exact = norm360(body_lon(jd_root, body))
                speed = _estimate_speed(body, jd_root)
                motion = "retrograde" if speed < 0 else "direct"
                if direction >= 0:
                    from_idx = sign_index(boundary - 1e-6)
                    to_idx = sign_index(boundary + 1e-6)
>>>>>>> fe25d7d1
                else:
                    prev_index = boundary_index - 1
                    boundary_index += direction
                prev_sample = _Sample(jd=jd_root, longitude=boundary)

            prev_sample = sample
            prev_index = current_index

    events.sort(key=lambda event: (event.jd, event.body.lower()))
    return events<|MERGE_RESOLUTION|>--- conflicted
+++ resolved
@@ -1,8 +1,6 @@
-<<<<<<< HEAD
+
 """Sign ingress detection utilities built on Swiss Ephemeris longitudes."""
-=======
-"""Sign ingress detection utilities backed by Swiss ephemeris longitudes."""
->>>>>>> fe25d7d1
+
 
 from __future__ import annotations
 
@@ -41,10 +39,7 @@
     "Pisces",
 )
 
-<<<<<<< HEAD
-=======
-
->>>>>>> fe25d7d1
+
 _DEFAULT_BODIES: Sequence[str] = (
     "sun",
     "mercury",
@@ -99,21 +94,10 @@
     return span / (2.0 * delta_days)
 
 
-<<<<<<< HEAD
+
 def _generate_samples(body: str, start_jd: float, end_jd: float, step_days: float) -> Iterable[_Sample]:
     """Yield unwrapped longitude samples for ``body`` between ``start_jd`` and ``end_jd``."""
-=======
-@dataclass(frozen=True)
-class _Sample:
-    jd: float
-    longitude: float
-
-
-def _generate_samples(
-    body: str, start_jd: float, end_jd: float, step_days: float
-) -> Iterable[_Sample]:
-    """Yield unwrapped longitude samples for ``body`` between the endpoints."""
->>>>>>> fe25d7d1
+
 
     jd = start_jd
     prev_unwrapped: float | None = None
@@ -158,10 +142,6 @@
 def find_sign_ingresses(
     start_jd: float,
     end_jd: float,
-<<<<<<< HEAD
-=======
-    bodies: Iterable[str] | None = None,
->>>>>>> fe25d7d1
     *,
     bodies: Iterable[str] | None = None,
     step_hours: float = 6.0,
@@ -170,7 +150,7 @@
 
     if end_jd <= start_jd:
         return []
-<<<<<<< HEAD
+
     if step_hours <= 0:
         raise ValueError("step_hours must be positive")
     if swe is None:
@@ -256,50 +236,7 @@
                 if direction > 0:
                     prev_index = boundary_index
                     boundary_index += direction
-=======
-
-    step_days = max(step_hours, 1.0) / 24.0
-    body_list = tuple(bodies or _DEFAULT_BODIES)
-
-    events: list[IngressEvent] = []
-
-    for body in body_list:
-        samples = list(_generate_samples(body, start_jd, end_jd, step_days))
-        for idx in range(1, len(samples)):
-            prev = samples[idx - 1]
-            curr = samples[idx]
-            if prev.longitude == curr.longitude:
-                continue
-            lower = min(prev.longitude, curr.longitude)
-            upper = max(prev.longitude, curr.longitude)
-            if math.isclose(lower, upper):
-                continue
-            start_index = math.floor(lower / 30.0)
-            end_index = math.floor(upper / 30.0)
-            if start_index == end_index:
-                continue
-
-            direction = 1 if curr.longitude > prev.longitude else -1
-            boundary_indices = range(start_index + 1, end_index + 1)
-            if direction < 0:
-                boundary_indices = reversed(list(boundary_indices))
-
-            left_sample = prev
-            for boundary_index in boundary_indices:
-                boundary = boundary_index * 30.0
-                if not (lower - 1e-6 <= boundary <= upper + 1e-6):
-                    continue
-                jd_root = _refine_ingress(body, left_sample, curr, boundary)
-                if not (start_jd <= jd_root <= end_jd):
-                    left_sample = _Sample(jd=jd_root, longitude=boundary)
-                    continue
-                lon_exact = norm360(body_lon(jd_root, body))
-                speed = _estimate_speed(body, jd_root)
-                motion = "retrograde" if speed < 0 else "direct"
-                if direction >= 0:
-                    from_idx = sign_index(boundary - 1e-6)
-                    to_idx = sign_index(boundary + 1e-6)
->>>>>>> fe25d7d1
+
                 else:
                     prev_index = boundary_index - 1
                     boundary_index += direction
