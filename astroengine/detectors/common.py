
from __future__ import annotations
from dataclasses import dataclass
from typing import Callable
import math
from datetime import datetime, timezone, timedelta

# --- Angle helpers -----------------------------------------------------------

def norm360(x: float) -> float:
    x = math.fmod(x, 360.0)
    return x + 360.0 if x < 0 else x


def delta_deg(a: float, b: float) -> float:
    """Signed smallest angular difference a-b in degrees in [-180, +180]."""
    d = norm360(a) - norm360(b)
    if d > 180.0:
        d -= 360.0
    elif d < -180.0:
        d += 360.0
    return d


# --- Time helpers ------------------------------------------------------------
UNIX_EPOCH_JD = 2440587.5  # JD at 1970-01-01T00:00:00Z


def jd_to_iso(jd_ut: float) -> str:
    seconds = (jd_ut - UNIX_EPOCH_JD) * 86400.0
    dt = datetime(1970, 1, 1, tzinfo=timezone.utc) + timedelta(seconds=seconds)
    return dt.replace(microsecond=0).isoformat().replace('+00:00', 'Z')


<<<<<<< HEAD
def iso_to_jd(iso_ts: str) -> float:
    dt = datetime.fromisoformat(iso_ts.replace('Z', '+00:00')).astimezone(timezone.utc)
    return (dt.timestamp() / 86400.0) + UNIX_EPOCH_JD

=======
>>>>>>> fec3be3d

# --- Swiss Ephemeris access --------------------------------------------------
@dataclass
class _SwissCtx:
    ok: bool


_SWISS = _SwissCtx(ok=False)


def _ensure_swiss() -> bool:
    if _SWISS.ok:
        return True
    try:
        import swisseph as swe  # type: ignore
        from ..ephemeris.utils import get_se_ephe_path  # local helper
        ephe = get_se_ephe_path(None)
        if ephe:
            swe.set_ephe_path(ephe)
        _SWISS.ok = True
        return True
    except Exception:
        return False


def sun_lon(jd_ut: float) -> float:
    if not _ensure_swiss():
        raise RuntimeError("pyswisseph unavailable; install extras: astroengine[ephem]")
    import swisseph as swe  # type: ignore
    lon, lat, dist, speed_lon = swe.calc_ut(jd_ut, swe.SUN)
    return float(lon)


def moon_lon(jd_ut: float) -> float:
    if not _ensure_swiss():
        raise RuntimeError("pyswisseph unavailable; install extras: astroengine[ephem]")
    import swisseph as swe  # type: ignore
    lon, lat, dist, speed_lon = swe.calc_ut(jd_ut, swe.MOON)
    return float(lon)



def body_lon(jd_ut: float, body_name: str) -> float:
    if not _ensure_swiss():
        raise RuntimeError("pyswisseph unavailable; install extras: astroengine[ephem]")
    import swisseph as swe  # type: ignore
    name = body_name.lower()
    code = {
        'mercury': swe.MERCURY,
        'venus': swe.VENUS,
        'mars': swe.MARS,
        'jupiter': swe.JUPITER,
        'saturn': swe.SATURN,
        'uranus': swe.URANUS,
        'neptune': swe.NEPTUNE,
        'pluto': swe.PLUTO,
    }[name]
    lon, lat, dist, speed_lon = swe.calc_ut(jd_ut, code)
    return float(lon)


# --- Root finding ------------------------------------------------------------


    if abs(fa) <= tol_deg:
        return a
    if abs(fb) <= tol_deg:
        return b
    x0, x1 = a, b
    f0, f1 = fa, fb
    for _ in range(max_iter):

        if (f1 - f0) == 0:
            xm = 0.5 * (x0 + x1)
        else:
            xm = x1 - f1 * (x1 - x0) / (f1 - f0)
        fm = f(xm)

        if (f0 > 0 and fm < 0) or (f0 < 0 and fm > 0):
            x1, f1 = xm, fm
        else:
            x0, f0 = xm, fm

    for _ in range(32):
        xm = 0.5 * (x0 + x1)
        fm = f(xm)
        if abs(fm) <= tol_deg:
            return xm
        if (f0 > 0 and fm < 0) or (f0 < 0 and fm > 0):
            x1, f1 = xm, fm
        else:
            x0, f0 = xm, fm
    return 0.5 * (x0 + x1)
<|MERGE_RESOLUTION|>--- conflicted
+++ resolved
@@ -32,13 +32,7 @@
     return dt.replace(microsecond=0).isoformat().replace('+00:00', 'Z')
 
 
-<<<<<<< HEAD
-def iso_to_jd(iso_ts: str) -> float:
-    dt = datetime.fromisoformat(iso_ts.replace('Z', '+00:00')).astimezone(timezone.utc)
-    return (dt.timestamp() / 86400.0) + UNIX_EPOCH_JD
 
-=======
->>>>>>> fec3be3d
 
 # --- Swiss Ephemeris access --------------------------------------------------
 @dataclass
