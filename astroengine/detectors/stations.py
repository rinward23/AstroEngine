"""Planetary station detector backed by Swiss ephemeris speeds."""

from __future__ import annotations
<<<<<<< HEAD

from typing import Mapping, Optional, Sequence

try:  # pragma: no cover - optional dependency guard
    import swisseph as swe  # type: ignore
except Exception:  # pragma: no cover
    swe = None  # type: ignore

from .common import body_lon, jd_to_iso, solve_zero_crossing
from ..events import StationEvent

__all__ = ["find_stations"]


DEFAULT_BODIES: Sequence[str] = (
    "Mercury",
    "Venus",
    "Mars",
    "Jupiter",
    "Saturn",
    "Uranus",
    "Neptune",
    "Pluto",
)


def _body_code(name: str) -> int:
    if swe is None:
        raise RuntimeError("Swiss ephemeris not available; install astroengine[ephem]")
    key = name.lower()
    mapping: Mapping[str, int] = {
=======
from typing import List, Optional, Sequence

from .common import body_lon, find_root, _ensure_swiss
from ..events import StationEvent

_DEFAULT_BODIES: Sequence[str] = (
    "mercury",
    "venus",
    "mars",
    "jupiter",
    "saturn",
    "uranus",
    "neptune",
    "pluto",
)


def _body_speed(jd_ut: float, body_name: str) -> float:
    if not _ensure_swiss():  # pragma: no cover - guarded by swiss skip
        raise RuntimeError("Swiss ephemeris unavailable; install astroengine[ephem]")
    import swisseph as swe  # type: ignore

    code = {
        "sun": swe.SUN,
        "moon": swe.MOON,
>>>>>>> a563c492
        "mercury": swe.MERCURY,
        "venus": swe.VENUS,
        "mars": swe.MARS,
        "jupiter": swe.JUPITER,
        "saturn": swe.SATURN,
        "uranus": swe.URANUS,
        "neptune": swe.NEPTUNE,
        "pluto": swe.PLUTO,
<<<<<<< HEAD
    }
    return mapping[key]


def _speed(jd_ut: float, code: int) -> float:
    if swe is None:
        raise RuntimeError("Swiss ephemeris not available; install astroengine[ephem]")
    _, _, _, speed_lon, _, _ = swe.calc_ut(jd_ut, code, swe.FLG_SWIEPH | swe.FLG_SPEED)
    return float(speed_lon)
=======
    }[body_name.lower()]
    result, _ = swe.calc_ut(jd_ut, code)
    return float(result[3])


def _direction_after(jd_ut: float, body: str, end_jd: float, span: float = 0.5) -> str:
    probe = min(jd_ut + span, end_jd)
    if probe <= jd_ut:
        probe = jd_ut + 1e-3
    speed = _body_speed(probe, body)
    return "retrograde" if speed < 0 else "direct"
>>>>>>> a563c492


def find_stations(
    start_jd: float,
    end_jd: float,
    bodies: Optional[Sequence[str]] = None,
<<<<<<< HEAD
    *,
    step_days: float = 1.0,
) -> list[StationEvent]:
    """Return planetary stations between ``start_jd`` and ``end_jd``."""

    if end_jd <= start_jd:
        return []

    targets = tuple(bodies or DEFAULT_BODIES)
    events: list[StationEvent] = []

    for body in targets:
        if swe is None:
            raise RuntimeError("Swiss ephemeris not available; install astroengine[ephem]")
        code = _body_code(body)
        # ensure Swiss path configured
        body_lon(start_jd, body)

        prev_jd = start_jd
        prev_speed = _speed(prev_jd, code)
        current = start_jd + step_days
        while current <= end_jd + step_days:
            curr_speed = _speed(current, code)
            if prev_speed == 0.0:
                root = prev_jd
            elif prev_speed * curr_speed <= 0.0:
                try:
                    root = solve_zero_crossing(
                        lambda x, body_code=code: _speed(x, body_code),
                        prev_jd,
                        min(current, end_jd),
                        tol_deg=1e-5,
                    )
                except ValueError:
                    prev_jd, prev_speed = current, curr_speed
                    current += step_days
                    continue
            else:
                prev_jd, prev_speed = current, curr_speed
                current += step_days
                continue

            lon, _, _, _, _, _ = swe.calc_ut(root, code, swe.FLG_SWIEPH | swe.FLG_SPEED)
            before = _speed(max(start_jd, root - 0.25), code)
            after = _speed(min(end_jd, root + 0.25), code)
            motion = "direct" if after > before else "retrograde"
            events.append(
                StationEvent(
                    ts=jd_to_iso(root),
                    jd=root,
                    body=body,
                    motion=motion,
                    longitude=float(lon % 360.0),
                    speed_before=before,
                    speed_after=after,
                )
            )
            prev_jd, prev_speed = current, curr_speed
            current += step_days

    events.sort(key=lambda event: (event.jd, event.body))
    return events
=======
) -> List[StationEvent]:
    if end_jd <= start_jd:
        return []

    selected = tuple(b.lower() for b in (bodies or _DEFAULT_BODIES))
    events: List[StationEvent] = []
    step = 1.0
    for body in selected:
        t0 = start_jd
        speed0 = _body_speed(t0, body)
        while t0 < end_jd:
            t1 = min(t0 + step, end_jd)
            speed1 = _body_speed(t1, body)
            if abs(speed0) < 1e-5:
                root = t0
            elif speed0 * speed1 > 0:
                t0, speed0 = t1, speed1
                continue
            else:
                root = find_root(lambda jd: _body_speed(jd, body), t0, t1, tol=1e-6)
            longitude = body_lon(root, body)
            direction = _direction_after(root, body, end_jd)
            events.append(
                StationEvent(
                    ts=root,
                    body=body,
                    direction=direction,
                    longitude=longitude,
                    speed=0.0,
                )
            )
            t0 = t1
            speed0 = speed1
    events.sort(key=lambda ev: (ev.ts, ev.body))
    return events
# >>> AUTO-GEN END: detector-stations v1.0
>>>>>>> a563c492
<|MERGE_RESOLUTION|>--- conflicted
+++ resolved
@@ -1,65 +1,7 @@
 """Planetary station detector backed by Swiss ephemeris speeds."""
 
 from __future__ import annotations
-<<<<<<< HEAD
 
-from typing import Mapping, Optional, Sequence
-
-try:  # pragma: no cover - optional dependency guard
-    import swisseph as swe  # type: ignore
-except Exception:  # pragma: no cover
-    swe = None  # type: ignore
-
-from .common import body_lon, jd_to_iso, solve_zero_crossing
-from ..events import StationEvent
-
-__all__ = ["find_stations"]
-
-
-DEFAULT_BODIES: Sequence[str] = (
-    "Mercury",
-    "Venus",
-    "Mars",
-    "Jupiter",
-    "Saturn",
-    "Uranus",
-    "Neptune",
-    "Pluto",
-)
-
-
-def _body_code(name: str) -> int:
-    if swe is None:
-        raise RuntimeError("Swiss ephemeris not available; install astroengine[ephem]")
-    key = name.lower()
-    mapping: Mapping[str, int] = {
-=======
-from typing import List, Optional, Sequence
-
-from .common import body_lon, find_root, _ensure_swiss
-from ..events import StationEvent
-
-_DEFAULT_BODIES: Sequence[str] = (
-    "mercury",
-    "venus",
-    "mars",
-    "jupiter",
-    "saturn",
-    "uranus",
-    "neptune",
-    "pluto",
-)
-
-
-def _body_speed(jd_ut: float, body_name: str) -> float:
-    if not _ensure_swiss():  # pragma: no cover - guarded by swiss skip
-        raise RuntimeError("Swiss ephemeris unavailable; install astroengine[ephem]")
-    import swisseph as swe  # type: ignore
-
-    code = {
-        "sun": swe.SUN,
-        "moon": swe.MOON,
->>>>>>> a563c492
         "mercury": swe.MERCURY,
         "venus": swe.VENUS,
         "mars": swe.MARS,
@@ -68,133 +10,10 @@
         "uranus": swe.URANUS,
         "neptune": swe.NEPTUNE,
         "pluto": swe.PLUTO,
-<<<<<<< HEAD
-    }
-    return mapping[key]
 
-
-def _speed(jd_ut: float, code: int) -> float:
-    if swe is None:
-        raise RuntimeError("Swiss ephemeris not available; install astroengine[ephem]")
-    _, _, _, speed_lon, _, _ = swe.calc_ut(jd_ut, code, swe.FLG_SWIEPH | swe.FLG_SPEED)
-    return float(speed_lon)
-=======
-    }[body_name.lower()]
-    result, _ = swe.calc_ut(jd_ut, code)
-    return float(result[3])
-
-
-def _direction_after(jd_ut: float, body: str, end_jd: float, span: float = 0.5) -> str:
-    probe = min(jd_ut + span, end_jd)
-    if probe <= jd_ut:
-        probe = jd_ut + 1e-3
-    speed = _body_speed(probe, body)
-    return "retrograde" if speed < 0 else "direct"
->>>>>>> a563c492
 
 
 def find_stations(
     start_jd: float,
     end_jd: float,
     bodies: Optional[Sequence[str]] = None,
-<<<<<<< HEAD
-    *,
-    step_days: float = 1.0,
-) -> list[StationEvent]:
-    """Return planetary stations between ``start_jd`` and ``end_jd``."""
-
-    if end_jd <= start_jd:
-        return []
-
-    targets = tuple(bodies or DEFAULT_BODIES)
-    events: list[StationEvent] = []
-
-    for body in targets:
-        if swe is None:
-            raise RuntimeError("Swiss ephemeris not available; install astroengine[ephem]")
-        code = _body_code(body)
-        # ensure Swiss path configured
-        body_lon(start_jd, body)
-
-        prev_jd = start_jd
-        prev_speed = _speed(prev_jd, code)
-        current = start_jd + step_days
-        while current <= end_jd + step_days:
-            curr_speed = _speed(current, code)
-            if prev_speed == 0.0:
-                root = prev_jd
-            elif prev_speed * curr_speed <= 0.0:
-                try:
-                    root = solve_zero_crossing(
-                        lambda x, body_code=code: _speed(x, body_code),
-                        prev_jd,
-                        min(current, end_jd),
-                        tol_deg=1e-5,
-                    )
-                except ValueError:
-                    prev_jd, prev_speed = current, curr_speed
-                    current += step_days
-                    continue
-            else:
-                prev_jd, prev_speed = current, curr_speed
-                current += step_days
-                continue
-
-            lon, _, _, _, _, _ = swe.calc_ut(root, code, swe.FLG_SWIEPH | swe.FLG_SPEED)
-            before = _speed(max(start_jd, root - 0.25), code)
-            after = _speed(min(end_jd, root + 0.25), code)
-            motion = "direct" if after > before else "retrograde"
-            events.append(
-                StationEvent(
-                    ts=jd_to_iso(root),
-                    jd=root,
-                    body=body,
-                    motion=motion,
-                    longitude=float(lon % 360.0),
-                    speed_before=before,
-                    speed_after=after,
-                )
-            )
-            prev_jd, prev_speed = current, curr_speed
-            current += step_days
-
-    events.sort(key=lambda event: (event.jd, event.body))
-    return events
-=======
-) -> List[StationEvent]:
-    if end_jd <= start_jd:
-        return []
-
-    selected = tuple(b.lower() for b in (bodies or _DEFAULT_BODIES))
-    events: List[StationEvent] = []
-    step = 1.0
-    for body in selected:
-        t0 = start_jd
-        speed0 = _body_speed(t0, body)
-        while t0 < end_jd:
-            t1 = min(t0 + step, end_jd)
-            speed1 = _body_speed(t1, body)
-            if abs(speed0) < 1e-5:
-                root = t0
-            elif speed0 * speed1 > 0:
-                t0, speed0 = t1, speed1
-                continue
-            else:
-                root = find_root(lambda jd: _body_speed(jd, body), t0, t1, tol=1e-6)
-            longitude = body_lon(root, body)
-            direction = _direction_after(root, body, end_jd)
-            events.append(
-                StationEvent(
-                    ts=root,
-                    body=body,
-                    direction=direction,
-                    longitude=longitude,
-                    speed=0.0,
-                )
-            )
-            t0 = t1
-            speed0 = speed1
-    events.sort(key=lambda ev: (ev.ts, ev.body))
-    return events
-# >>> AUTO-GEN END: detector-stations v1.0
->>>>>>> a563c492
