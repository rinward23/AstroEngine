"""Render time-altitude and polar azimuth diagrams for topocentric tracks."""

from __future__ import annotations

from dataclasses import dataclass
from datetime import UTC, datetime, timedelta
from functools import lru_cache
from io import BytesIO
import math
from typing import Iterable, Sequence, TYPE_CHECKING, Any

from ...ephemeris.adapter import EphemerisAdapter, ObserverLocation
from ...core.dependencies import require_dependency
from .events import rise_set_times, transit_time
from .topocentric import MetConditions, horizontal_from_equatorial, topocentric_equatorial

try:  # pragma: no cover - optional Swiss Ephemeris dependency
    import swisseph as swe
except ModuleNotFoundError:  # pragma: no cover
    swe = None

if TYPE_CHECKING:  # pragma: no cover - imported for static typing only
    from PIL import ImageDraw as PILImageDraw
    from PIL import ImageFont as PILImageFont
else:  # pragma: no cover - fallbacks used at runtime without Pillow
    PILImageDraw = Any
    PILImageFont = Any

_SUN_ID = getattr(swe, "SUN", 0)


@lru_cache(maxsize=1)
def _pillow_modules():
    """Return Pillow modules required for PNG rendering."""

    image = require_dependency(
        "PIL.Image",
        package="Pillow",
        extras=("reports", "ui"),
        purpose="render observational diagrams as PNG",
    )
    image_draw = require_dependency(
        "PIL.ImageDraw",
        package="Pillow",
        extras=("reports", "ui"),
        purpose="render observational diagrams as PNG",
    )
    image_font = require_dependency(
        "PIL.ImageFont",
        package="Pillow",
        extras=("reports", "ui"),
        purpose="render observational diagrams as PNG",
    )
    return image, image_draw, image_font


@dataclass(frozen=True)
class AltAzDiagram:
    """Rendered Alt/Az diagram in SVG and (optionally) PNG form."""

    svg: str
    png: bytes | None
    metadata: dict[str, object]


@dataclass(frozen=True)
class AltAzSample:
    moment: datetime
    altitude_deg: float
    azimuth_deg: float
    sun_altitude_deg: float


def render_altaz_diagram(
    adapter: EphemerisAdapter,
    body: int,
    start: datetime,
    end: datetime,
    observer: ObserverLocation,
    *,
    refraction: bool = True,
    met: MetConditions | None = None,
    horizon_dip_deg: float = 0.0,
    step_seconds: int = 300,
    include_png: bool = True,
) -> AltAzDiagram:
    """Render an Alt/Az diagram for ``body`` between ``start`` and ``end``."""

    if start >= end:
        raise ValueError("start must precede end")
    met = met or MetConditions()
    samples = list(
        _sample_track(
            adapter,
            body,
            start,
            end,
            observer,
            refraction=refraction,
            met=met,
            horizon_dip_deg=horizon_dip_deg,
            step_seconds=max(60, step_seconds),
        )
    )
    rise, set_ = _collect_rise_set(adapter, body, start, end, observer)
    transit = _collect_transit(adapter, body, start, end, observer)
    svg = _render_svg(samples, rise, set_, transit, start, end)
    png_bytes = _render_png(samples, rise, set_, transit, start, end) if include_png else None
    metadata = {
        "count": len(samples),
        "rise": rise.isoformat() if rise else None,
        "set": set_.isoformat() if set_ else None,
        "transit": transit.isoformat() if transit else None,
    }
    return AltAzDiagram(svg=svg, png=png_bytes, metadata=metadata)


def _sample_track(
    adapter: EphemerisAdapter,
    body: int,
    start: datetime,
    end: datetime,
    observer: ObserverLocation,
    *,
    refraction: bool,
    met: MetConditions,
    horizon_dip_deg: float,
    step_seconds: int,
) -> Iterable[AltAzSample]:
    step = timedelta(seconds=step_seconds)
    moment = start.astimezone(UTC) if start.tzinfo else start.replace(tzinfo=UTC)
    finish = end.astimezone(UTC) if end.tzinfo else end.replace(tzinfo=UTC)
    while moment <= finish:
        equ = topocentric_equatorial(adapter, body, moment, observer)
        horiz = horizontal_from_equatorial(
            equ.right_ascension_deg,
            equ.declination_deg,
            moment,
            observer,
            refraction=refraction,
            met=met,
            horizon_dip_deg=horizon_dip_deg,
        )
        sun_equ = topocentric_equatorial(adapter, _SUN_ID, moment, observer)
        sun_horiz = horizontal_from_equatorial(
            sun_equ.right_ascension_deg,
            sun_equ.declination_deg,
            moment,
            observer,
            refraction=refraction,
            met=met,
            horizon_dip_deg=horizon_dip_deg,
        )
        yield AltAzSample(moment, horiz.altitude_deg, horiz.azimuth_deg, sun_horiz.altitude_deg)
        moment += step


def _collect_rise_set(
    adapter: EphemerisAdapter,
    body: int,
    start: datetime,
    end: datetime,
    observer: ObserverLocation,
) -> tuple[datetime | None, datetime | None]:
    days = _days_spanning(start, end)
    rise: datetime | None = None
    set_: datetime | None = None
    for day in days:
        r, s = rise_set_times(adapter, body, day, observer)
        if r is not None and start <= r <= end:
            rise = r
        if s is not None and start <= s <= end:
            set_ = s
    return rise, set_


def _collect_transit(
    adapter: EphemerisAdapter,
    body: int,
    start: datetime,
    end: datetime,
    observer: ObserverLocation,
) -> datetime | None:
    days = _days_spanning(start, end)
    for day in days:
        transit = transit_time(adapter, body, day, observer)
        if transit is None:
            continue
        if start <= transit <= end:
            return transit
    return None


def _days_spanning(start: datetime, end: datetime) -> list[datetime]:
    base = (start.astimezone(UTC) if start.tzinfo else start.replace(tzinfo=UTC)).replace(
        hour=0, minute=0, second=0, microsecond=0
    )
    end_utc = end.astimezone(UTC) if end.tzinfo else end.replace(tzinfo=UTC)
    days = [base - timedelta(days=1), base, base + timedelta(days=1)]
    if (base + timedelta(days=2)) <= end_utc + timedelta(days=1):
        days.append(base + timedelta(days=2))
    return days


def _render_svg(
    samples: Sequence[AltAzSample],
    rise: datetime | None,
    set_: datetime | None,
    transit: datetime | None,
    start: datetime,
    end: datetime,
) -> str:
    width = 900
    height = 580
    margin_left = 70
    margin_top = 50
    plot_width = width - margin_left - 40
    plot_height = 260
    polar_center_x = margin_left + plot_width / 2
    polar_center_y = margin_top + plot_height + 220
    polar_radius = 160

    if not samples:
        return "<svg xmlns='http://www.w3.org/2000/svg' width='900' height='580'></svg>"

    altitudes = [s.altitude_deg for s in samples]
    sun_altitudes = [s.sun_altitude_deg for s in samples]
    min_alt = min(min(altitudes), -10.0)
    max_alt = max(max(altitudes), 90.0)
    alt_range = max_alt - min_alt or 1.0

    def x_pos(moment: datetime) -> float:
        span = (end - start).total_seconds()
        if span == 0:
            return margin_left
        return margin_left + ((moment - start).total_seconds() / span) * plot_width

    def y_pos(alt: float) -> float:
        return margin_top + plot_height - ((alt - min_alt) / alt_range) * plot_height

    path_points = " ".join(
        f"{x_pos(s.moment):.2f},{y_pos(s.altitude_deg):.2f}" for s in samples
    )

    twilight = _twilight_polygons(samples, x_pos, margin_top, plot_height)

    rise_line = (
        f"<line x1='{x_pos(rise):.2f}' y1='{margin_top}' x2='{x_pos(rise):.2f}' y2='{margin_top + plot_height}' "
        f"stroke='#4caf50' stroke-dasharray='6 4'/>"
        if rise
        else ""
    )
    set_line = (
        f"<line x1='{x_pos(set_):.2f}' y1='{margin_top}' x2='{x_pos(set_):.2f}' y2='{margin_top + plot_height}' "
        f"stroke='#f44336' stroke-dasharray='6 4'/>"
        if set_
        else ""
    )
    transit_line = (
        f"<line x1='{x_pos(transit):.2f}' y1='{margin_top}' x2='{x_pos(transit):.2f}' y2='{margin_top + plot_height}' "
        f"stroke='#03a9f4' stroke-dasharray='4 4'/>"
        if transit
        else ""
    )

    polar_path = " ".join(
        f"{polar_center_x + _polar_radius(s.altitude_deg, polar_radius) * math.sin(math.radians(s.azimuth_deg)):.2f},"
        f"{polar_center_y - _polar_radius(s.altitude_deg, polar_radius) * math.cos(math.radians(s.azimuth_deg)):.2f}"
        for s in samples
    )

    svg = [
        f"<svg xmlns='http://www.w3.org/2000/svg' width='{width}' height='{height}' viewBox='0 0 {width} {height}'>",
        "<style>text{font-family:Helvetica,Arial,sans-serif;font-size:14px;}</style>",
        f"<rect x='0' y='0' width='{width}' height='{height}' fill='#0b1021'/>",
        *twilight,
        f"<polyline points='{path_points}' fill='none' stroke='#ffec3d' stroke-width='2' />",
        rise_line,
        set_line,
        transit_line,
        f"<rect x='{margin_left}' y='{margin_top}' width='{plot_width}' height='{plot_height}' fill='none' stroke='#ffffff40' stroke-width='1' />",
        f"<text x='{margin_left}' y='{margin_top - 15}' fill='#fff'>Altitude vs Time</text>",
        _time_labels(start, end, margin_left, plot_width, margin_top + plot_height + 25),
        _altitude_labels(min_alt, max_alt, margin_left - 10, margin_top, plot_height),
        _polar_axes(polar_center_x, polar_center_y, polar_radius),
        f"<polyline points='{polar_path}' fill='none' stroke='#ffec3d' stroke-width='2' />",
        _event_marker_svg(rise, "Rise", x_pos, margin_top, plot_height, '#4caf50'),
        _event_marker_svg(set_, "Set", x_pos, margin_top, plot_height, '#f44336'),
        _event_marker_svg(transit, "Transit", x_pos, margin_top, plot_height, '#03a9f4'),
        "</svg>",
    ]
    return "".join(svg)


def _render_png(
    samples: Sequence[AltAzSample],
    rise: datetime | None,
    set_: datetime | None,
    transit: datetime | None,
    start: datetime,
    end: datetime,
) -> bytes:
    image_module, image_draw_module, image_font_module = _pillow_modules()

    width = 900
    height = 580
    margin_left = 70
    margin_top = 50
    plot_width = width - margin_left - 40
    plot_height = 260

    img = image_module.new("RGBA", (width, height), "#0b1021")
    draw = image_draw_module.Draw(img)
    font = image_font_module.load_default()

    if not samples:
        buffer = BytesIO()
        img.save(buffer, format="PNG")
        return buffer.getvalue()

    altitudes = [s.altitude_deg for s in samples]
    min_alt = min(min(altitudes), -10.0)
    max_alt = max(max(altitudes), 90.0)
    alt_range = max_alt - min_alt or 1.0

    def x_pos(moment: datetime) -> float:
        span = (end - start).total_seconds()
        if span == 0:
            return margin_left
        return margin_left + ((moment - start).total_seconds() / span) * plot_width

    def y_pos(alt: float) -> float:
        return margin_top + plot_height - ((alt - min_alt) / alt_range) * plot_height

    _draw_twilight(draw, samples, x_pos, margin_top, plot_height)

    path = []
    for s in samples:
        path.append((x_pos(s.moment), y_pos(s.altitude_deg)))
    draw.line(path, fill="#ffec3d", width=2)

    _draw_event_line(draw, x_pos, margin_top, plot_height, rise, "#4caf50")
    _draw_event_line(draw, x_pos, margin_top, plot_height, set_, "#f44336")
    _draw_event_line(draw, x_pos, margin_top, plot_height, transit, "#03a9f4")

    draw.rectangle(
        [margin_left, margin_top, margin_left + plot_width, margin_top + plot_height],
        outline="#ffffff40",
        width=1,
    )
    draw.text((margin_left, margin_top - 20), "Altitude vs Time", fill="#ffffff", font=font)
    _draw_time_labels(draw, start, end, margin_left, plot_width, margin_top + plot_height + 10, font)
    _draw_altitude_labels(draw, min_alt, max_alt, margin_left - 40, margin_top, plot_height, font)

    _draw_polar(
        draw,
        samples,
        margin_left + plot_width / 2,
        margin_top + plot_height + 220,
        160,
        font,
    )

    buffer = BytesIO()
    img.save(buffer, format="PNG")
    return buffer.getvalue()


def _twilight_polygons(samples: Sequence[AltAzSample], x_pos, margin_top: float, plot_height: float) -> list[str]:
    bands = [(-90.0, -18.0, "#001d3d80"), (-18.0, -12.0, "#123f7380"), (-12.0, -6.0, "#24527b80")]
    segments: list[str] = []
    for low, high, color in bands:
        spans = _sun_band(samples, low, high)
        for start, end in spans:
            x0 = x_pos(start)
            x1 = x_pos(end)
            segments.append(
                f"<rect x='{x0:.2f}' y='{margin_top}' width='{max(x1 - x0, 1):.2f}' height='{plot_height}' fill='{color}'/>"
            )
    return segments


def _sun_band(samples: Sequence[AltAzSample], low: float, high: float) -> list[tuple[datetime, datetime]]:
    spans: list[tuple[datetime, datetime]] = []
    active_start: datetime | None = None
    for sample in samples:
        alt = sample.sun_altitude_deg
        if low <= alt < high:
            if active_start is None:
                active_start = sample.moment
        else:
            if active_start is not None:
                spans.append((active_start, sample.moment))
                active_start = None
    if active_start is not None:
        spans.append((active_start, samples[-1].moment))
    return spans


def _polar_radius(alt: float, radius: float) -> float:
    return max(0.0, min(1.0, alt / 90.0)) * radius


def _polar_axes(cx: float, cy: float, radius: float) -> str:
    rings = []
    for alt in (90, 60, 30, 0):
        r = _polar_radius(alt, radius)
        rings.append(
            f"<circle cx='{cx:.2f}' cy='{cy:.2f}' r='{r:.2f}' stroke='#ffffff30' stroke-width='1' fill='none'/>"
        )
        rings.append(
            f"<text x='{cx + r + 5:.2f}' y='{cy - 5:.2f}' fill='#ffffff80'>{alt}°</text>"
        )
    axes = []
    for az in range(0, 360, 45):
        theta = math.radians(az)
        x = cx + radius * math.sin(theta)
        y = cy - radius * math.cos(theta)
        axes.append(
            f"<line x1='{cx:.2f}' y1='{cy:.2f}' x2='{x:.2f}' y2='{y:.2f}' stroke='#ffffff20' stroke-width='1'/>"
        )
    labels = [
        f"<text x='{cx:.2f}' y='{cy - radius - 10:.2f}' fill='#fff'>N</text>",
        f"<text x='{cx + radius + 5:.2f}' y='{cy:.2f}' fill='#fff'>E</text>",
        f"<text x='{cx:.2f}' y='{cy + radius + 18:.2f}' fill='#fff'>S</text>",
        f"<text x='{cx - radius - 20:.2f}' y='{cy:.2f}' fill='#fff'>W</text>",
    ]
    return "".join(rings + axes + labels)


def _event_marker_svg(moment: datetime | None, label: str, x_pos, margin_top, plot_height, color: str) -> str:
    if moment is None:
        return ""
    x = x_pos(moment)
    y = margin_top - 10
    return (
        f"<text x='{x:.2f}' y='{y:.2f}' fill='{color}' text-anchor='middle'>{label}</text>"
    )


def _time_labels(start: datetime, end: datetime, x0: float, width: float, y: float) -> str:
    span = (end - start).total_seconds()
    ticks = 6
    labels = []
    for idx in range(ticks + 1):
        frac = idx / ticks
        moment = start + timedelta(seconds=span * frac)
        x = x0 + width * frac
        labels.append(
            f"<text x='{x:.2f}' y='{y:.2f}' fill='#ffffff80' text-anchor='middle'>{moment.strftime('%H:%M')}</text>"
        )
    return "".join(labels)


def _altitude_labels(min_alt: float, max_alt: float, x: float, y0: float, height: float) -> str:
    labels = []
    for alt in range(int(math.floor(min_alt / 10) * 10), int(math.ceil(max_alt / 10) * 10) + 1, 10):
        pos = y0 + height - ((alt - min_alt) / (max_alt - min_alt or 1.0)) * height
        labels.append(
            f"<text x='{x:.2f}' y='{pos:.2f}' fill='#ffffff80' text-anchor='end'>{alt}°</text>"
        )
    return "".join(labels)


def _draw_twilight(
    draw: PILImageDraw.ImageDraw,
    samples: Sequence[AltAzSample],
    x_pos,
    margin_top: float,
    plot_height: float,
) -> None:
    bands = [(-90.0, -18.0, (0, 29, 61, 128)), (-18.0, -12.0, (18, 63, 115, 128)), (-12.0, -6.0, (36, 82, 123, 128))]
    for low, high, color in bands:
        spans = _sun_band(samples, low, high)
        for start, end in spans:
            draw.rectangle(
                [x_pos(start), margin_top, x_pos(end), margin_top + plot_height],
                fill=color,
            )


def _draw_event_line(draw: PILImageDraw.ImageDraw, x_pos, margin_top: float, plot_height: float, moment: datetime | None, color: str) -> None:
    if moment is None:
        return
    x = x_pos(moment)
    draw.line([x, margin_top, x, margin_top + plot_height], fill=color, width=2, joint="curve")


def _draw_time_labels(draw: PILImageDraw.ImageDraw, start: datetime, end: datetime, x0: float, width: float, y: float, font: PILImageFont.ImageFont) -> None:
    span = (end - start).total_seconds()
    ticks = 6
    for idx in range(ticks + 1):
        frac = idx / ticks
        moment = start + timedelta(seconds=span * frac)
        x = x0 + width * frac
        draw.text((x - 15, y), moment.strftime("%H:%M"), fill="#ffffff80", font=font)


def _draw_altitude_labels(
    draw: PILImageDraw.ImageDraw,
    min_alt: float,
    max_alt: float,
    x: float,
    y0: float,
    height: float,
    font: PILImageFont.ImageFont,
) -> None:
    for alt in range(int(math.floor(min_alt / 10) * 10), int(math.ceil(max_alt / 10) * 10) + 1, 10):
        pos = y0 + height - ((alt - min_alt) / (max_alt - min_alt or 1.0)) * height
        draw.text((x, pos - 7), f"{alt}°", fill="#ffffff80", font=font)


def _draw_polar(
<<<<<<< HEAD
    draw: PILImageDraw.ImageDraw,
=======
    draw: ImageDraw.ImageDraw,
>>>>>>> 3281ce2c
    samples: Sequence[AltAzSample],
    cx: float,
    cy: float,
    radius: float,
<<<<<<< HEAD
    font: PILImageFont.ImageFont,
=======
    font: ImageFont.ImageFont,
>>>>>>> 3281ce2c
) -> None:
    for alt in (90, 60, 30, 0):
        r = _polar_radius(alt, radius)
        draw.ellipse([cx - r, cy - r, cx + r, cy + r], outline="#ffffff30")
    for az in range(0, 360, 45):
        theta = math.radians(az)
        x = cx + radius * math.sin(theta)
        y = cy - radius * math.cos(theta)
        draw.line([cx, cy, x, y], fill="#ffffff20")
    draw.text((cx - 5, cy - radius - 20), "N", fill="#ffffff", font=font)
    draw.text((cx + radius + 5, cy - 5), "E", fill="#ffffff", font=font)
    draw.text((cx - 5, cy + radius + 5), "S", fill="#ffffff", font=font)
    draw.text((cx - radius - 20, cy - 5), "W", fill="#ffffff", font=font)
    path = []
    for s in samples:
        r = _polar_radius(s.altitude_deg, radius)
        theta = math.radians(s.azimuth_deg)
        x = cx + r * math.sin(theta)
        y = cy - r * math.cos(theta)
        path.append((x, y))
    if len(path) >= 2:
        draw.line(path, fill="#ffec3d", width=2)


__all__ = ["AltAzDiagram", "AltAzSample", "render_altaz_diagram"]<|MERGE_RESOLUTION|>--- conflicted
+++ resolved
@@ -511,20 +511,12 @@
 
 
 def _draw_polar(
-<<<<<<< HEAD
-    draw: PILImageDraw.ImageDraw,
-=======
     draw: ImageDraw.ImageDraw,
->>>>>>> 3281ce2c
     samples: Sequence[AltAzSample],
     cx: float,
     cy: float,
     radius: float,
-<<<<<<< HEAD
-    font: PILImageFont.ImageFont,
-=======
     font: ImageFont.ImageFont,
->>>>>>> 3281ce2c
 ) -> None:
     for alt in (90, 60, 30, 0):
         r = _polar_radius(alt, radius)
