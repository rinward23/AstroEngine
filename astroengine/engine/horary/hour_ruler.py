"""Planetary hour computation utilities."""

from __future__ import annotations

from datetime import UTC, datetime, timedelta

from ...ephemeris.adapter import ObserverLocation
from ...ritual.timing import PLANETARY_HOUR_TABLE
from ..observational.sun import solar_cycle
from .models import GeoLocation, PlanetaryHourResult

__all__ = ["planetary_hour", "sunrise_sunset", "moonrise_moonset"]



_RISE_FLAGS = swe.BIT_DISC_CENTER | swe.BIT_NO_REFRACTION | swe.FLG_SWIEPH


<<<<<<< HEAD
def _next_event(
    adapter: SwissEphemerisAdapter,
    jd_ut: float,
    event: str,
    location: GeoLocation,
) -> float:
    result = adapter.rise_transit(
        jd_ut,
        swe.SUN,
        latitude=location.latitude,
        longitude=location.longitude,
        elevation=location.altitude,
        event=event,
        flags=_RISE_FLAGS,
        body_name="Sun",
=======
def _jd_to_datetime(jd_ut: float) -> datetime:
    """Convert a Julian Day expressed in UT to a timezone-aware datetime."""

    jd = jd_ut + 0.5
    frac, integer = math.modf(jd)
    z = int(integer)
    a = z
    if z >= 2299161:
        alpha = int((z - 1867216.25) / 36524.25)
        a = z + 1 + alpha - alpha // 4
    b = a + 1524
    c = int((b - 122.1) / 365.25)
    d = int(365.25 * c)
    e = int((b - d) / 30.6001)
    day = b - d - int(30.6001 * e) + frac
    month = e - 1 if e < 14 else e - 13
    year = c - 4716 if month > 2 else c - 4715
    day_floor = int(day)
    frac_day = day - day_floor
    hours = frac_day * 24.0
    hour = int(hours)
    minutes = (hours - hour) * 60.0
    minute = int(minutes)
    seconds = round((minutes - minute) * 60.0, 6)
    second = int(seconds)
    microsecond = int((seconds - second) * 1_000_000)
    return datetime(
        year, month, day_floor, hour, minute, second, microsecond, tzinfo=UTC
    )


def _ensure_ephemeris_ready() -> None:
    SwissEphemerisAdapter.get_default_adapter()


def _next_event(
    jd_ut: float,
    flag: int,
    location: GeoLocation,
    *,
    body: int = swe.SUN,
) -> float:
    _ensure_ephemeris_ready()
    geopos = (float(location.longitude), float(location.latitude), float(location.altitude))
    res, tret = swe.rise_trans(
        jd_ut,
        body,
        flag,
        geopos,
        0.0,
        0.0,
        _RISE_FLAGS,
>>>>>>> 10ab799c
    )
    if result.status != 0 or result.julian_day is None:
        raise RuntimeError(
            "Swiss Ephemeris could not compute sunrise/sunset for location"
        )
    return result.julian_day


<<<<<<< HEAD
def sunrise_sunset(
    moment: datetime,
    location: GeoLocation,
    *,
    adapter: SwissEphemerisAdapter | None = None,
) -> tuple[datetime, datetime, datetime]:
    """Return sunrise, sunset, and next sunrise surrounding ``moment``."""

    adapter = adapter or SwissEphemerisAdapter.get_default_adapter()
    jd = julian_day(moment)
    prev_sunrise_jd = _next_event(adapter, jd - 1.0, "rise", location)
    sunset_jd = _next_event(adapter, prev_sunrise_jd + 0.01, "set", location)
    next_sunrise_jd = _next_event(adapter, prev_sunrise_jd + 0.51, "rise", location)
    sunrise_dt = adapter.from_julian_day(prev_sunrise_jd)
    sunset_dt = adapter.from_julian_day(sunset_jd)
    next_sunrise_dt = adapter.from_julian_day(next_sunrise_jd)
    return sunrise_dt, sunset_dt, next_sunrise_dt
=======
def _rise_set_cycle(
    moment: datetime,
    location: GeoLocation,
    *,
    body: int,
    fallback_step: float = 0.51,
) -> tuple[datetime, datetime, datetime]:
    """Return the rise, set, and subsequent rise for ``body`` around ``moment``."""

    jd = julian_day(moment)
    prev_rise_jd = _next_event(jd - 1.0, swe.CALC_RISE, location, body=body)
    if prev_rise_jd > jd:
        prev_rise_jd = _next_event(prev_rise_jd - 1.0, swe.CALC_RISE, location, body=body)

    set_jd = _next_event(prev_rise_jd + 0.01, swe.CALC_SET, location, body=body)
    if set_jd <= prev_rise_jd:
        set_jd = _next_event(prev_rise_jd + fallback_step, swe.CALC_SET, location, body=body)

    next_rise_jd = _next_event(set_jd + 0.01, swe.CALC_RISE, location, body=body)
    if next_rise_jd <= set_jd:
        next_rise_jd = _next_event(set_jd + fallback_step, swe.CALC_RISE, location, body=body)

    return (
        _jd_to_datetime(prev_rise_jd),
        _jd_to_datetime(set_jd),
        _jd_to_datetime(next_rise_jd),
    )


def sunrise_sunset(moment: datetime, location: GeoLocation) -> tuple[datetime, datetime, datetime]:
    """Return sunrise, sunset, and next sunrise surrounding ``moment``."""

    return _rise_set_cycle(moment, location, body=swe.SUN)


def moonrise_moonset(moment: datetime, location: GeoLocation) -> tuple[datetime, datetime, datetime]:
    """Return moonrise, moonset, and next moonrise surrounding ``moment``."""

    # The Moon's diurnal cycle is shorter than the Sun's, so a tighter fallback helps
    # keep the search within the same lunation day if the direct query fails.
    return _rise_set_cycle(moment, location, body=swe.MOON, fallback_step=0.35)

>>>>>>> 10ab799c


def _local_weekday(dt_utc: datetime, location: GeoLocation) -> str:
    offset_hours = location.longitude / 15.0
    local_dt = dt_utc + timedelta(hours=offset_hours)
    names = [
        "Monday",
        "Tuesday",
        "Wednesday",
        "Thursday",
        "Friday",
        "Saturday",
        "Sunday",
    ]
    return names[local_dt.weekday()]


def planetary_hour(moment: datetime, location: GeoLocation) -> PlanetaryHourResult:
    """Return the planetary hour ruling the supplied moment."""

    if moment.tzinfo is None:
        moment = moment.replace(tzinfo=UTC)
    else:
        moment = moment.astimezone(UTC)

    adapter = SwissEphemerisAdapter.get_default_adapter()
    sunrise_dt, sunset_dt, next_sunrise_dt = sunrise_sunset(
        moment, location, adapter=adapter
    )

    weekday = _local_weekday(sunrise_dt, location)
    sequence = PLANETARY_HOUR_TABLE[weekday]
    day_ruler = sequence[0]

    day_length = (sunset_dt - sunrise_dt).total_seconds()
    night_length = (next_sunrise_dt - sunset_dt).total_seconds()

    if not sequence:
        raise RuntimeError("Planetary hour sequence lookup failed")

    if moment < sunset_dt:
        hour_length = day_length / 12.0 if day_length > 0 else 0.0
        elapsed = (moment - sunrise_dt).total_seconds()
        if hour_length <= 0:
            index = 0
            start = sunrise_dt
        else:
            index = min(11, int(max(0.0, elapsed) // hour_length))
            start = sunrise_dt + timedelta(seconds=hour_length * index)
        end = start + timedelta(seconds=hour_length)
        ruler = sequence[index]
    else:
        hour_length = night_length / 12.0 if night_length > 0 else 0.0
        elapsed = (moment - sunset_dt).total_seconds()
        if hour_length <= 0:
            index = 12
            start = sunset_dt
        else:
            idx = min(11, int(max(0.0, elapsed) // hour_length))
            start = sunset_dt + timedelta(seconds=hour_length * idx)
            index = 12 + idx
        end = start + timedelta(seconds=hour_length)
        ruler = sequence[index]

    return PlanetaryHourResult(
        ruler=ruler,
        index=index,
        start=start,
        end=end,
        sunrise=sunrise_dt,
        sunset=sunset_dt,
        next_sunrise=next_sunrise_dt,
        day_ruler=day_ruler,
        sequence=sequence,
    )
<|MERGE_RESOLUTION|>--- conflicted
+++ resolved
@@ -16,7 +16,7 @@
 _RISE_FLAGS = swe.BIT_DISC_CENTER | swe.BIT_NO_REFRACTION | swe.FLG_SWIEPH
 
 
-<<<<<<< HEAD
+
 def _next_event(
     adapter: SwissEphemerisAdapter,
     jd_ut: float,
@@ -32,60 +32,7 @@
         event=event,
         flags=_RISE_FLAGS,
         body_name="Sun",
-=======
-def _jd_to_datetime(jd_ut: float) -> datetime:
-    """Convert a Julian Day expressed in UT to a timezone-aware datetime."""
 
-    jd = jd_ut + 0.5
-    frac, integer = math.modf(jd)
-    z = int(integer)
-    a = z
-    if z >= 2299161:
-        alpha = int((z - 1867216.25) / 36524.25)
-        a = z + 1 + alpha - alpha // 4
-    b = a + 1524
-    c = int((b - 122.1) / 365.25)
-    d = int(365.25 * c)
-    e = int((b - d) / 30.6001)
-    day = b - d - int(30.6001 * e) + frac
-    month = e - 1 if e < 14 else e - 13
-    year = c - 4716 if month > 2 else c - 4715
-    day_floor = int(day)
-    frac_day = day - day_floor
-    hours = frac_day * 24.0
-    hour = int(hours)
-    minutes = (hours - hour) * 60.0
-    minute = int(minutes)
-    seconds = round((minutes - minute) * 60.0, 6)
-    second = int(seconds)
-    microsecond = int((seconds - second) * 1_000_000)
-    return datetime(
-        year, month, day_floor, hour, minute, second, microsecond, tzinfo=UTC
-    )
-
-
-def _ensure_ephemeris_ready() -> None:
-    SwissEphemerisAdapter.get_default_adapter()
-
-
-def _next_event(
-    jd_ut: float,
-    flag: int,
-    location: GeoLocation,
-    *,
-    body: int = swe.SUN,
-) -> float:
-    _ensure_ephemeris_ready()
-    geopos = (float(location.longitude), float(location.latitude), float(location.altitude))
-    res, tret = swe.rise_trans(
-        jd_ut,
-        body,
-        flag,
-        geopos,
-        0.0,
-        0.0,
-        _RISE_FLAGS,
->>>>>>> 10ab799c
     )
     if result.status != 0 or result.julian_day is None:
         raise RuntimeError(
@@ -94,7 +41,7 @@
     return result.julian_day
 
 
-<<<<<<< HEAD
+
 def sunrise_sunset(
     moment: datetime,
     location: GeoLocation,
@@ -112,50 +59,7 @@
     sunset_dt = adapter.from_julian_day(sunset_jd)
     next_sunrise_dt = adapter.from_julian_day(next_sunrise_jd)
     return sunrise_dt, sunset_dt, next_sunrise_dt
-=======
-def _rise_set_cycle(
-    moment: datetime,
-    location: GeoLocation,
-    *,
-    body: int,
-    fallback_step: float = 0.51,
-) -> tuple[datetime, datetime, datetime]:
-    """Return the rise, set, and subsequent rise for ``body`` around ``moment``."""
 
-    jd = julian_day(moment)
-    prev_rise_jd = _next_event(jd - 1.0, swe.CALC_RISE, location, body=body)
-    if prev_rise_jd > jd:
-        prev_rise_jd = _next_event(prev_rise_jd - 1.0, swe.CALC_RISE, location, body=body)
-
-    set_jd = _next_event(prev_rise_jd + 0.01, swe.CALC_SET, location, body=body)
-    if set_jd <= prev_rise_jd:
-        set_jd = _next_event(prev_rise_jd + fallback_step, swe.CALC_SET, location, body=body)
-
-    next_rise_jd = _next_event(set_jd + 0.01, swe.CALC_RISE, location, body=body)
-    if next_rise_jd <= set_jd:
-        next_rise_jd = _next_event(set_jd + fallback_step, swe.CALC_RISE, location, body=body)
-
-    return (
-        _jd_to_datetime(prev_rise_jd),
-        _jd_to_datetime(set_jd),
-        _jd_to_datetime(next_rise_jd),
-    )
-
-
-def sunrise_sunset(moment: datetime, location: GeoLocation) -> tuple[datetime, datetime, datetime]:
-    """Return sunrise, sunset, and next sunrise surrounding ``moment``."""
-
-    return _rise_set_cycle(moment, location, body=swe.SUN)
-
-
-def moonrise_moonset(moment: datetime, location: GeoLocation) -> tuple[datetime, datetime, datetime]:
-    """Return moonrise, moonset, and next moonrise surrounding ``moment``."""
-
-    # The Moon's diurnal cycle is shorter than the Sun's, so a tighter fallback helps
-    # keep the search within the same lunation day if the direct query fails.
-    return _rise_set_cycle(moment, location, body=swe.MOON, fallback_step=0.35)
-
->>>>>>> 10ab799c
 
 
 def _local_weekday(dt_utc: datetime, location: GeoLocation) -> str:
