"""Planetary hour computation utilities."""

from __future__ import annotations

from datetime import UTC, datetime, timedelta

from ...ephemeris.adapter import ObserverLocation
from ...ritual.timing import PLANETARY_HOUR_TABLE
from ..observational.sun import solar_cycle
from .models import GeoLocation, PlanetaryHourResult

__all__ = ["planetary_hour", "sunrise_sunset", "moonrise_moonset"]


<<<<<<< HEAD
_RISE_FLAGS = swe.BIT_DISC_CENTER | swe.BIT_NO_REFRACTION | swe.FLG_SWIEPH


def _jd_to_datetime(jd_ut: float) -> datetime:
    """Convert a Julian Day expressed in UT to a timezone-aware datetime."""

    jd = jd_ut + 0.5
    frac, integer = math.modf(jd)
    z = int(integer)
    a = z
    if z >= 2299161:
        alpha = int((z - 1867216.25) / 36524.25)
        a = z + 1 + alpha - alpha // 4
    b = a + 1524
    c = int((b - 122.1) / 365.25)
    d = int(365.25 * c)
    e = int((b - d) / 30.6001)
    day = b - d - int(30.6001 * e) + frac
    month = e - 1 if e < 14 else e - 13
    year = c - 4716 if month > 2 else c - 4715
    day_floor = int(day)
    frac_day = day - day_floor
    hours = frac_day * 24.0
    hour = int(hours)
    minutes = (hours - hour) * 60.0
    minute = int(minutes)
    seconds = round((minutes - minute) * 60.0, 6)
    second = int(seconds)
    microsecond = int((seconds - second) * 1_000_000)
    return datetime(
        year, month, day_floor, hour, minute, second, microsecond, tzinfo=UTC
    )


def _ensure_ephemeris_ready() -> None:
    SwissEphemerisAdapter.get_default_adapter()


def _next_event(
    jd_ut: float,
    flag: int,
    location: GeoLocation,
    *,
    body: int = swe.SUN,
) -> float:
    _ensure_ephemeris_ready()
    geopos = (float(location.longitude), float(location.latitude), float(location.altitude))
    res, tret = swe.rise_trans(
        jd_ut,
        body,
        flag,
        geopos,
        0.0,
        0.0,
        _RISE_FLAGS,
    )
    if res != 0:
        raise RuntimeError(
            "Swiss Ephemeris could not compute sunrise/sunset for location"
        )
    return tret[0]


def _rise_set_cycle(
    moment: datetime,
    location: GeoLocation,
    *,
    body: int,
    fallback_step: float = 0.51,
) -> tuple[datetime, datetime, datetime]:
    """Return the rise, set, and subsequent rise for ``body`` around ``moment``."""

    jd = julian_day(moment)
    prev_rise_jd = _next_event(jd - 1.0, swe.CALC_RISE, location, body=body)
    if prev_rise_jd > jd:
        prev_rise_jd = _next_event(prev_rise_jd - 1.0, swe.CALC_RISE, location, body=body)

    set_jd = _next_event(prev_rise_jd + 0.01, swe.CALC_SET, location, body=body)
    if set_jd <= prev_rise_jd:
        set_jd = _next_event(prev_rise_jd + fallback_step, swe.CALC_SET, location, body=body)

    next_rise_jd = _next_event(set_jd + 0.01, swe.CALC_RISE, location, body=body)
    if next_rise_jd <= set_jd:
        next_rise_jd = _next_event(set_jd + fallback_step, swe.CALC_RISE, location, body=body)

    return (
        _jd_to_datetime(prev_rise_jd),
        _jd_to_datetime(set_jd),
        _jd_to_datetime(next_rise_jd),
    )


def sunrise_sunset(moment: datetime, location: GeoLocation) -> tuple[datetime, datetime, datetime]:
    """Return sunrise, sunset, and next sunrise surrounding ``moment``."""

    return _rise_set_cycle(moment, location, body=swe.SUN)


def moonrise_moonset(moment: datetime, location: GeoLocation) -> tuple[datetime, datetime, datetime]:
    """Return moonrise, moonset, and next moonrise surrounding ``moment``."""

    # The Moon's diurnal cycle is shorter than the Sun's, so a tighter fallback helps
    # keep the search within the same lunation day if the direct query fails.
    return _rise_set_cycle(moment, location, body=swe.MOON, fallback_step=0.35)
=======
def sunrise_sunset(moment: datetime, location: GeoLocation) -> tuple[datetime, datetime, datetime]:
    """Return sunrise, sunset, and next sunrise surrounding ``moment``."""

    observer = ObserverLocation(
        latitude_deg=float(location.latitude),
        longitude_deg=float(location.longitude),
        elevation_m=float(location.altitude),
    )
    return solar_cycle(moment, observer)
>>>>>>> 1b338085


def _local_weekday(dt_utc: datetime, location: GeoLocation) -> str:
    offset_hours = location.longitude / 15.0
    local_dt = dt_utc + timedelta(hours=offset_hours)
    names = [
        "Monday",
        "Tuesday",
        "Wednesday",
        "Thursday",
        "Friday",
        "Saturday",
        "Sunday",
    ]
    return names[local_dt.weekday()]


def planetary_hour(moment: datetime, location: GeoLocation) -> PlanetaryHourResult:
    """Return the planetary hour ruling the supplied moment."""

    if moment.tzinfo is None:
        moment = moment.replace(tzinfo=UTC)
    else:
        moment = moment.astimezone(UTC)

    sunrise_dt, sunset_dt, next_sunrise_dt = sunrise_sunset(moment, location)

    weekday = _local_weekday(sunrise_dt, location)
    sequence = PLANETARY_HOUR_TABLE[weekday]
    day_ruler = sequence[0]

    day_length = (sunset_dt - sunrise_dt).total_seconds()
    night_length = (next_sunrise_dt - sunset_dt).total_seconds()

    if not sequence:
        raise RuntimeError("Planetary hour sequence lookup failed")

    if moment < sunset_dt:
        hour_length = day_length / 12.0 if day_length > 0 else 0.0
        elapsed = (moment - sunrise_dt).total_seconds()
        if hour_length <= 0:
            index = 0
            start = sunrise_dt
        else:
            index = min(11, int(max(0.0, elapsed) // hour_length))
            start = sunrise_dt + timedelta(seconds=hour_length * index)
        end = start + timedelta(seconds=hour_length)
        ruler = sequence[index]
    else:
        hour_length = night_length / 12.0 if night_length > 0 else 0.0
        elapsed = (moment - sunset_dt).total_seconds()
        if hour_length <= 0:
            index = 12
            start = sunset_dt
        else:
            idx = min(11, int(max(0.0, elapsed) // hour_length))
            start = sunset_dt + timedelta(seconds=hour_length * idx)
            index = 12 + idx
        end = start + timedelta(seconds=hour_length)
        ruler = sequence[index]

    return PlanetaryHourResult(
        ruler=ruler,
        index=index,
        start=start,
        end=end,
        sunrise=sunrise_dt,
        sunset=sunset_dt,
        next_sunrise=next_sunrise_dt,
        day_ruler=day_ruler,
        sequence=sequence,
    )
<|MERGE_RESOLUTION|>--- conflicted
+++ resolved
@@ -12,7 +12,7 @@
 __all__ = ["planetary_hour", "sunrise_sunset", "moonrise_moonset"]
 
 
-<<<<<<< HEAD
+
 _RISE_FLAGS = swe.BIT_DISC_CENTER | swe.BIT_NO_REFRACTION | swe.FLG_SWIEPH
 
 
@@ -117,17 +117,7 @@
     # The Moon's diurnal cycle is shorter than the Sun's, so a tighter fallback helps
     # keep the search within the same lunation day if the direct query fails.
     return _rise_set_cycle(moment, location, body=swe.MOON, fallback_step=0.35)
-=======
-def sunrise_sunset(moment: datetime, location: GeoLocation) -> tuple[datetime, datetime, datetime]:
-    """Return sunrise, sunset, and next sunrise surrounding ``moment``."""
 
-    observer = ObserverLocation(
-        latitude_deg=float(location.latitude),
-        longitude_deg=float(location.longitude),
-        elevation_m=float(location.altitude),
-    )
-    return solar_cycle(moment, observer)
->>>>>>> 1b338085
 
 
 def _local_weekday(dt_utc: datetime, location: GeoLocation) -> str:
