--- conflicted
+++ resolved
@@ -49,7 +49,7 @@
     pada_of,
     position_for,
 )
-<<<<<<< HEAD
+
 from .karmic import (
     CharaKaraka,
     EclipseAlignment,
@@ -64,9 +64,7 @@
     karakamsha_lagna,
     karma_attributions,
 )
-=======
 
->>>>>>> a8802390
 from .varga import compute_varga, dasamsa_sign, navamsa_sign
 from .shadbala import ShadbalaReport, ShadbalaScore, compute_shadbala
 
@@ -109,7 +107,7 @@
     "nakshatra_of",
     "pada_of",
     "position_for",
-<<<<<<< HEAD
+
     "CharaKaraka",
     "KarakamshaLagna",
     "IshtaKashtaResult",
@@ -122,22 +120,7 @@
     "karma_attributions",
     "eclipse_alignment_roles",
     "build_karmic_profile",
-=======
-    "TITHI_ARC_DEGREES",
-    "YOGA_ARC_DEGREES",
-    "KARANA_ARC_DEGREES",
-    "Tithi",
-    "Yoga",
-    "Karana",
-    "Vaar",
-    "Panchang",
-    "tithi_from_longitudes",
-    "yoga_from_longitudes",
-    "karana_from_longitudes",
-    "nakshatra_from_longitude",
-    "vaar_from_datetime",
-    "panchang_from_chart",
->>>>>>> a8802390
+
     "compute_varga",
     "dasamsa_sign",
     "navamsa_sign",
