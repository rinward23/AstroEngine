"""Jyotish (Vedic) utilities integrated with the core engine."""

from __future__ import annotations

from .ayanamsa import (
    AyanamsaInfo,
    AyanamsaPreset,
    SIDEREAL_PRESETS,
    PRIMARY_AYANAMSAS,
    available_ayanamsas,
    ayanamsa_metadata,
    ayanamsa_value,
    normalize_ayanamsa,
    swe_ayanamsa,
)
from .ashtakavarga import (
    AshtakavargaSet,
    Bhinnashtakavarga,
    compute_bhinnashtakavarga,
    compute_sarvashtakavarga,
)
from .chart import VedicChartContext, compute_sidereal_chart, build_context
from .dasha_vimshottari import (
    DashaPeriod,
    VimshottariOptions,
    build_vimshottari,
    vimshottari_sequence,
)
from .dasha_yogini import build_yogini, yogini_sequence

from .gochar import (
    GocharTransitReport,
    RetrogradeTrigger,
    TransitAlert,
    TransitInteraction,
    TransitSnapshot,
    TransitWeightPolicy,
    analyse_gochar_transits,
)
from .karmic import (
    CharaKaraka,
    EclipseAlignment,
    IshtaKashtaResult,
    KarakamshaLagna,
    KarmaSegment,
    KarmicProfile,
    build_karmic_profile,
    compute_chara_karakas,
    eclipse_alignment_roles,
    ishta_kashta_phala,
    karakamsha_lagna,
    karma_attributions,
)

from .nakshatra import (
    NAKSHATRA_ARC_DEGREES,
    PADA_ARC_DEGREES,
    Nakshatra,
    NakshatraPosition,
    lord_of_nakshatra,
    nakshatra_info,
    nakshatra_of,
    pada_of,
    position_for,
)

<<<<<<< HEAD
from .varga import VARGA_DEFINITIONS, compute_varga, dasamsa_sign, navamsa_sign
from .karmic import (
    CharaKaraka,
    KarakamshaLagna,
    IshtaKashtaResult,
    KarmaSegment,
    EclipseAlignment,
    KarmicProfile,
    compute_chara_karakas,
    karakamsha_lagna,
    ishta_kashta_phala,
    karma_attributions,
    eclipse_alignment_roles,
    build_karmic_profile,
)
from .shadbala import ShadbalaReport, ShadbalaScore, compute_shadbala
from .panchanga import LunarMonth, lunar_month
from .panchang import NakshatraStatus
from .yogas import PlanetStrength, YogaResult, analyze_yogas
=======
from .panchang import NakshatraStatus
from .shadbala import ShadbalaReport, ShadbalaScore, compute_shadbala
from .varga import (
    VARGA_DEFINITIONS,
    compute_varga,
    dasamsa_sign,
    navamsa_sign,
    saptamsa_sign,
)
>>>>>>> b01d50c0


__all__ = [
    "AyanamsaInfo",
    "AyanamsaPreset",
    "SIDEREAL_PRESETS",
    "PRIMARY_AYANAMSAS",
    "available_ayanamsas",
    "ayanamsa_metadata",
    "ayanamsa_value",
    "normalize_ayanamsa",
    "swe_ayanamsa",
    "VedicChartContext",
    "compute_sidereal_chart",
    "build_context",
    "DashaPeriod",
    "VimshottariOptions",
    "build_vimshottari",
    "vimshottari_sequence",
    "build_yogini",
    "yogini_sequence",

    "TransitSnapshot",
    "TransitInteraction",
    "TransitAlert",
    "RetrogradeTrigger",
    "TransitWeightPolicy",
    "GocharTransitReport",
    "analyse_gochar_transits",

    "NAKSHATRA_ARC_DEGREES",
    "PADA_ARC_DEGREES",
    "Nakshatra",
    "NakshatraPosition",
    "NakshatraStatus",
    "lord_of_nakshatra",
    "nakshatra_info",
    "nakshatra_of",
    "pada_of",
    "position_for",
    "NakshatraStatus",

    "VARGA_DEFINITIONS",

    "compute_varga",
    "dasamsa_sign",
    "navamsa_sign",
    "saptamsa_sign",

    "CharaKaraka",
    "KarakamshaLagna",
    "IshtaKashtaResult",
    "KarmaSegment",
    "KarmicProfile",
    "EclipseAlignment",
    "compute_chara_karakas",
    "karakamsha_lagna",
    "ishta_kashta_phala",
    "karma_attributions",
    "eclipse_alignment_roles",
    "build_karmic_profile",

    "ShadbalaScore",
    "ShadbalaReport",
    "compute_shadbala",

    "LunarMonth",
    "lunar_month",

    "PlanetStrength",
    "YogaResult",
    "analyze_yogas",

    "CharaKaraka",
    "KarakamshaLagna",
    "IshtaKashtaResult",
    "KarmaSegment",
    "EclipseAlignment",
    "KarmicProfile",
    "compute_chara_karakas",
    "karakamsha_lagna",
    "ishta_kashta_phala",
    "karma_attributions",
    "eclipse_alignment_roles",
    "build_karmic_profile",

    "Bhinnashtakavarga",
    "AshtakavargaSet",
    "compute_bhinnashtakavarga",
    "compute_sarvashtakavarga",
]<|MERGE_RESOLUTION|>--- conflicted
+++ resolved
@@ -64,7 +64,7 @@
     position_for,
 )
 
-<<<<<<< HEAD
+
 from .varga import VARGA_DEFINITIONS, compute_varga, dasamsa_sign, navamsa_sign
 from .karmic import (
     CharaKaraka,
@@ -84,17 +84,7 @@
 from .panchanga import LunarMonth, lunar_month
 from .panchang import NakshatraStatus
 from .yogas import PlanetStrength, YogaResult, analyze_yogas
-=======
-from .panchang import NakshatraStatus
-from .shadbala import ShadbalaReport, ShadbalaScore, compute_shadbala
-from .varga import (
-    VARGA_DEFINITIONS,
-    compute_varga,
-    dasamsa_sign,
-    navamsa_sign,
-    saptamsa_sign,
-)
->>>>>>> b01d50c0
+
 
 
 __all__ = [
