"""Jyotish (Vedic) utilities integrated with the core engine."""

from __future__ import annotations

from .ayanamsa import (
    AyanamsaInfo,
    AyanamsaPreset,
    SIDEREAL_PRESETS,
    PRIMARY_AYANAMSAS,
    available_ayanamsas,
    ayanamsa_metadata,
    ayanamsa_value,
    normalize_ayanamsa,
    swe_ayanamsa,
)
from .ashtakavarga import (
    AshtakavargaSet,
    Bhinnashtakavarga,
    compute_bhinnashtakavarga,
    compute_sarvashtakavarga,
)
from .chart import VedicChartContext, compute_sidereal_chart, build_context
from .dasha_vimshottari import (
    DashaPeriod,
    VimshottariOptions,
    build_vimshottari,
    vimshottari_sequence,
)
from .dasha_yogini import build_yogini, yogini_sequence

from .gochar import (
    GocharTransitReport,
    RetrogradeTrigger,
    TransitAlert,
    TransitInteraction,
    TransitSnapshot,
    TransitWeightPolicy,
    analyse_gochar_transits,
)
from .karmic import (
    CharaKaraka,
    EclipseAlignment,
    IshtaKashtaResult,
    KarakamshaLagna,
    KarmaSegment,
    KarmicProfile,
    build_karmic_profile,
    compute_chara_karakas,
    eclipse_alignment_roles,
    ishta_kashta_phala,
    karakamsha_lagna,
    karma_attributions,
)

from .nakshatra import (
    NAKSHATRA_ARC_DEGREES,
    PADA_ARC_DEGREES,
    Nakshatra,
    NakshatraPosition,
    lord_of_nakshatra,
    nakshatra_info,
    nakshatra_of,
    pada_of,
    position_for,
)

<<<<<<< HEAD
from .panchang import NakshatraStatus
from .panchanga import lunar_month
from .shadbala import ShadbalaReport, ShadbalaScore, compute_shadbala
from .yogas import analyze_yogas
from .varga import (
    VARGA_DEFINITIONS,
    compute_varga,
    dasamsa_sign,
    navamsa_sign,
    saptamsa_sign,
=======

from .varga import VARGA_DEFINITIONS, compute_varga, dasamsa_sign, navamsa_sign
from .karmic import (
    CharaKaraka,
    KarakamshaLagna,
    IshtaKashtaResult,
    KarmaSegment,
    EclipseAlignment,
    KarmicProfile,
    compute_chara_karakas,
    karakamsha_lagna,
    ishta_kashta_phala,
    karma_attributions,
    eclipse_alignment_roles,
    build_karmic_profile,
>>>>>>> dc944858
)
from .shadbala import ShadbalaReport, ShadbalaScore, compute_shadbala
from .panchanga import LunarMonth, lunar_month
from .panchang import NakshatraStatus
from .yogas import PlanetStrength, YogaResult, analyze_yogas



__all__ = [
    "AyanamsaInfo",
    "AyanamsaPreset",
    "SIDEREAL_PRESETS",
    "PRIMARY_AYANAMSAS",
    "available_ayanamsas",
    "ayanamsa_metadata",
    "ayanamsa_value",
    "normalize_ayanamsa",
    "swe_ayanamsa",
    "VedicChartContext",
    "compute_sidereal_chart",
    "build_context",
    "DashaPeriod",
    "VimshottariOptions",
    "build_vimshottari",
    "vimshottari_sequence",
    "build_yogini",
    "yogini_sequence",

    "TransitSnapshot",
    "TransitInteraction",
    "TransitAlert",
    "RetrogradeTrigger",
    "TransitWeightPolicy",
    "GocharTransitReport",
    "analyse_gochar_transits",

    "NAKSHATRA_ARC_DEGREES",
    "PADA_ARC_DEGREES",
    "Nakshatra",
    "NakshatraPosition",
    "NakshatraStatus",
    "lunar_month",
    "lord_of_nakshatra",
    "nakshatra_info",
    "nakshatra_of",
    "pada_of",
    "position_for",
    "NakshatraStatus",

    "VARGA_DEFINITIONS",

    "compute_varga",
    "dasamsa_sign",
    "navamsa_sign",
    "saptamsa_sign",

    "CharaKaraka",
    "KarakamshaLagna",
    "IshtaKashtaResult",
    "KarmaSegment",
    "KarmicProfile",
    "EclipseAlignment",
    "compute_chara_karakas",
    "karakamsha_lagna",
    "ishta_kashta_phala",
    "karma_attributions",
    "eclipse_alignment_roles",
    "build_karmic_profile",

    "ShadbalaScore",
    "ShadbalaReport",
    "compute_shadbala",
    "analyze_yogas",

    "LunarMonth",
    "lunar_month",

    "PlanetStrength",
    "YogaResult",
    "analyze_yogas",

    "CharaKaraka",
    "KarakamshaLagna",
    "IshtaKashtaResult",
    "KarmaSegment",
    "EclipseAlignment",
    "KarmicProfile",
    "compute_chara_karakas",
    "karakamsha_lagna",
    "ishta_kashta_phala",
    "karma_attributions",
    "eclipse_alignment_roles",
    "build_karmic_profile",

    "Bhinnashtakavarga",
    "AshtakavargaSet",
    "compute_bhinnashtakavarga",
    "compute_sarvashtakavarga",
]<|MERGE_RESOLUTION|>--- conflicted
+++ resolved
@@ -64,7 +64,7 @@
     position_for,
 )
 
-<<<<<<< HEAD
+
 from .panchang import NakshatraStatus
 from .panchanga import lunar_month
 from .shadbala import ShadbalaReport, ShadbalaScore, compute_shadbala
@@ -75,23 +75,7 @@
     dasamsa_sign,
     navamsa_sign,
     saptamsa_sign,
-=======
 
-from .varga import VARGA_DEFINITIONS, compute_varga, dasamsa_sign, navamsa_sign
-from .karmic import (
-    CharaKaraka,
-    KarakamshaLagna,
-    IshtaKashtaResult,
-    KarmaSegment,
-    EclipseAlignment,
-    KarmicProfile,
-    compute_chara_karakas,
-    karakamsha_lagna,
-    ishta_kashta_phala,
-    karma_attributions,
-    eclipse_alignment_roles,
-    build_karmic_profile,
->>>>>>> dc944858
 )
 from .shadbala import ShadbalaReport, ShadbalaScore, compute_shadbala
 from .panchanga import LunarMonth, lunar_month
