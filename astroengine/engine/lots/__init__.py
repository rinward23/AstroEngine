"""Arabic Lots engine with DSL compilation, evaluation, and event scanning."""

from .builtins import (
    LotsProfile,
    builtin_profile,
    list_builtin_profiles,
    load_custom_profiles,
    save_custom_profile,
)
from .dsl import (
    Add,
    Arc,
    Expr,
    IfDay,
    LotDef,
    LotProgram,
    Number,
    Ref,
    Sub,
    Wrap,
    compile_program,
    detect_cycles,
    parse_lot_defs,
)
from .eval import ChartContext, ChartLocation, evaluate
from .aspects import AspectHit, aspects_to_lots
from .events import LotEvent, scan_lot_events
from .sect import is_day

__all__ = [
    "Add",
    "Arc",
    "AspectHit",
    "ChartContext",
    "ChartLocation",
    "Expr",
    "IfDay",
    "LotDef",
    "LotEvent",
    "LotProgram",
    "LotsProfile",
    "Number",
    "Ref",
    "Sub",
    "Wrap",
    "aspects_to_lots",
    "builtin_profile",
    "compile_program",
    "detect_cycles",
    "evaluate",
    "load_custom_profiles",
    "is_day",
    "list_builtin_profiles",
<<<<<<< HEAD
    "save_custom_profile",
=======
    "load_custom_profiles",
>>>>>>> a5150907
    "parse_lot_defs",
    "save_custom_profile",
    "scan_lot_events",
]<|MERGE_RESOLUTION|>--- conflicted
+++ resolved
@@ -51,11 +51,9 @@
     "load_custom_profiles",
     "is_day",
     "list_builtin_profiles",
-<<<<<<< HEAD
+
     "save_custom_profile",
-=======
-    "load_custom_profiles",
->>>>>>> a5150907
+
     "parse_lot_defs",
     "save_custom_profile",
     "scan_lot_events",
