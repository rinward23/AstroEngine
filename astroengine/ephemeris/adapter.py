"""Swiss Ephemeris adapter with caching and fallback support."""

from __future__ import annotations

import datetime as _dt
import logging
import os
from collections import OrderedDict
from collections.abc import Callable
from dataclasses import dataclass, field
from pathlib import Path
from time import perf_counter
from typing import Final, cast

<<<<<<< HEAD
from astroengine.ephemeris.swe import has_swe, swe
=======
from astroengine.engine.ephe_runtime import init_ephe
from astroengine.ephemeris import swe as swe_module
>>>>>>> c1f0cda1

from ..core.angles import AspectMotion, DeltaLambdaTracker, classify_relative_motion
from ..core.time import TimeConversion, to_tt
from ..observability import (
    COMPUTE_ERRORS,
    EPHEMERIS_CACHE_COMPUTE_DURATION,
    EPHEMERIS_CACHE_HITS,
    EPHEMERIS_CACHE_MISSES,
)
from .sidereal import (
    DEFAULT_SIDEREAL_AYANAMSHA,
    SUPPORTED_AYANAMSHAS,
    normalize_ayanamsha_name,
)
from .swisseph_adapter import swe_calc

_SIDEREAL_MODE_MAP: dict[str, int] = {}


def _swisseph_available() -> bool:
    """Return ``True`` when Swiss Ephemeris bindings can be used."""

    return swe_module.has_swe()


def _ensure_sidereal_modes_loaded() -> None:
    """Populate sidereal mode map if Swiss Ephemeris is available."""

    if _SIDEREAL_MODE_MAP or not _swisseph_available():
        return
    module = swe_module.swe()
    for key, attr in (
        ("lahiri", "SIDM_LAHIRI"),
        ("fagan_bradley", "SIDM_FAGAN_BRADLEY"),
        ("krishnamurti", "SIDM_KRISHNAMURTI"),
        ("raman", "SIDM_RAMAN"),
        ("deluce", "SIDM_DELUCE"),
    ):
        value = getattr(module, attr, None)
        if value is not None:
            _SIDEREAL_MODE_MAP[key] = int(value)

__all__ = [
    "EphemerisAdapter",
    "EphemerisConfig",
    "EphemerisSample",
    "ObserverLocation",
    "RefinementError",
    "TimeScaleContext",
]


LOG = logging.getLogger(__name__)


@dataclass(frozen=True, slots=True)
class EphemerisConfig:
    """Ephemeris configuration passed to :class:`EphemerisAdapter`."""

    ephemeris_path: str | None = None
    prefer_moshier: bool = False
    cache_size: int | None = None
    time_scale: TimeScaleContext = field(default_factory=lambda: TimeScaleContext())
    topocentric: bool = False
    observer: ObserverLocation | None = None
    sidereal: bool = False
    sidereal_mode: str | None = None


@dataclass(frozen=True, slots=True)
class TimeScaleContext:
    """Describe the input/output time scales used by the adapter."""

    input_scale: str = "UTC"
    ephemeris_scale: str = "TT"

    def __post_init__(self) -> None:
        input_norm = self.input_scale.upper()
        ephem_norm = self.ephemeris_scale.upper()
        if input_norm != "UTC":
            raise ValueError(f"unsupported input time scale: {self.input_scale}")
        if ephem_norm not in {"TT", "UT"}:
            raise ValueError(
                f"unsupported ephemeris time scale: {self.ephemeris_scale}"
            )
        object.__setattr__(self, "input_scale", input_norm)
        object.__setattr__(self, "ephemeris_scale", ephem_norm)

    def describe(self) -> str:
        return f"{self.input_scale}→{self.ephemeris_scale}"


@dataclass(frozen=True, slots=True)
class ObserverLocation:
    """Observer location used when topocentric calculations are requested."""

    latitude_deg: float
    longitude_deg: float
    elevation_m: float = 0.0

    def as_tuple(self) -> tuple[float, float, float]:
        return (self.longitude_deg, self.latitude_deg, self.elevation_m)


@dataclass(frozen=True, slots=True)
class EphemerisSample:
    """Ephemeris sample returned by :class:`EphemerisAdapter`."""

    jd_tt: float
    jd_utc: float
    longitude: float
    latitude: float
    distance: float
    speed_longitude: float
    speed_latitude: float
    speed_distance: float
    right_ascension: float
    declination: float
    speed_right_ascension: float
    speed_declination: float
    delta_t_seconds: float


class RefinementError(RuntimeError):
    """Raised when refinement across a retrograde loop is attempted."""


class EphemerisAdapter:
    """Swiss Ephemeris front-end with deterministic caching."""

    _DEFAULT_CACHE_SIZE: Final[int] = 2048

    def __init__(self, config: EphemerisConfig | None = None) -> None:
        initial_config = config or EphemerisConfig()
        if initial_config.topocentric and initial_config.observer is None:
            raise ValueError(
                "EphemerisConfig.topocentric requires an observer location"
            )
        self._cache: OrderedDict[tuple[float, int, int], EphemerisSample] = (
            OrderedDict()
        )
        self._cache_capacity: int = 0
        self._config = initial_config
        self._use_tt = False
        self._sidereal_mode_code: int | None = None
        self._sidereal_mode_key: str | None = None
        self._base_calc_flags: int = 0
        self.reconfigure(initial_config)

    # ------------------------------------------------------------------
    # Core public API
    # ------------------------------------------------------------------
    def sample(
        self,
        body: int,
        moment: TimeConversion | _dt.datetime,
        *,
        flags: int | None = None,
    ) -> EphemerisSample:
        """Return an :class:`EphemerisSample` for ``body`` at ``moment``."""

        if not isinstance(moment, TimeConversion):
            if not isinstance(moment, _dt.datetime):
                raise TypeError("moment must be datetime or TimeConversion")
            moment = to_tt(moment)

        flags = self._resolve_flags(flags)
        cache_jd = moment.jd_tt if self._use_tt else moment.jd_utc
        cache_key = (cache_jd, body, flags)
        adapter_label = self.__class__.__name__
        if self._cache_capacity > 0:
            try:
                cached = self._cache[cache_key]
            except KeyError:
                cached = None
            else:
                self._cache.move_to_end(cache_key)
                EPHEMERIS_CACHE_HITS.labels(adapter=adapter_label).inc()
                return cached
        else:
            cached = None

        backend = self._select_backend()
        EPHEMERIS_CACHE_MISSES.labels(adapter=adapter_label).inc()
        start = perf_counter()
        try:
            (
                longitude,
                latitude,
                distance,
                lon_speed,
                lat_speed,
                dist_speed,
                right_ascension,
                declination,
                ra_speed,
                dec_speed,
            ) = backend(moment, body, flags)
        except Exception as exc:
            COMPUTE_ERRORS.labels(
                component="ephemeris_backend",
                error=exc.__class__.__name__,
            ).inc()
            raise
        finally:
            duration = perf_counter() - start
            EPHEMERIS_CACHE_COMPUTE_DURATION.labels(
                adapter=adapter_label, body=str(body)
            ).observe(duration)

        sample = EphemerisSample(
            jd_tt=moment.jd_tt,
            jd_utc=moment.jd_utc,
            longitude=longitude,
            latitude=latitude,
            distance=distance,
            speed_longitude=lon_speed,
            speed_latitude=lat_speed,
            speed_distance=dist_speed,
            right_ascension=right_ascension,
            declination=declination,
            speed_right_ascension=ra_speed,
            speed_declination=dec_speed,
            delta_t_seconds=moment.delta_t_seconds,
        )
        self._store(cache_key, sample)
        return sample

    def sample_at_datetime(self, body: int, moment: _dt.datetime) -> EphemerisSample:
        conversion = to_tt(moment)
        return self.sample(body, conversion)

    def classify_motion(
        self,
        tracker: DeltaLambdaTracker,
        moving: EphemerisSample,
        reference_longitude: float,
        aspect_angle_deg: float,
        *,
        reference_speed_deg_per_day: float = 0.0,
    ) -> AspectMotion:
        separation = tracker.update(moving.longitude, reference_longitude)
        return classify_relative_motion(
            separation,
            aspect_angle_deg,
            moving.speed_longitude,
            reference_speed_deg_per_day,
        )

    # ------------------------------------------------------------------
    # Internal helpers
    # ------------------------------------------------------------------
    def _resolve_flags(self, flags: int | None) -> int:
        if flags is not None:
            return flags
        if not _swisseph_available():
            return 0
<<<<<<< HEAD
        swe_module = swe()
        base = self._base_calc_flags or _init_ephe(
=======
        module = swe_module.swe()
        base = self._base_calc_flags or init_ephe(
>>>>>>> c1f0cda1
            prefer_moshier=bool(self._config.prefer_moshier)
        )
        base |= cast(int, module.FLG_SPEED)
        if self._config.topocentric:
            base |= cast(int, module.FLG_TOPOCTR)
        if self._config.sidereal:
            base |= cast(int, module.FLG_SIDEREAL)
        return base

    def _store(self, key: tuple[float, int, int], sample: EphemerisSample) -> None:
        if self._cache_capacity <= 0:
            return
        if key in self._cache:
            self._cache[key] = sample
            self._cache.move_to_end(key)
            return
        self._cache[key] = sample
        if len(self._cache) > self._cache_capacity:
            self._cache.popitem(last=False)

    def _apply_config(self, config: EphemerisConfig) -> None:
        self._config = config
        self._cache_capacity = self._resolve_cache_capacity(config.cache_size)
        self._use_tt = self._config.time_scale.ephemeris_scale == "TT"
        self._configure_runtime()
        self._configure_observer()
        self._configure_sidereal()

    def _resolve_cache_capacity(self, requested: int | None) -> int:
        if requested is None:
            return self._DEFAULT_CACHE_SIZE
        if requested <= 0:
            return 0
        return int(requested)

    def reconfigure(self, config: EphemerisConfig) -> None:
        """Apply ``config`` to the adapter, resetting caches if needed."""

        if (
            config == self._config
            and self._cache_capacity == self._resolve_cache_capacity(config.cache_size)
        ):
            return
        self._cache.clear()
        self._cache = OrderedDict()
        self._apply_config(config)

    def _configure_runtime(self) -> None:
        if not _swisseph_available():
            self._base_calc_flags = 0
            return

        prefer_moshier = bool(self._config.prefer_moshier)
        candidate: Path | None = None

        if self._config.ephemeris_path:
            candidate = Path(self._config.ephemeris_path).expanduser()
        else:
            for env_var in ("SE_EPHE_PATH", "ASTROENGINE_EPHEMERIS_PATH"):
                value = os.environ.get(env_var)
                if value:
                    candidate = Path(value).expanduser()
                    break

        if candidate and not candidate.exists():
            raise FileNotFoundError(
                f"Swiss Ephemeris path '{candidate}' does not exist. "
                "Set SE_EPHE_PATH or provide a valid EphemerisConfig.ephemeris_path."
            )

        candidate_str = str(candidate) if candidate else None
        self._base_calc_flags = _init_ephe(
            candidate_str, force=True, prefer_moshier=prefer_moshier
        )
        if candidate_str:
            LOG.debug("Swiss ephemeris runtime configured with path: %s", candidate_str)

    def _configure_observer(self) -> None:
        if not _swisseph_available():
            return
        module = swe_module.swe()
        if not self._config.topocentric or self._config.observer is None:
            module.set_topo(0.0, 0.0, 0.0)
            return
        lon, lat, elev = self._config.observer.as_tuple()
        module.set_topo(lon, lat, elev)

    def _configure_sidereal(self) -> None:
        self._sidereal_mode_code = None
        self._sidereal_mode_key = None
        if not self._config.sidereal:
            return
        if not _swisseph_available():
            raise RuntimeError(
                "Sidereal calculations require pyswisseph to be installed"
            )
        _ensure_sidereal_modes_loaded()
        desired = self._config.sidereal_mode or DEFAULT_SIDEREAL_AYANAMSHA
        key = normalize_ayanamsha_name(desired)
        if key not in SUPPORTED_AYANAMSHAS:
            options = ", ".join(sorted(SUPPORTED_AYANAMSHAS))
            raise ValueError(
                f"Unsupported sidereal mode '{desired}'. Supported options: {options}"
            )
        try:
            mode_code = _SIDEREAL_MODE_MAP[key]
        except (
            KeyError
        ) as exc:  # pragma: no cover - defensive guard for incomplete SWE builds
            raise ValueError(
                f"Swiss Ephemeris does not expose a sidereal constant for '{key}'"
            ) from exc
        swe_module.swe().set_sid_mode(mode_code, 0.0, 0.0)
        self._sidereal_mode_code = mode_code
        self._sidereal_mode_key = key

    def _select_backend(
        self,
    ) -> Callable[
        [TimeConversion, int, int],
        tuple[float, float, float, float, float, float, float, float, float, float],
    ]:
        if not _swisseph_available():
            return self._moshier_backend
        if self._config.prefer_moshier:
            return self._moshier_backend
        return self._swiss_ephemeris_backend

    def _swiss_ephemeris_backend(
        self, moment: TimeConversion, body: int, flags: int
    ) -> tuple[float, float, float, float, float, float, float, float, float, float]:
        jd = moment.jd_tt if self._use_tt else moment.jd_utc
        result, _, serr = swe_calc(
            jd_ut=jd, planet_index=body, flag=flags, use_tt=self._use_tt
        )
        if serr:
            raise RuntimeError(serr)
        module = swe_module.swe()
        eq_result, _, serr_eq = swe_calc(
            jd_ut=jd,
            planet_index=body,
            flag=flags | module.FLG_EQUATORIAL,
            use_tt=self._use_tt,
        )
        if serr_eq:
            raise RuntimeError(serr_eq)
        longitude, latitude, distance, lon_speed, lat_speed, dist_speed = result
        ra, dec, _, ra_speed, dec_speed, _ = eq_result
        return (
            longitude,
            latitude,
            distance,
            lon_speed,
            lat_speed,
            dist_speed,
            ra,
            dec,
            ra_speed,
            dec_speed,
        )

    def _moshier_backend(
        self, moment: TimeConversion, body: int, flags: int
    ) -> tuple[float, float, float, float, float, float, float, float, float, float]:
        if not _swisseph_available():
            raise RuntimeError("Moshier fallback requires pyswisseph to be installed")
        jd = moment.jd_tt if self._use_tt else moment.jd_utc
        module = swe_module.swe()
        moshier_flags = flags | module.FLG_MOSEPH
        result, _, serr = swe_calc(
            jd_ut=jd,
            planet_index=body,
            flag=moshier_flags,
            use_tt=self._use_tt,
        )
        if serr:
            raise RuntimeError(serr)
        eq_result, _, serr_eq = swe_calc(
            jd_ut=jd,
            planet_index=body,
            flag=moshier_flags | module.FLG_EQUATORIAL,
            use_tt=self._use_tt,
        )
        if serr_eq:
            raise RuntimeError(serr_eq)
        longitude, latitude, distance, lon_speed, lat_speed, dist_speed = result
        ra, dec, _, ra_speed, dec_speed, _ = eq_result
        return (
            longitude,
            latitude,
            distance,
            lon_speed,
            lat_speed,
            dist_speed,
            ra,
            dec,
            ra_speed,
            dec_speed,
        )

    # ------------------------------------------------------------------
    # Introspection
    # ------------------------------------------------------------------
    def describe_configuration(self) -> dict[str, str | None]:
        """Return a human-readable summary of the adapter configuration."""

        observer_mode = "geocentric"
        observer_summary: str | None = None
        if self._config.topocentric and self._config.observer is not None:
            observer_mode = "topocentric"
            observer_summary = (
                f"lat={self._config.observer.latitude_deg:.4f}°, "
                f"lon={self._config.observer.longitude_deg:.4f}°, "
                f"elev={self._config.observer.elevation_m:.0f} m"
            )
        return {
            "input_scale": self._config.time_scale.input_scale,
            "ephemeris_scale": self._config.time_scale.ephemeris_scale,
            "time_scale": self._config.time_scale.describe(),
            "observer_mode": observer_mode,
            "observer_location": observer_summary,
            "sidereal": "enabled" if self._config.sidereal else "disabled",
            "sidereal_mode": self._sidereal_mode_key,
        }

    def signature(self) -> tuple[object, ...]:
        """Return a stable signature describing the adapter configuration."""

        observer = None
        if self._config.observer is not None:
            observer = self._config.observer.as_tuple()
        return (
            "EphemerisAdapter",
            bool(self._config.prefer_moshier),
            bool(self._config.topocentric),
            observer,
            bool(self._config.sidereal),
            self._sidereal_mode_key,
            self._config.time_scale.input_scale,
            self._config.time_scale.ephemeris_scale,
            self._config.time_scale.describe(),
            self._config.ephemeris_path,
            self._use_tt,
        )
def _init_ephe(*args, **kwargs):
    from astroengine.engine.ephe_runtime import init_ephe as _init

    return _init(*args, **kwargs)<|MERGE_RESOLUTION|>--- conflicted
+++ resolved
@@ -12,12 +12,8 @@
 from time import perf_counter
 from typing import Final, cast
 
-<<<<<<< HEAD
-from astroengine.ephemeris.swe import has_swe, swe
-=======
 from astroengine.engine.ephe_runtime import init_ephe
 from astroengine.ephemeris import swe as swe_module
->>>>>>> c1f0cda1
 
 from ..core.angles import AspectMotion, DeltaLambdaTracker, classify_relative_motion
 from ..core.time import TimeConversion, to_tt
@@ -275,13 +271,8 @@
             return flags
         if not _swisseph_available():
             return 0
-<<<<<<< HEAD
-        swe_module = swe()
-        base = self._base_calc_flags or _init_ephe(
-=======
         module = swe_module.swe()
         base = self._base_calc_flags or init_ephe(
->>>>>>> c1f0cda1
             prefer_moshier=bool(self._config.prefer_moshier)
         )
         base |= cast(int, module.FLG_SPEED)
