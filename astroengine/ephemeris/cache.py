from __future__ import annotations

from functools import lru_cache

from .swe import swe


def _init_ephe(*args, **kwargs):
<<<<<<< HEAD
=======
    """Lazily import the Swiss ephemeris initialiser."""

>>>>>>> 6839b5e6
    from astroengine.engine.ephe_runtime import init_ephe as _init

    return _init(*args, **kwargs)


@lru_cache(maxsize=200_000)
def calc_ut_cached(jd: float, ipl: int, flags: int = 0):
    """Cached wrapper for swe().calc_ut; speeds up transit/electional scans."""
    base_flags = _init_ephe()
    return swe().calc_ut(jd, ipl, flags | base_flags)


@lru_cache(maxsize=200_000)
def julday_cached(y: int, m: int, d: int, ut: float):
    """Cached wrapper for swe().julday; avoids recomputing repeated JDs."""
    _init_ephe()
    return swe().julday(y, m, d, ut)<|MERGE_RESOLUTION|>--- conflicted
+++ resolved
@@ -6,11 +6,8 @@
 
 
 def _init_ephe(*args, **kwargs):
-<<<<<<< HEAD
-=======
     """Lazily import the Swiss ephemeris initialiser."""
 
->>>>>>> 6839b5e6
     from astroengine.engine.ephe_runtime import init_ephe as _init
 
     return _init(*args, **kwargs)
