"""Swiss Ephemeris adapter with sidereal awareness and convenience helpers."""

from __future__ import annotations

import logging
import os
import importlib
import importlib.util
from collections import OrderedDict
from collections.abc import Mapping
from dataclasses import dataclass
from datetime import UTC, datetime, timedelta
from pathlib import Path
from functools import lru_cache
<<<<<<< HEAD
from time import perf_counter
from typing import TYPE_CHECKING, ClassVar, Optional
=======
from typing import TYPE_CHECKING, ClassVar, Final, Optional
>>>>>>> fc3cbc5a
from types import ModuleType

logger = logging.getLogger(__name__)


@lru_cache(maxsize=1)
def _swe() -> ModuleType:
    """Return the swisseph module, raising a helpful error if unavailable."""

    if importlib.util.find_spec("swisseph") is None:
        raise ModuleNotFoundError(
            "swisseph is required for Swiss Ephemeris calculations. Install the "
            "'pyswisseph' extra to enable astroengine.ephemeris features."
        )
    return importlib.import_module("swisseph")


def get_swisseph() -> ModuleType:
    """Return the cached :mod:`swisseph` module, raising if unavailable."""

    return _swe()

from .sidereal import (
    DEFAULT_SIDEREAL_AYANAMSHA,
    SUPPORTED_AYANAMSHAS,
    normalize_ayanamsha_name,
)
from .utils import get_se_ephe_path
from ..core.bodies import canonical_name
<<<<<<< HEAD
from ..observability import COMPUTE_ERRORS, EPHEMERIS_BODY_COMPUTE_DURATION
=======
from ..observability import EPHEMERIS_SWE_CACHE_HIT_RATIO
>>>>>>> fc3cbc5a

if TYPE_CHECKING:  # pragma: no cover - runtime import avoided for typing only

    from ..chart.config import ChartConfig

__all__ = [
    "swe_calc",
    "BodyPosition",
    "EquatorialPosition",
    "HousePositions",

    "FixedStarPosition",
    "RiseTransitResult",

    "SwissEphemerisAdapter",
    "VariantConfig",
    "resolve_house_code",
    "get_swisseph",
]


_SWE_CALC_CACHE_SIZE: Final[int] = 4096


_SweCalcKey = tuple[float, int, int, bool]
_SweCalcValue = tuple[tuple[float, ...], int, str]


_swe_calc_cache: OrderedDict[_SweCalcKey, _SweCalcValue] = OrderedDict()
_swe_calc_hits: int = 0
_swe_calc_misses: int = 0


def _update_swe_cache_hit_ratio() -> None:
    """Update the exported hit ratio gauge for the swe_calc cache."""

    total = _swe_calc_hits + _swe_calc_misses
    if not total:
        EPHEMERIS_SWE_CACHE_HIT_RATIO.set(0.0)
        return
    EPHEMERIS_SWE_CACHE_HIT_RATIO.set(_swe_calc_hits / total)


HOUSE_CODE_BY_NAME: Mapping[str, str] = {
    "placidus": "P",
    "koch": "K",
    "regiomontanus": "R",
    "campanus": "C",
    "equal": "A",
    "whole_sign": "W",
    "porphyry": "O",
    "alcabitius": "B",
    "topocentric": "T",
    "morinus": "M",
    "meridian": "X",
    "vehlow_equal": "V",
    "sripati": "S",
    "equal_mc": "D",
}

HOUSE_ALIASES: Mapping[str, str] = {
    "ws": "whole_sign",
    "wholesign": "whole_sign",
    "w": "whole_sign",
    "axial": "meridian",
    "vehlow": "vehlow_equal",
    "sripathi": "sripati",
    "equalmc": "equal_mc",
}


def resolve_house_code(name_or_code: str) -> tuple[str, str]:
    """Return the canonical name and Swiss code for ``name_or_code``."""

    token = (name_or_code or "").strip()
    if not token:
        return "placidus", HOUSE_CODE_BY_NAME["placidus"]
    lowered = token.lower()
    # Direct Swiss code (single letter)
    if len(token) == 1 and token.upper() in {code for code in HOUSE_CODE_BY_NAME.values()}:
        code = token.upper()
        for name, mapped in HOUSE_CODE_BY_NAME.items():
            if mapped == code:
                return name, code
        return token.lower(), code
    canonical = HOUSE_ALIASES.get(lowered, lowered)
    if canonical in HOUSE_CODE_BY_NAME:
        return canonical, HOUSE_CODE_BY_NAME[canonical]
    raise ValueError(
        f"Unsupported house system '{name_or_code}'. Valid options: "
        f"{sorted(HOUSE_CODE_BY_NAME)}"
    )


@lru_cache(maxsize=1)
def _node_variant_codes() -> Mapping[str, int]:
    swe = _swe()
    return {
        "mean": int(getattr(swe, "MEAN_NODE", 10)),
        "true": int(getattr(swe, "TRUE_NODE", 11)),
    }


@lru_cache(maxsize=1)
def _lilith_variant_codes() -> Mapping[str, int]:
    swe = _swe()
    return {
        "mean": int(getattr(swe, "MEAN_APOG", 12)),
        "true": int(getattr(swe, "OSCU_APOG", 13)),
    }


@lru_cache(maxsize=1)
def _rise_transit_events() -> Mapping[str, int]:
    swe = _swe()
    return {
        "rise": swe.CALC_RISE,
        "set": swe.CALC_SET,
        "transit": swe.CALC_MTRANSIT,
        "upper_transit": swe.CALC_MTRANSIT,
        "meridian_transit": swe.CALC_MTRANSIT,
        "culmination": swe.CALC_MTRANSIT,
        "antitransit": swe.CALC_ITRANSIT,
        "lower_transit": swe.CALC_ITRANSIT,
    }


@dataclass(frozen=True, slots=True)
class BodyPosition:
    """Structured ephemeris output for a single body."""

    body: str
    julian_day: float
    longitude: float
    latitude: float
    distance_au: float
    speed_longitude: float
    speed_latitude: float
    speed_distance: float
    declination: float
    speed_declination: float


@dataclass(frozen=True, slots=True)
class EquatorialPosition:
    """Right ascension and declination details for a body."""

    right_ascension: float
    declination: float
    speed_ra: float
    speed_declination: float


@dataclass(frozen=True, slots=True)
class SolarCycleEvents:
    """Sunrise, sunset, and transit metadata for a single day."""

    sunrise: datetime | None
    sunset: datetime | None
    next_sunrise: datetime | None
    transit: datetime | None
    provenance: Mapping[str, object]

    def to_dict(self) -> Mapping[str, object | None]:
        """Return a serialisable mapping of the solar cycle."""

        payload: dict[str, object | None] = {
            "sunrise": self.sunrise.isoformat() if self.sunrise else None,
            "sunset": self.sunset.isoformat() if self.sunset else None,
            "next_sunrise": self.next_sunrise.isoformat() if self.next_sunrise else None,
            "transit": self.transit.isoformat() if self.transit else None,
            "provenance": dict(self.provenance),
        }
        return payload


@dataclass(frozen=True, slots=True)
class VariantConfig:
    """Per-run variant selection for lunar nodes and Black Moon Lilith."""

    nodes_variant: str = "mean"
    lilith_variant: str = "mean"

    def normalized_nodes(self) -> str:
        return "true" if self.nodes_variant.lower() == "true" else "mean"

    def normalized_lilith(self) -> str:
        return "true" if self.lilith_variant.lower() == "true" else "mean"


@dataclass(frozen=True, slots=True)
class HousePositions:
    """Container for house cusps, angles, and provenance metadata."""

    system: str
    cusps: tuple[float, ...]
    ascendant: float
    midheaven: float
    system_name: str | None = None

    requested_system: str | None = None
    fallback_from: str | None = None
    fallback_reason: str | None = None
    provenance: Mapping[str, object] | None = None


    def to_dict(self) -> Mapping[str, float | str | tuple[float, ...] | None | Mapping[str, object]]:
        payload: dict[str, float | str | tuple[float, ...] | None | Mapping[str, object]] = {
            "system": self.system,
            "cusps": self.cusps,
            "ascendant": self.ascendant,
            "midheaven": self.midheaven,
        }
        if self.system_name is not None:
            payload["system_name"] = self.system_name

        if self.requested_system is not None:
            payload["requested_system"] = self.requested_system
        if self.fallback_from is not None:
            payload["fallback_from"] = self.fallback_from
        if self.fallback_reason is not None:
            payload["fallback_reason"] = self.fallback_reason
        if self.provenance is not None:
            payload["provenance"] = dict(self.provenance)

        return payload


@dataclass(frozen=True, slots=True)
class FixedStarPosition:
    """Computed coordinates for a fixed star via Swiss Ephemeris."""

    name: str
    julian_day: float
    longitude: float
    latitude: float
    distance_au: float
    speed_longitude: float
    speed_latitude: float
    speed_distance: float
    flags: int
    computation_flags: int


@dataclass(frozen=True, slots=True)
class RiseTransitResult:
    """Rise/set/transit metadata returned by Swiss Ephemeris."""

    body: str
    event: str
    julian_day: float | None
    datetime: datetime | None
    status: int
    rsmi: int
    flags: int


class SwissEphemerisAdapter:
    """High level wrapper around :mod:`pyswisseph` with sane defaults."""

    _DEFAULT_PATHS: ClassVar[tuple[Path, ...]] = (
        Path("/usr/share/sweph"),
        Path("/usr/share/libswisseph"),
        Path.home() / ".sweph",
    )
    _DEFAULT_ZODIAC: ClassVar[str] = "tropical"
    _DEFAULT_AYANAMSHA: ClassVar[str | None] = DEFAULT_SIDEREAL_AYANAMSHA
    _DEFAULT_ADAPTER: ClassVar[SwissEphemerisAdapter | None] = None
    _DEFAULT_VARIANTS: ClassVar[VariantConfig] = VariantConfig()
    _AYANAMSHA_MODES: ClassVar[dict[str, int] | None] = None


    _HOUSE_SYSTEM_CODES: ClassVar[Mapping[str, bytes]] = {
        "placidus": b"P",
        "koch": b"K",
        "regiomontanus": b"R",
        "campanus": b"C",
        "equal": b"A",
        "whole_sign": b"W",
        "porphyry": b"O",
        "alcabitius": b"B",
        "topocentric": b"T",
        "morinus": b"M",
        "meridian": b"X",
        "vehlow_equal": b"V",
        "sripati": b"S",
        "equal_mc": b"D",
    }
    _HOUSE_SYSTEM_ALIASES: ClassVar[Mapping[str, str]] = {
        "ws": "whole_sign",
        "wholesign": "whole_sign",
        "whole": "whole_sign",
        "equalmc": "equal_mc",
        "equal_mc": "equal_mc",
        "vehlow": "vehlow_equal",
        "axial": "meridian",
        "meridian_axial": "meridian",
        "topo": "topocentric",
    }

    @classmethod
    def _ayanamsha_modes(cls) -> dict[str, int]:
        if cls._AYANAMSHA_MODES is None:
            swe = _swe()
            cls._AYANAMSHA_MODES = {
                "lahiri": swe.SIDM_LAHIRI,
                "fagan_bradley": swe.SIDM_FAGAN_BRADLEY,
                "krishnamurti": swe.SIDM_KRISHNAMURTI,
                "raman": swe.SIDM_RAMAN,
                "deluce": swe.SIDM_DELUCE,
                "yukteshwar": swe.SIDM_YUKTESHWAR,
                "galactic_center_0_sag": swe.SIDM_GALCENT_0SAG,
                "sassanian": swe.SIDM_SASSANIAN,
            }
        return cls._AYANAMSHA_MODES


    def __init__(
        self,
        ephemeris_path: str | os.PathLike[str] | None = None,
        *,
        zodiac: str | None = None,
        ayanamsha: str | None = None,
        house_system: str | None = None,
        nodes_variant: str | None = None,
        lilith_variant: str | None = None,
        chart_config: ChartConfig | None = None,
    ) -> None:

        if chart_config is None:
            from ..chart.config import ChartConfig as _ChartConfig

            config_kwargs: dict[str, object] = {}
            if zodiac is not None:
                config_kwargs["zodiac"] = zodiac
            if ayanamsha is not None:
                config_kwargs["ayanamsha"] = ayanamsha
            if house_system is not None:
                config_kwargs["house_system"] = house_system
            default_variants = type(self)._DEFAULT_VARIANTS
            if nodes_variant is not None:
                config_kwargs["nodes_variant"] = nodes_variant
            else:
                config_kwargs.setdefault("nodes_variant", default_variants.nodes_variant)
            if lilith_variant is not None:
                config_kwargs["lilith_variant"] = lilith_variant
            else:
                config_kwargs.setdefault(
                    "lilith_variant", default_variants.lilith_variant
                )
            chart_config = _ChartConfig(**config_kwargs)
        else:
            if zodiac is not None and zodiac.lower() != chart_config.zodiac.lower():
                raise ValueError(
                    "zodiac override must match chart_config.zodiac when both are provided"
                )
            if ayanamsha is not None:
                if chart_config.zodiac.lower() != "sidereal":
                    raise ValueError(
                        "ayanamsha can only be specified for sidereal charts"
                    )
                desired = normalize_ayanamsha_name(ayanamsha)
                configured = normalize_ayanamsha_name(chart_config.ayanamsha or desired)
                if desired != configured:
                    raise ValueError(
                        "ayanamsha override must match chart_config.ayanamsha "
                        "when both are provided"
                    )
            if house_system is not None and house_system.lower() != chart_config.house_system:
                raise ValueError(
                    "house system override must match chart_config.house_system"
                )
            if nodes_variant is not None and nodes_variant.lower() != chart_config.nodes_variant:
                raise ValueError(
                    "nodes_variant override must match chart_config.nodes_variant"
                )
            if (
                lilith_variant is not None
                and lilith_variant.lower() != chart_config.lilith_variant
            ):
                raise ValueError(
                    "lilith_variant override must match chart_config.lilith_variant"
                )

        self.chart_config = chart_config
        self.zodiac = chart_config.zodiac
        self.ayanamsha = chart_config.ayanamsha
        self._is_sidereal = self.zodiac == "sidereal"
        self._sidereal_mode: int | None = (
            self._resolve_sidereal_mode(self.ayanamsha) if self._is_sidereal else None
        )
        self._variant_config = VariantConfig(
            nodes_variant=chart_config.nodes_variant,
            lilith_variant=chart_config.lilith_variant,
        )
        self._last_house_metadata: Optional[dict[str, object]] = None

        swe = _swe()
        self._calc_flags = swe.FLG_SWIEPH | swe.FLG_SPEED
        self._fallback_flags = swe.FLG_MOSEPH | swe.FLG_SPEED
        if self._is_sidereal:
            self._calc_flags |= swe.FLG_SIDEREAL
            self._fallback_flags |= swe.FLG_SIDEREAL

        self.ephemeris_path = self._configure_ephemeris_path(ephemeris_path)
        if self._is_sidereal:
            self._apply_sidereal_mode()

    # ------------------------------------------------------------------
    # Class helpers
    # ------------------------------------------------------------------
    @classmethod
    def configure_defaults(
        cls,
        *,
        zodiac: str | None = None,
        ayanamsha: str | None = None,
        house_system: str | None = None,
        nodes_variant: str | None = None,
        lilith_variant: str | None = None,
        chart_config: ChartConfig | None = None,
    ) -> None:
        """Update default zodiac configuration for subsequently created adapters."""

        if chart_config is None:
            from ..chart.config import ChartConfig as _ChartConfig

            config_kwargs: dict[str, object] = {}
            if zodiac is not None:
                config_kwargs["zodiac"] = zodiac
            if ayanamsha is not None:
                config_kwargs["ayanamsha"] = ayanamsha
            if house_system is not None:
                config_kwargs["house_system"] = house_system
            if nodes_variant is not None:
                config_kwargs["nodes_variant"] = nodes_variant
            if lilith_variant is not None:
                config_kwargs["lilith_variant"] = lilith_variant
            chart = _ChartConfig(**config_kwargs)
        else:

            chart = chart_config
            if zodiac is not None and zodiac.lower() != chart_config.zodiac.lower():
                raise ValueError(
                    "zodiac override must match chart_config.zodiac when both are provided"
                )

            if ayanamsha is not None:
                if chart_config.zodiac.lower() != "sidereal":
                    raise ValueError(
                        "ayanamsha can only be specified for sidereal charts"
                    )
                desired = normalize_ayanamsha_name(ayanamsha)
                configured = normalize_ayanamsha_name(chart_config.ayanamsha or desired)
                if desired != configured:
                    raise ValueError(
                        "ayanamsha override must match chart_config.ayanamsha "
                        "when both are provided"
                    )
            if house_system is not None and house_system.lower() != chart_config.house_system:
                raise ValueError(
                    "house system override must match chart_config.house_system"
                )
            if nodes_variant is not None and nodes_variant.lower() != chart_config.nodes_variant:
                raise ValueError(
                    "nodes_variant override must match chart_config.nodes_variant"
                )
            if (
                lilith_variant is not None
                and lilith_variant.lower() != chart_config.lilith_variant
            ):
                raise ValueError(
                    "lilith_variant override must match chart_config.lilith_variant"
                )

        zodiac_value = zodiac or chart.zodiac
        zodiac_normalized = (zodiac_value or cls._DEFAULT_ZODIAC).lower()
        if zodiac_normalized not in {"tropical", "sidereal"}:
            options = ", ".join(sorted({"tropical", "sidereal"}))
            raise ValueError(
                f"Unknown zodiac mode '{zodiac_value}'. Valid options: {options}"
            )
        cls._DEFAULT_ZODIAC = zodiac_normalized

        if zodiac_normalized == "sidereal":
            ayanamsha_value = (
                ayanamsha
                or chart.ayanamsha
                or cls._DEFAULT_AYANAMSHA
                or DEFAULT_SIDEREAL_AYANAMSHA
            )
            normalized = normalize_ayanamsha_name(ayanamsha_value)
            if normalized not in SUPPORTED_AYANAMSHAS:
                options = ", ".join(sorted(SUPPORTED_AYANAMSHAS))
                raise ValueError(
                    f"Unknown ayanamsha '{ayanamsha_value}'. Valid options: {options}"
                )
        else:
            normalized = chart.ayanamsha

        cls._DEFAULT_ZODIAC = chart.zodiac
        cls._DEFAULT_AYANAMSHA = normalized
        cls._DEFAULT_VARIANTS = VariantConfig(
            nodes_variant=chart.nodes_variant,
            lilith_variant=chart.lilith_variant,
        )

        cls._DEFAULT_ADAPTER = None

    @classmethod
    def get_default_adapter(cls) -> SwissEphemerisAdapter:
        if cls._DEFAULT_ADAPTER is None:
            cls._DEFAULT_ADAPTER = cls()
        return cls._DEFAULT_ADAPTER

    @classmethod
    def from_chart_config(cls, config: ChartConfig) -> SwissEphemerisAdapter:
        return cls(chart_config=config)

    # ------------------------------------------------------------------
    # Internal helpers
    # ------------------------------------------------------------------

    @classmethod
    def _resolve_sidereal_mode(cls, ayanamsha: str | None) -> int:
        assert ayanamsha is not None
        try:
            return cls._ayanamsha_modes()[ayanamsha]
        except KeyError as exc:  # pragma: no cover - guarded by validation upstream
            raise ValueError(f"Unsupported ayanamsha '{ayanamsha}'") from exc

    def _apply_sidereal_mode(self) -> None:
        if self._sidereal_mode is None:
            return
        swe = _swe()
        swe.set_sid_mode(self._sidereal_mode, 0.0, 0.0)

    def _configure_ephemeris_path(
        self, ephemeris_path: str | os.PathLike[str] | None
    ) -> str | None:
        swe = _swe()
        if ephemeris_path is not None:
            swe.set_ephe_path(str(ephemeris_path))
            return str(ephemeris_path)

        env_path = get_se_ephe_path()
        if env_path:
            candidate = Path(env_path)
            if candidate.exists():
                swe.set_ephe_path(str(candidate))
                return str(candidate)

        for candidate in self._DEFAULT_PATHS:
            if candidate.exists():
                swe.set_ephe_path(str(candidate))
                return str(candidate)
        return None

    def _resolve_sidereal_mode(self, ayanamsha: str | None) -> int:
        if not ayanamsha:
            raise ValueError("Ayanamsha is required for sidereal mode")
        key = normalize_ayanamsha_name(ayanamsha)
        if key not in SUPPORTED_AYANAMSHAS:
            options = ", ".join(sorted(SUPPORTED_AYANAMSHAS))
            raise ValueError(
                f"Unsupported ayanamsha '{ayanamsha}'. Supported options: {options}"
            )
        try:
            return type(self)._ayanamsha_modes()[key]
        except KeyError as exc:  # pragma: no cover - guarded by SUPPORTED_AYANAMSHAS
            raise ValueError(
                f"Swiss Ephemeris does not expose SIDM constant for '{key}'"
            ) from exc

    def _apply_sidereal_mode(self) -> None:
        if self._sidereal_mode is not None:
            swe = _swe()
            swe.set_sid_mode(self._sidereal_mode, 0.0, 0.0)

    # ------------------------------------------------------------------
    # Public helpers
    # ------------------------------------------------------------------
    def set_ephemeris_path(self, ephemeris_path: str | os.PathLike[str]) -> str:
        """Explicitly set the ephemeris search path."""

        swe = _swe()
        swe.set_ephe_path(str(ephemeris_path))
        self.ephemeris_path = str(ephemeris_path)
        return self.ephemeris_path

    # ------------------------------------------------------------------
    # Core public API
    # ------------------------------------------------------------------
    @staticmethod
    def julian_day(moment: datetime) -> float:
        """Return the Julian day for a timezone-aware :class:`datetime`."""

        if moment.tzinfo is None or moment.tzinfo.utcoffset(moment) is None:
            raise ValueError(
                "datetime must be timezone-aware in UTC or convertible to UTC"
            )
        moment_utc = moment.astimezone(UTC)
        hour = (
            moment_utc.hour
            + moment_utc.minute / 60.0
            + moment_utc.second / 3600.0
            + moment_utc.microsecond / 3.6e9
        )
        swe = _swe()
        return swe.julday(moment_utc.year, moment_utc.month, moment_utc.day, hour)

    @staticmethod

    def from_julian_day(jd_ut: float) -> datetime:
        """Convert a Julian Day in UT back to a timezone-aware datetime."""

        swe = _swe()
        year, month, day, hour = swe.revjul(jd_ut, swe.GREG_CAL)
        base = datetime(year, month, day, tzinfo=UTC)
        seconds = hour * 3600.0
        return base + timedelta(seconds=seconds)


    def body_equatorial(self, jd_ut: float, body_code: int) -> EquatorialPosition:
        """Return right ascension/declination data for ``body_code``."""

        self._apply_sidereal_mode()

        swe = _swe()
        flags = self._calc_flags | swe.FLG_EQUATORIAL
        try:
            xx, _, serr = swe_calc(
                jd_ut=jd_ut, planet_index=body_code, flag=flags
            )
        except RuntimeError:
            flags = self._fallback_flags | swe.FLG_EQUATORIAL
            xx, _, serr = swe_calc(
                jd_ut=jd_ut, planet_index=body_code, flag=flags
            )
        if serr:
            raise RuntimeError(serr)

        ra, decl, _, speed_ra, speed_decl, _ = xx
        return EquatorialPosition(
            right_ascension=ra % 360.0,
            declination=decl,
            speed_ra=speed_ra,
            speed_declination=speed_decl,
        )

    def body_position(
        self, jd_ut: float, body_code: int, body_name: str | None = None
    ) -> BodyPosition:
        """Compute longitude/latitude/speed data for a single body."""

        adapter_label = self.__class__.__name__
        start = perf_counter()
        override_code, derived = self._variant_override(body_name)
        effective_code = override_code if override_code is not None else body_code

        self._apply_sidereal_mode()
        swe = _swe()
        flags = self._calc_flags
        try:
            try:
                xx, _, serr = swe_calc(
                    jd_ut=jd_ut, planet_index=effective_code, flag=flags
                )
            except RuntimeError:
                flags = self._fallback_flags
                xx, _, serr = swe_calc(
                    jd_ut=jd_ut, planet_index=effective_code, flag=flags
                )
            if serr:
                raise RuntimeError(serr)

            lon, lat, dist, speed_lon, speed_lat, speed_dist = xx

            if derived:
                lon = (lon + 180.0) % 360.0
                lat = -lat
                speed_lat = -speed_lat

            equatorial = self.body_equatorial(jd_ut, effective_code)

            try:
                eq_xx, _, serr = swe_calc(
                    jd_ut=jd_ut,
                    planet_index=effective_code,
                    flag=flags | swe.FLG_EQUATORIAL,
                )
                _decl, _speed_decl = eq_xx[1], eq_xx[4]
            except RuntimeError:
                _decl, _speed_decl = float("nan"), float("nan")
            else:
                if serr:
                    raise RuntimeError(serr)

            return BodyPosition(
                body=body_name or str(effective_code),
                julian_day=jd_ut,
                longitude=lon % 360.0,
                latitude=lat,
                distance_au=dist,
                speed_longitude=speed_lon,
                speed_latitude=speed_lat,
                speed_distance=speed_dist,
                declination=equatorial.declination,
                speed_declination=equatorial.speed_declination,
            )
        except Exception as exc:
            COMPUTE_ERRORS.labels(
                component="ephemeris_body",
                error=exc.__class__.__name__,
            ).inc()
            raise
        finally:
            duration = perf_counter() - start
            EPHEMERIS_BODY_COMPUTE_DURATION.labels(
                adapter=adapter_label,
                operation="single",
            ).observe(duration)

    def compute_bodies_many(
        self, jd_ut: float, bodies: Mapping[str, int]
    ) -> dict[str, BodyPosition]:
        """Return body positions for ``bodies`` using shared Swiss calls."""

        if not bodies:
            return {}

        self._apply_sidereal_mode()
        swe = _swe()
        calc_flags = self._calc_flags
        fallback_flags = self._fallback_flags
        equatorial_flag = swe.FLG_EQUATORIAL

        body_specs: list[tuple[str, int, bool]] = []
        unique_codes: set[int] = set()
        for name, raw_code in bodies.items():
            override_code, derived = self._variant_override(name)
            effective = int(override_code if override_code is not None else raw_code)
            body_specs.append((name, effective, derived))
            unique_codes.add(effective)

        ecliptic_data: dict[int, tuple[float, ...]] = {}
        equatorial_data: dict[int, tuple[float, ...]] = {}
        for code in unique_codes:
            try:
                xx, _, serr = swe_calc(
                    jd_ut=jd_ut, planet_index=code, flag=calc_flags
                )
            except RuntimeError:
                xx, _, serr = swe_calc(
                    jd_ut=jd_ut, planet_index=code, flag=fallback_flags
                )
            if serr:
                raise RuntimeError(serr)
            ecliptic_data[code] = xx

            try:
                eq_xx, _, serr_eq = swe_calc(
                    jd_ut=jd_ut,
                    planet_index=code,
                    flag=calc_flags | equatorial_flag,
                )
            except RuntimeError:
                eq_xx, _, serr_eq = swe_calc(
                    jd_ut=jd_ut,
                    planet_index=code,
                    flag=fallback_flags | equatorial_flag,
                )
            if serr_eq:
                raise RuntimeError(serr_eq)
            equatorial_data[code] = eq_xx

        positions: dict[str, BodyPosition] = {}
        for name, effective_code, derived in body_specs:
            lon, lat, dist, speed_lon, speed_lat, speed_dist = ecliptic_data[
                effective_code
            ]
            if derived:
                lon = (lon + 180.0) % 360.0
                lat = -lat
                speed_lat = -speed_lat

            eq_xx = equatorial_data[effective_code]
            _, decl, _, _, speed_decl, _ = eq_xx

            positions[name] = BodyPosition(
                body=name,
                julian_day=jd_ut,
                longitude=lon % 360.0,
                latitude=lat,
                distance_au=dist,
                speed_longitude=speed_lon,
                speed_latitude=speed_lat,
                speed_distance=speed_dist,
                declination=decl,
                speed_declination=speed_decl,
            )

        return positions

    def body_positions(
        self, jd_ut: float, bodies: Mapping[str, int]
    ) -> dict[str, BodyPosition]:
        """Return positions for each body keyed by canonical name."""

<<<<<<< HEAD
        adapter_label = self.__class__.__name__
        start = perf_counter()
        try:
            return {
                name: self.body_position(jd_ut, code, body_name=name)
                for name, code in bodies.items()
            }
        finally:
            duration = perf_counter() - start
            EPHEMERIS_BODY_COMPUTE_DURATION.labels(
                adapter=adapter_label,
                operation="batch",
            ).observe(duration)
=======
        return self.compute_bodies_many(jd_ut, bodies)
>>>>>>> fc3cbc5a


    @staticmethod
    def planet_name(body_code: int) -> str:
        """Return the Swiss Ephemeris display name for ``body_code``."""

        swe = _swe()
        return swe.get_planet_name(body_code)

    def ayanamsa(self, jd_ut: float, *, true_longitude: bool = False) -> float:
        """Return the ayanamsa value for ``jd_ut`` in degrees."""

        self._apply_sidereal_mode()
        swe = _swe()
        if true_longitude:
            delta_t = swe.deltat(jd_ut)
            return swe.get_ayanamsa(jd_ut + delta_t)
        return swe.get_ayanamsa_ut(jd_ut)

    def ayanamsa_details(self, jd_ut: float) -> Mapping[str, float | int | None]:
        """Return ayanamsa metadata including Swiss mode flags."""

        self._apply_sidereal_mode()
        swe = _swe()
        if self._sidereal_mode is None:
            value = swe.get_ayanamsa_ut(jd_ut)
            return {"value": value, "mode": None, "flags": None}
        flags, value = swe.get_ayanamsa_ex_ut(jd_ut, self._sidereal_mode)
        return {"value": value, "mode": self._sidereal_mode, "flags": flags}

    def rise_transit(
        self,
        jd_ut: float,
        body: int | str,
        *,
        latitude: float,
        longitude: float,
        elevation: float = 0.0,
        event: str = "rise",
        pressure_hpa: float = 0.0,
        temperature_c: float = 0.0,
        flags: int | None = None,
        body_name: str | None = None,
    ) -> RiseTransitResult:
        """Compute the next rise/set/transit event for ``body`` after ``jd_ut``."""

        event_key = (event or "rise").lower()
        try:
            rsmi = _rise_transit_events()[event_key]
        except KeyError as exc:  # pragma: no cover - guarded by validation
            options = ", ".join(sorted(_rise_transit_events()))
            raise ValueError(f"Unknown rise/transit event '{event}'. Options: {options}") from exc

        override_code, _ = self._variant_override(body_name)
        effective_body: int | str = body
        if override_code is not None:
            effective_body = override_code

        label: str
        if body_name is not None:
            label = body_name
        elif isinstance(body, str):
            label = body
        elif isinstance(effective_body, int):
            try:
                label = self.planet_name(int(effective_body))
            except Exception:  # pragma: no cover - defensive
                label = str(effective_body)
        else:
            label = str(effective_body)

        flags_value = flags if flags is not None else self._calc_flags
        swe = _swe()
        if self._is_sidereal:
            flags_value |= swe.FLG_SIDEREAL

        self._apply_sidereal_mode()
        geopos = (float(longitude), float(latitude), float(elevation))
        status, tret = swe.rise_trans(
            jd_ut,
            effective_body,
            rsmi,
            geopos,
            pressure_hpa,
            temperature_c,
            flags_value,
        )

        event_jd = tret[0] if tret else None
        event_dt: datetime | None = None
        if status == 0 and event_jd is not None and event_jd != 0.0:
            event_dt = self.from_julian_day(event_jd)
        else:
            event_jd = None if status != 0 else event_jd

        return RiseTransitResult(
            body=label,
            event=event_key,
            julian_day=event_jd,
            datetime=event_dt,
            status=status,
            rsmi=rsmi,
            flags=flags_value,
        )

    def fixed_star(
        self,
        name: str,
        jd_ut: float,
        *,
        flags: int | None = None,
        use_ut: bool = True,
    ) -> FixedStarPosition:
        """Return longitude/latitude data for ``name`` at ``jd_ut``."""

        self._apply_sidereal_mode()
        flags_value = flags if flags is not None else self._calc_flags
        swe = _swe()
        if self._is_sidereal:
            flags_value |= swe.FLG_SIDEREAL

        if use_ut:
            values, resolved_name, retflags = swe.fixstar_ut(name, jd_ut, flags_value)
        else:
            values, resolved_name, retflags = swe.fixstar(name, jd_ut, flags_value)

        lon, lat, dist, speed_lon, speed_lat, speed_dist = values
        return FixedStarPosition(
            name=str(resolved_name).strip(),
            julian_day=jd_ut,
            longitude=lon % 360.0,
            latitude=lat,
            distance_au=dist,
            speed_longitude=speed_lon,
            speed_latitude=speed_lat,
            speed_distance=speed_dist,
            flags=retflags,
            computation_flags=flags_value,

        )

    def _variant_override(self, body_name: str | None) -> tuple[Optional[int], bool]:
        if not body_name:
            return None, False
        original = (body_name or "").strip()
        lowered = original.lower()
        canonical = canonical_name(original)

        node_variant = self._variant_config.normalized_nodes()
        if lowered == "true_node":
            node_variant = "true"
        elif lowered == "mean_node":
            node_variant = "mean"
        if canonical in {"mean_node", "true_node"} or lowered in {"node", "north_node", "nn"}:
            return _node_variant_codes()[node_variant], False
        if canonical == "south_node" or lowered in {"south_node", "sn"}:
            return _node_variant_codes()[node_variant], True

        lilith_variant = self._variant_config.normalized_lilith()
        if lowered == "true_lilith":
            lilith_variant = "true"
        elif lowered == "mean_lilith":
            lilith_variant = "mean"
        if canonical in {"mean_lilith", "true_lilith"} or lowered in {"lilith", "black_moon_lilith"}:
            return _lilith_variant_codes()[lilith_variant], False

        return None, False

    def houses(
        self,
        jd_ut: float,
        latitude: float,
        longitude: float,
        *,
        system: str | None = None,
    ) -> HousePositions:
        """Compute house cusps for a given location."""

        requested_key, requested_code = self._resolve_house_system(system)

        self._apply_sidereal_mode()

        used_key = requested_key
        used_code = requested_code
        fallback_from: str | None = None
        fallback_reason: str | None = None

        try:
            swe = _swe()
            cusps, angles = swe.houses_ex(jd_ut, latitude, longitude, used_code)
        except Exception as exc:
            # Certain quadrant systems fail at extreme latitudes; fallback to Whole Sign.
            if used_key != "whole_sign":
                fallback_from = used_key
                fallback_reason = str(exc)
                used_key = "whole_sign"
                used_code = self._HOUSE_SYSTEM_CODES["whole_sign"]
                logger.warning(
                    {
                        "event": "house_system_fallback",
                        "from": fallback_from,
                        "to": "whole_sign",
                        "latitude": latitude,
                        "longitude": longitude,
                        "reason": fallback_reason,
                    }
                )
                swe = _swe()
                cusps, angles = swe.houses_ex(jd_ut, latitude, longitude, used_code)
            else:
                raise


        if self._is_sidereal:
            ayan = self.ayanamsa(jd_ut)
            cusps = tuple((c - ayan) % 360.0 for c in cusps)
            ascendant = (angles[0] - ayan) % 360.0
            midheaven = (angles[1] - ayan) % 360.0
        else:
            ascendant = angles[0]
            midheaven = angles[1]


        if isinstance(used_code, (bytes, bytearray)):
            system_label = used_code.decode("ascii")
        else:
            system_label = str(used_code)
        used_name = str(used_key)

        provenance: dict[str, object] = {
            "house_system": {
                "requested": requested_key,
                "used": used_key,
                "code": system_label,
            }
        }
        if fallback_from is not None:
            fallback_info: dict[str, object] = {"from": fallback_from, "to": "whole_sign"}
            if fallback_reason:
                fallback_info["reason"] = fallback_reason
            provenance["house_fallback"] = fallback_info

        self._last_house_metadata = {
            "house_system": {
                "requested": requested_key,
                "used": used_key,
                "code": system_label,
            }
        }
        if fallback_from is not None:
            fallback_info = {"from": fallback_from, "to": "whole_sign"}
            if fallback_reason:
                fallback_info["reason"] = fallback_reason
            self._last_house_metadata["fallback"] = fallback_info

        used_name = used_key

        return HousePositions(
            system=system_label,
            cusps=tuple(cusps),
            ascendant=ascendant,
            midheaven=midheaven,
            system_name=used_name,

            requested_system=requested_key,
            fallback_from=fallback_from,
            fallback_reason=fallback_reason,
            provenance=provenance,

        )

    # ------------------------------------------------------------------
    # Properties
    # ------------------------------------------------------------------
    @property
    def is_sidereal(self) -> bool:
        return self._is_sidereal

    def _resolve_house_system(self, system: str | None) -> tuple[str, str]:
        """Return the canonical house system key and Swiss code."""


        if system is None:
            key = self.chart_config.house_system.lower()
        else:
            key = system.strip().lower()

        alias = self._HOUSE_SYSTEM_ALIASES.get(key, key)

        code = self._HOUSE_SYSTEM_CODES.get(alias)
        if code is not None:
            return alias, code

        if len(key) == 1:
            code = key.upper().encode("ascii")
            canonical = next(
                (
                    name
                    for name, candidate in self._HOUSE_SYSTEM_CODES.items()
                    if candidate == code
                ),
                key.lower(),
            )
            return canonical, code

        options = ", ".join(sorted(self._HOUSE_SYSTEM_CODES))
        raise ValueError(
            "Unsupported house system "
            f"'{system or self.chart_config.house_system}'. Valid options: {options}"
        )

def swe_calc(
    *, jd_ut: float, planet_index: int, flag: int, use_tt: bool = False
) -> tuple[tuple[float, ...], int, str]:
    """Invoke Swiss Ephemeris core calculation with normalized arguments."""

    global _swe_calc_hits, _swe_calc_misses

    swe = _swe()

    cache_key: _SweCalcKey | None
    if _SWE_CALC_CACHE_SIZE > 0:
        cache_key = (jd_ut, planet_index, flag, use_tt)
        try:
            cached = _swe_calc_cache[cache_key]
        except KeyError:
            cached = None
        else:
            _swe_calc_hits += 1
            _swe_calc_cache.move_to_end(cache_key)
            _update_swe_cache_hit_ratio()
            return cached
    else:
        cache_key = None

    try:
        calc_fn = swe.calc if use_tt else swe.calc_ut
        xx, ret_flag = calc_fn(jd_ut, planet_index, flag)
    except Exception as exc:  # pragma: no cover - pass through detailed context
        serr = str(exc)
        raise RuntimeError(
            f"Swiss ephemeris failed for body index {planet_index} at JD {jd_ut}: {serr}"
        ) from exc

    # ``swe.calc_ut`` mirrors the C ``swe_calc`` contract returning the calculation flag
    # and populating an error string for negative return codes.  ``pyswisseph`` surfaces
    # the flag directly, but the error text is only visible via the raised exception.
    # Maintain the ``serr`` placeholder for downstream callers to keep the canonical
    # tuple structure available during future PySwisseph updates.
    if ret_flag < 0:
        serr = f"Swiss ephemeris returned error code {ret_flag}"
        raise RuntimeError(serr)
    serr = ""
    result: _SweCalcValue = (tuple(xx), ret_flag, serr)

    if cache_key is not None:
        _swe_calc_misses += 1
        _swe_calc_cache[cache_key] = result
        _swe_calc_cache.move_to_end(cache_key)
        if len(_swe_calc_cache) > _SWE_CALC_CACHE_SIZE:
            _swe_calc_cache.popitem(last=False)
        _update_swe_cache_hit_ratio()

    return result
<|MERGE_RESOLUTION|>--- conflicted
+++ resolved
@@ -12,12 +12,7 @@
 from datetime import UTC, datetime, timedelta
 from pathlib import Path
 from functools import lru_cache
-<<<<<<< HEAD
-from time import perf_counter
-from typing import TYPE_CHECKING, ClassVar, Optional
-=======
 from typing import TYPE_CHECKING, ClassVar, Final, Optional
->>>>>>> fc3cbc5a
 from types import ModuleType
 
 logger = logging.getLogger(__name__)
@@ -47,11 +42,7 @@
 )
 from .utils import get_se_ephe_path
 from ..core.bodies import canonical_name
-<<<<<<< HEAD
-from ..observability import COMPUTE_ERRORS, EPHEMERIS_BODY_COMPUTE_DURATION
-=======
 from ..observability import EPHEMERIS_SWE_CACHE_HIT_RATIO
->>>>>>> fc3cbc5a
 
 if TYPE_CHECKING:  # pragma: no cover - runtime import avoided for typing only
 
@@ -861,23 +852,7 @@
     ) -> dict[str, BodyPosition]:
         """Return positions for each body keyed by canonical name."""
 
-<<<<<<< HEAD
-        adapter_label = self.__class__.__name__
-        start = perf_counter()
-        try:
-            return {
-                name: self.body_position(jd_ut, code, body_name=name)
-                for name, code in bodies.items()
-            }
-        finally:
-            duration = perf_counter() - start
-            EPHEMERIS_BODY_COMPUTE_DURATION.labels(
-                adapter=adapter_label,
-                operation="batch",
-            ).observe(duration)
-=======
         return self.compute_bodies_many(jd_ut, bodies)
->>>>>>> fc3cbc5a
 
 
     @staticmethod
