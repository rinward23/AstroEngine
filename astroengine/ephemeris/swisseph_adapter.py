--- conflicted
+++ resolved
@@ -707,18 +707,12 @@
             ascendant=ascendant,
             midheaven=midheaven,
             system_name=used_key,
-<<<<<<< HEAD
+
             requested_system=requested_key,
             fallback_from=fallback_from,
             fallback_reason=fallback_reason,
             provenance=provenance,
-=======
-
-            fallback_from=fallback_from,
-            fallback_reason=fallback_reason,
-            provenance=provenance,
-
->>>>>>> 87627c12
+
         )
 
     # ------------------------------------------------------------------
