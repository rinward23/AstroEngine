"""Swiss Ephemeris adapter with sidereal awareness and convenience helpers."""

from __future__ import annotations

import os
from collections.abc import Mapping
from dataclasses import dataclass
from datetime import UTC, datetime
from pathlib import Path
from typing import ClassVar, Optional, TYPE_CHECKING

import swisseph as swe

from .sidereal import (
    DEFAULT_SIDEREAL_AYANAMSHA,
    SUPPORTED_AYANAMSHAS,
    normalize_ayanamsha_name,
)
from .utils import get_se_ephe_path


if TYPE_CHECKING:  # pragma: no cover - runtime import avoided for typing only

    from ..chart.config import ChartConfig

__all__ = [
    "BodyPosition",
    "EquatorialPosition",
    "HousePositions",
    "SwissEphemerisAdapter",
]


@dataclass(frozen=True)
class BodyPosition:
    """Structured ephemeris output for a single body."""

    body: str
    julian_day: float
    longitude: float
    latitude: float
    distance_au: float
    speed_longitude: float
    speed_latitude: float
    speed_distance: float
    declination: float
    speed_declination: float


@dataclass(frozen=True)
class EquatorialPosition:
    """Right ascension and declination details for a body."""

    right_ascension: float
    declination: float
    speed_ra: float
    speed_declination: float


@dataclass(frozen=True)
class HousePositions:
    """Container for house cusps and angles."""

    system: str
    cusps: tuple[float, ...]
    ascendant: float
    midheaven: float

    def to_dict(self) -> Mapping[str, float | tuple[float, ...]]:
        return {
            "system": self.system,
            "cusps": self.cusps,
            "ascendant": self.ascendant,
            "midheaven": self.midheaven,
        }


class SwissEphemerisAdapter:
    """High level wrapper around :mod:`pyswisseph` with sane defaults."""

    _DEFAULT_PATHS: ClassVar[tuple[Path, ...]] = (
        Path("/usr/share/sweph"),
        Path("/usr/share/libswisseph"),
        Path.home() / ".sweph",
    )
    _DEFAULT_ZODIAC: ClassVar[str] = "tropical"
    _DEFAULT_AYANAMSHA: ClassVar[str | None] = DEFAULT_SIDEREAL_AYANAMSHA
    _DEFAULT_ADAPTER: ClassVar[Optional["SwissEphemerisAdapter"]] = None
    _AYANAMSHA_MODES: ClassVar[dict[str, int]] = {
        "lahiri": swe.SIDM_LAHIRI,
        "fagan_bradley": swe.SIDM_FAGAN_BRADLEY,
        "krishnamurti": swe.SIDM_KRISHNAMURTI,
        "raman": swe.SIDM_RAMAN,
        "deluce": swe.SIDM_DELUCE,
    }

    _HOUSE_SYSTEM_CODES: ClassVar[Mapping[str, bytes]] = {

        "placidus": b"P",
        "koch": b"K",
        "whole_sign": b"W",
        "equal": b"E",
        "porphyry": b"O",
    }

    def __init__(
        self,
        ephemeris_path: str | os.PathLike[str] | None = None,
        *,
        zodiac: str | None = None,
        ayanamsha: str | None = None,
        house_system: str | None = None,
        chart_config: ChartConfig | None = None,
    ) -> None:

        if chart_config is None:
            from ..chart.config import ChartConfig as _ChartConfig

            config_kwargs: dict[str, object] = {}
            if zodiac is not None:
                config_kwargs["zodiac"] = zodiac
            if ayanamsha is not None:
                config_kwargs["ayanamsha"] = ayanamsha
            chart_config = _ChartConfig(**config_kwargs)
        else:
            if zodiac is not None and zodiac.lower() != chart_config.zodiac.lower():
                raise ValueError(
                    "zodiac override must match chart_config.zodiac when both are provided"
                )
            if ayanamsha is not None:
                if chart_config.zodiac.lower() != "sidereal":
                    raise ValueError("ayanamsha can only be specified for sidereal charts")
                desired = normalize_ayanamsha_name(ayanamsha)
                configured = normalize_ayanamsha_name(chart_config.ayanamsha or desired)
                if desired != configured:
                    raise ValueError(
                        "ayanamsha override must match chart_config.ayanamsha when both are provided"
                    )

        self.chart_config = chart_config
        self.zodiac = chart_config.zodiac
        self.ayanamsha = chart_config.ayanamsha
        self._is_sidereal = self.zodiac == "sidereal"
        self._sidereal_mode: int | None = (
            self._resolve_sidereal_mode(self.ayanamsha) if self._is_sidereal else None
        )


        self._calc_flags = swe.FLG_SWIEPH | swe.FLG_SPEED
        self._fallback_flags = swe.FLG_MOSEPH | swe.FLG_SPEED
        if self._is_sidereal:
            self._calc_flags |= swe.FLG_SIDEREAL
            self._fallback_flags |= swe.FLG_SIDEREAL

        self.ephemeris_path = self._configure_ephemeris_path(ephemeris_path)
        if self._is_sidereal:
            self._apply_sidereal_mode()

    # ------------------------------------------------------------------
    # Class helpers
    # ------------------------------------------------------------------
    @classmethod
    def configure_defaults(
        cls,
        *,
        zodiac: str | None = None,
        ayanamsha: str | None = None,
        chart_config: ChartConfig | None = None,
    ) -> None:
        """Update default zodiac configuration for subsequently created adapters."""

        if chart_config is None:
            from ..chart.config import ChartConfig as _ChartConfig

<<<<<<< HEAD
=======

>>>>>>> 2b2837c3
            config_kwargs: dict[str, object] = {}
            if zodiac is not None:
                config_kwargs["zodiac"] = zodiac
            if ayanamsha is not None:
                config_kwargs["ayanamsha"] = ayanamsha
            chart = _ChartConfig(**config_kwargs)
        else:
<<<<<<< HEAD
            chart = chart_config
            if zodiac is not None and zodiac.lower() != chart_config.zodiac.lower():
                raise ValueError(
                    "zodiac override must match chart_config.zodiac when both are provided"
                )
=======
            if zodiac is not None and zodiac.lower() != chart_config.zodiac.lower():

        zodiac_normalized = (zodiac or cls._DEFAULT_ZODIAC).lower()
        if zodiac_normalized not in {"tropical", "sidereal"}:
            options = ", ".join(sorted({"tropical", "sidereal"}))
            raise ValueError(f"Unknown zodiac mode '{zodiac}'. Valid options: {options}")
        cls._DEFAULT_ZODIAC = zodiac_normalized

        if zodiac_normalized == "sidereal":
            ayanamsha_value = ayanamsha or cls._DEFAULT_AYANAMSHA or DEFAULT_SIDEREAL_AYANAMSHA
            normalized = normalize_ayanamsha_name(ayanamsha_value)
            if normalized not in SUPPORTED_AYANAMSHAS:
                options = ", ".join(sorted(SUPPORTED_AYANAMSHAS))

                raise ValueError(
                    "zodiac override must match chart_config.zodiac when both are provided"
                )

>>>>>>> 2b2837c3
            if ayanamsha is not None:
                if chart_config.zodiac.lower() != "sidereal":
                    raise ValueError("ayanamsha can only be specified for sidereal charts")
                desired = normalize_ayanamsha_name(ayanamsha)
                configured = normalize_ayanamsha_name(chart_config.ayanamsha or desired)
                if desired != configured:
                    raise ValueError(
                        "ayanamsha override must match chart_config.ayanamsha when both are provided"
                    )
<<<<<<< HEAD

        zodiac_value = zodiac or chart.zodiac
        zodiac_normalized = (zodiac_value or cls._DEFAULT_ZODIAC).lower()
        if zodiac_normalized not in {"tropical", "sidereal"}:
            options = ", ".join(sorted({"tropical", "sidereal"}))
            raise ValueError(f"Unknown zodiac mode '{zodiac_value}'. Valid options: {options}")
        cls._DEFAULT_ZODIAC = zodiac_normalized

        if zodiac_normalized == "sidereal":
            ayanamsha_value = (
                ayanamsha
                or chart.ayanamsha
                or cls._DEFAULT_AYANAMSHA
                or DEFAULT_SIDEREAL_AYANAMSHA
            )
            normalized = normalize_ayanamsha_name(ayanamsha_value)
            if normalized not in SUPPORTED_AYANAMSHAS:
                options = ", ".join(sorted(SUPPORTED_AYANAMSHAS))
                raise ValueError(f"Unknown ayanamsha '{ayanamsha_value}'. Valid options: {options}")
        else:
            normalized = chart.ayanamsha

        cls._DEFAULT_ZODIAC = chart.zodiac
        cls._DEFAULT_AYANAMSHA = normalized
=======
            chart = chart_config

        cls._DEFAULT_ZODIAC = chart.zodiac
        cls._DEFAULT_AYANAMSHA = chart.ayanamsha

>>>>>>> 2b2837c3
        cls._DEFAULT_ADAPTER = None

    @classmethod
    def get_default_adapter(cls) -> "SwissEphemerisAdapter":
        if cls._DEFAULT_ADAPTER is None:
            cls._DEFAULT_ADAPTER = cls()
        return cls._DEFAULT_ADAPTER

    @classmethod
    def from_chart_config(cls, config: ChartConfig) -> "SwissEphemerisAdapter":
        return cls(chart_config=config)

    # ------------------------------------------------------------------
    # Internal helpers
    # ------------------------------------------------------------------

    @classmethod
    def _resolve_sidereal_mode(cls, ayanamsha: str | None) -> int:
        assert ayanamsha is not None
        try:
            return cls._AYANAMSHA_MODES[ayanamsha]
        except KeyError as exc:  # pragma: no cover - guarded by validation upstream
            raise ValueError(f"Unsupported ayanamsha '{ayanamsha}'") from exc

    def _apply_sidereal_mode(self) -> None:
        if self._sidereal_mode is None:
            return
        swe.set_sid_mode(self._sidereal_mode, 0.0, 0.0)


    def _configure_ephemeris_path(
        self, ephemeris_path: str | os.PathLike[str] | None
    ) -> str | None:
        if ephemeris_path is not None:
            swe.set_ephe_path(str(ephemeris_path))
            return str(ephemeris_path)

        env_path = get_se_ephe_path()
        if env_path:
            candidate = Path(env_path)
            if candidate.exists():
                swe.set_ephe_path(str(candidate))
                return str(candidate)

        for candidate in self._DEFAULT_PATHS:
            if candidate.exists():
                swe.set_ephe_path(str(candidate))
                return str(candidate)
        return None

    def _resolve_sidereal_mode(self, ayanamsha: str | None) -> int:
        if not ayanamsha:
            raise ValueError("Ayanamsha is required for sidereal mode")
        key = normalize_ayanamsha_name(ayanamsha)
        if key not in SUPPORTED_AYANAMSHAS:
            options = ", ".join(sorted(SUPPORTED_AYANAMSHAS))
            raise ValueError(f"Unsupported ayanamsha '{ayanamsha}'. Supported options: {options}")
        try:
            return self._AYANAMSHA_MODES[key]
        except KeyError as exc:  # pragma: no cover - guarded by SUPPORTED_AYANAMSHAS
            raise ValueError(f"Swiss Ephemeris does not expose SIDM constant for '{key}'") from exc

    def _apply_sidereal_mode(self) -> None:
        if self._sidereal_mode is not None:
            swe.set_sid_mode(self._sidereal_mode, 0.0, 0.0)

    def _resolve_house_system(self, system: str | None) -> bytes:
        if system is None:
            key = self.chart_config.house_system.lower()
        elif len(system) == 1:
            return system.upper().encode("ascii")
        else:
            key = system.lower()

        code = self._HOUSE_SYSTEM_CODES.get(key)
        if not code:
            options = ", ".join(sorted(self._HOUSE_SYSTEM_CODES))
            raise ValueError(f"Unsupported house system '{system or self.chart_config.house_system}'. "
                             f"Valid options: {options}")
        return code

    # ------------------------------------------------------------------
    # Public helpers
    # ------------------------------------------------------------------
    def set_ephemeris_path(self, ephemeris_path: str | os.PathLike[str]) -> str:
        """Explicitly set the ephemeris search path."""

        swe.set_ephe_path(str(ephemeris_path))
        self.ephemeris_path = str(ephemeris_path)
        return self.ephemeris_path

    # ------------------------------------------------------------------
    # Core public API
    # ------------------------------------------------------------------
    @staticmethod
    def julian_day(moment: datetime) -> float:
        """Return the Julian day for a timezone-aware :class:`datetime`."""

        if moment.tzinfo is None or moment.tzinfo.utcoffset(moment) is None:
            raise ValueError("datetime must be timezone-aware in UTC or convertible to UTC")
        moment_utc = moment.astimezone(UTC)
        hour = (
            moment_utc.hour
            + moment_utc.minute / 60.0
            + moment_utc.second / 3600.0
            + moment_utc.microsecond / 3.6e9
        )
        return swe.julday(moment_utc.year, moment_utc.month, moment_utc.day, hour)

    def body_equatorial(self, jd_ut: float, body_code: int) -> EquatorialPosition:
        """Return right ascension/declination data for ``body_code``."""

        self._apply_sidereal_mode()

        flags = self._calc_flags | swe.FLG_EQUATORIAL
        try:
            values, _ = swe.calc_ut(jd_ut, body_code, flags)
        except Exception:
            flags = self._fallback_flags | swe.FLG_EQUATORIAL
            values, _ = swe.calc_ut(jd_ut, body_code, flags)

        ra, decl, _, speed_ra, speed_decl, _ = values
        return EquatorialPosition(
            right_ascension=ra % 360.0,
            declination=decl,
            speed_ra=speed_ra,
            speed_declination=speed_decl,
        )

    def body_position(
        self, jd_ut: float, body_code: int, body_name: str | None = None
    ) -> BodyPosition:
        """Compute longitude/latitude/speed data for a single body."""

        self._apply_sidereal_mode()
        flags = self._calc_flags
        try:
            values, _ = swe.calc_ut(jd_ut, body_code, flags)
        except Exception:
            flags = self._fallback_flags
            values, _ = swe.calc_ut(jd_ut, body_code, flags)

        lon, lat, dist, speed_lon, speed_lat, speed_dist = values

        equatorial = self.body_equatorial(jd_ut, body_code)


        try:
            eq_values, _ = swe.calc_ut(jd_ut, body_code, flags | swe.FLG_EQUATORIAL)
            decl, speed_decl = eq_values[1], eq_values[4]
        except Exception:
            decl, speed_decl = float("nan"), float("nan")


        return BodyPosition(
            body=body_name or str(body_code),
            julian_day=jd_ut,
            longitude=lon % 360.0,
            latitude=lat,
            distance_au=dist,
            speed_longitude=speed_lon,
            speed_latitude=speed_lat,
            speed_distance=speed_dist,
            declination=equatorial.declination,
            speed_declination=equatorial.speed_declination,
        )

    def body_positions(self, jd_ut: float, bodies: Mapping[str, int]) -> dict[str, BodyPosition]:
        """Return positions for each body keyed by canonical name."""

        return {
            name: self.body_position(jd_ut, code, body_name=name) for name, code in bodies.items()
        }

    def houses(
        self,
        jd_ut: float,
        latitude: float,
        longitude: float,
        *,
        system: str | None = None,
    ) -> HousePositions:
        """Compute house cusps for a given location."""


        sys_code = self._resolve_house_system(system)

        self._apply_sidereal_mode()
        cusps, angles = swe.houses_ex(jd_ut, latitude, longitude, sys_code)

        if self._is_sidereal:
            ayan = swe.get_ayanamsa_ut(jd_ut)
            cusps = tuple((c - ayan) % 360.0 for c in cusps)
            ascendant = (angles[0] - ayan) % 360.0
            midheaven = (angles[1] - ayan) % 360.0
        else:
            ascendant = angles[0]
            midheaven = angles[1]


        if isinstance(sys_code, (bytes, bytearray)):
            sys_label = sys_code.decode("ascii")
        else:
            sys_label = str(sys_code)

        return HousePositions(
            system=sys_label,

            cusps=tuple(cusps),
            ascendant=ascendant,
            midheaven=midheaven,
        )

    # ------------------------------------------------------------------
    # Properties
    # ------------------------------------------------------------------
    @property
    def is_sidereal(self) -> bool:
        return self._is_sidereal

<<<<<<< HEAD
=======

    def _resolve_house_system(self, system: str | None) -> tuple[str, bytes]:
        if system is None:
            key = self.chart_config.house_system.lower()
        else:
            key = system.lower()

        code = self._HOUSE_SYSTEM_CODES.get(key)
        if code is not None:
            return key, code

        if len(key) == 1:
            return key, key.upper().encode("ascii")

        raise ValueError(f"Unsupported house system '{system}'")

>>>>>>> 2b2837c3
<|MERGE_RESOLUTION|>--- conflicted
+++ resolved
@@ -172,10 +172,7 @@
         if chart_config is None:
             from ..chart.config import ChartConfig as _ChartConfig
 
-<<<<<<< HEAD
-=======
-
->>>>>>> 2b2837c3
+
             config_kwargs: dict[str, object] = {}
             if zodiac is not None:
                 config_kwargs["zodiac"] = zodiac
@@ -183,32 +180,13 @@
                 config_kwargs["ayanamsha"] = ayanamsha
             chart = _ChartConfig(**config_kwargs)
         else:
-<<<<<<< HEAD
+
             chart = chart_config
             if zodiac is not None and zodiac.lower() != chart_config.zodiac.lower():
                 raise ValueError(
                     "zodiac override must match chart_config.zodiac when both are provided"
                 )
-=======
-            if zodiac is not None and zodiac.lower() != chart_config.zodiac.lower():
-
-        zodiac_normalized = (zodiac or cls._DEFAULT_ZODIAC).lower()
-        if zodiac_normalized not in {"tropical", "sidereal"}:
-            options = ", ".join(sorted({"tropical", "sidereal"}))
-            raise ValueError(f"Unknown zodiac mode '{zodiac}'. Valid options: {options}")
-        cls._DEFAULT_ZODIAC = zodiac_normalized
-
-        if zodiac_normalized == "sidereal":
-            ayanamsha_value = ayanamsha or cls._DEFAULT_AYANAMSHA or DEFAULT_SIDEREAL_AYANAMSHA
-            normalized = normalize_ayanamsha_name(ayanamsha_value)
-            if normalized not in SUPPORTED_AYANAMSHAS:
-                options = ", ".join(sorted(SUPPORTED_AYANAMSHAS))
-
-                raise ValueError(
-                    "zodiac override must match chart_config.zodiac when both are provided"
-                )
-
->>>>>>> 2b2837c3
+
             if ayanamsha is not None:
                 if chart_config.zodiac.lower() != "sidereal":
                     raise ValueError("ayanamsha can only be specified for sidereal charts")
@@ -218,7 +196,7 @@
                     raise ValueError(
                         "ayanamsha override must match chart_config.ayanamsha when both are provided"
                     )
-<<<<<<< HEAD
+
 
         zodiac_value = zodiac or chart.zodiac
         zodiac_normalized = (zodiac_value or cls._DEFAULT_ZODIAC).lower()
@@ -243,13 +221,7 @@
 
         cls._DEFAULT_ZODIAC = chart.zodiac
         cls._DEFAULT_AYANAMSHA = normalized
-=======
-            chart = chart_config
-
-        cls._DEFAULT_ZODIAC = chart.zodiac
-        cls._DEFAULT_AYANAMSHA = chart.ayanamsha
-
->>>>>>> 2b2837c3
+
         cls._DEFAULT_ADAPTER = None
 
     @classmethod
@@ -470,8 +442,7 @@
     def is_sidereal(self) -> bool:
         return self._is_sidereal
 
-<<<<<<< HEAD
-=======
+
 
     def _resolve_house_system(self, system: str | None) -> tuple[str, bytes]:
         if system is None:
@@ -488,4 +459,3 @@
 
         raise ValueError(f"Unsupported house system '{system}'")
 
->>>>>>> 2b2837c3
