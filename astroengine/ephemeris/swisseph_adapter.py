--- conflicted
+++ resolved
@@ -367,15 +367,14 @@
 
         equatorial = self.body_equatorial(jd_ut, body_code)
 
-<<<<<<< HEAD
+
         try:
             eq_values, _ = swe.calc_ut(jd_ut, body_code, flags | swe.FLG_EQUATORIAL)
             _decl, _speed_decl = eq_values[1], eq_values[4]
         except Exception:
             _decl, _speed_decl = float("nan"), float("nan")
 
-=======
->>>>>>> 4af50895
+
         return BodyPosition(
             body=body_name or str(body_code),
             julian_day=jd_ut,
@@ -468,11 +467,8 @@
 
         options = ", ".join(sorted(self._HOUSE_SYSTEM_CODES))
         raise ValueError(
-<<<<<<< HEAD
+
             "Unsupported house system "
             f"'{system or self.chart_config.house_system}'. Valid options: {options}"
-=======
-            f"Unsupported house system '{system or self.chart_config.house_system}'. "
-            f"Valid options: {options}"
->>>>>>> 4af50895
+
         )