"""Swiss Ephemeris adapter with sidereal awareness and convenience helpers."""

from __future__ import annotations

import logging
import os
from collections.abc import Mapping
from dataclasses import dataclass
from datetime import UTC, datetime, timedelta
from pathlib import Path
from typing import TYPE_CHECKING, ClassVar, Optional

import swisseph as swe

logger = logging.getLogger(__name__)

from .sidereal import (
    DEFAULT_SIDEREAL_AYANAMSHA,
    SUPPORTED_AYANAMSHAS,
    normalize_ayanamsha_name,
)
from .utils import get_se_ephe_path
from ..core.bodies import canonical_name

if TYPE_CHECKING:  # pragma: no cover - runtime import avoided for typing only

    from ..chart.config import ChartConfig

__all__ = [
    "swe_calc",
    "BodyPosition",
    "EquatorialPosition",
    "HousePositions",
<<<<<<< HEAD
    "FixedStarPosition",
    "RiseTransitResult",
=======
    "SolarCycleEvents",
>>>>>>> 10ab799c
    "SwissEphemerisAdapter",
    "VariantConfig",
    "resolve_house_code",
]


HOUSE_CODE_BY_NAME: Mapping[str, str] = {
    "placidus": "P",
    "koch": "K",
    "regiomontanus": "R",
    "campanus": "C",
    "equal": "A",
    "whole_sign": "W",
    "porphyry": "O",
    "alcabitius": "B",
    "topocentric": "T",
    "morinus": "M",
    "meridian": "X",
    "vehlow_equal": "V",
    "sripati": "S",
    "equal_mc": "D",
}

HOUSE_ALIASES: Mapping[str, str] = {
    "ws": "whole_sign",
    "wholesign": "whole_sign",
    "w": "whole_sign",
    "axial": "meridian",
    "vehlow": "vehlow_equal",
    "sripathi": "sripati",
    "equalmc": "equal_mc",
}


def resolve_house_code(name_or_code: str) -> tuple[str, str]:
    """Return the canonical name and Swiss code for ``name_or_code``."""

    token = (name_or_code or "").strip()
    if not token:
        return "placidus", HOUSE_CODE_BY_NAME["placidus"]
    lowered = token.lower()
    # Direct Swiss code (single letter)
    if len(token) == 1 and token.upper() in {code for code in HOUSE_CODE_BY_NAME.values()}:
        code = token.upper()
        for name, mapped in HOUSE_CODE_BY_NAME.items():
            if mapped == code:
                return name, code
        return token.lower(), code
    canonical = HOUSE_ALIASES.get(lowered, lowered)
    if canonical in HOUSE_CODE_BY_NAME:
        return canonical, HOUSE_CODE_BY_NAME[canonical]
    raise ValueError(
        f"Unsupported house system '{name_or_code}'. Valid options: "
        f"{sorted(HOUSE_CODE_BY_NAME)}"
    )


_NODE_VARIANT_CODES = {
    "mean": int(getattr(swe, "MEAN_NODE", 10)),
    "true": int(getattr(swe, "TRUE_NODE", 11)),
}

_LILITH_VARIANT_CODES = {
    "mean": int(getattr(swe, "MEAN_APOG", 12)),
    "true": int(getattr(swe, "OSCU_APOG", 13)),
}


_RISE_TRANSIT_EVENTS: Mapping[str, int] = {
    "rise": swe.CALC_RISE,
    "set": swe.CALC_SET,
    "transit": swe.CALC_MTRANSIT,
    "upper_transit": swe.CALC_MTRANSIT,
    "meridian_transit": swe.CALC_MTRANSIT,
    "culmination": swe.CALC_MTRANSIT,
    "antitransit": swe.CALC_ITRANSIT,
    "lower_transit": swe.CALC_ITRANSIT,
}


@dataclass(frozen=True)
class BodyPosition:
    """Structured ephemeris output for a single body."""

    body: str
    julian_day: float
    longitude: float
    latitude: float
    distance_au: float
    speed_longitude: float
    speed_latitude: float
    speed_distance: float
    declination: float
    speed_declination: float


@dataclass(frozen=True)
class EquatorialPosition:
    """Right ascension and declination details for a body."""

    right_ascension: float
    declination: float
    speed_ra: float
    speed_declination: float


@dataclass(frozen=True)
class SolarCycleEvents:
    """Sunrise, sunset, and transit metadata for a single day."""

    sunrise: datetime | None
    sunset: datetime | None
    next_sunrise: datetime | None
    transit: datetime | None
    provenance: Mapping[str, object]

    def to_dict(self) -> Mapping[str, object | None]:
        """Return a serialisable mapping of the solar cycle."""

        payload: dict[str, object | None] = {
            "sunrise": self.sunrise.isoformat() if self.sunrise else None,
            "sunset": self.sunset.isoformat() if self.sunset else None,
            "next_sunrise": self.next_sunrise.isoformat() if self.next_sunrise else None,
            "transit": self.transit.isoformat() if self.transit else None,
            "provenance": dict(self.provenance),
        }
        return payload


@dataclass(frozen=True)
class VariantConfig:
    """Per-run variant selection for lunar nodes and Black Moon Lilith."""

    nodes_variant: str = "mean"
    lilith_variant: str = "mean"

    def normalized_nodes(self) -> str:
        return "true" if self.nodes_variant.lower() == "true" else "mean"

    def normalized_lilith(self) -> str:
        return "true" if self.lilith_variant.lower() == "true" else "mean"


@dataclass(frozen=True)
class HousePositions:
    """Container for house cusps, angles, and provenance metadata."""

    system: str
    cusps: tuple[float, ...]
    ascendant: float
    midheaven: float
    system_name: str | None = None

    requested_system: str | None = None
    fallback_from: str | None = None
    fallback_reason: str | None = None
    provenance: Mapping[str, object] | None = None


    def to_dict(self) -> Mapping[str, float | str | tuple[float, ...] | None | Mapping[str, object]]:
        payload: dict[str, float | str | tuple[float, ...] | None | Mapping[str, object]] = {
            "system": self.system,
            "cusps": self.cusps,
            "ascendant": self.ascendant,
            "midheaven": self.midheaven,
        }
        if self.system_name is not None:
            payload["system_name"] = self.system_name

        if self.requested_system is not None:
            payload["requested_system"] = self.requested_system
        if self.fallback_from is not None:
            payload["fallback_from"] = self.fallback_from
        if self.fallback_reason is not None:
            payload["fallback_reason"] = self.fallback_reason
        if self.provenance is not None:
            payload["provenance"] = dict(self.provenance)

        return payload


@dataclass(frozen=True)
class FixedStarPosition:
    """Computed coordinates for a fixed star via Swiss Ephemeris."""

    name: str
    julian_day: float
    longitude: float
    latitude: float
    distance_au: float
    speed_longitude: float
    speed_latitude: float
    speed_distance: float
    flags: int
    computation_flags: int


@dataclass(frozen=True)
class RiseTransitResult:
    """Rise/set/transit metadata returned by Swiss Ephemeris."""

    body: str
    event: str
    julian_day: float | None
    datetime: datetime | None
    status: int
    rsmi: int
    flags: int


class SwissEphemerisAdapter:
    """High level wrapper around :mod:`pyswisseph` with sane defaults."""

    _DEFAULT_PATHS: ClassVar[tuple[Path, ...]] = (
        Path("/usr/share/sweph"),
        Path("/usr/share/libswisseph"),
        Path.home() / ".sweph",
    )
    _DEFAULT_ZODIAC: ClassVar[str] = "tropical"
    _DEFAULT_AYANAMSHA: ClassVar[str | None] = DEFAULT_SIDEREAL_AYANAMSHA
    _DEFAULT_ADAPTER: ClassVar[SwissEphemerisAdapter | None] = None
    _DEFAULT_VARIANTS: ClassVar[VariantConfig] = VariantConfig()
    _AYANAMSHA_MODES: ClassVar[dict[str, int]] = {
        "lahiri": swe.SIDM_LAHIRI,
        "fagan_bradley": swe.SIDM_FAGAN_BRADLEY,
        "krishnamurti": swe.SIDM_KRISHNAMURTI,
        "raman": swe.SIDM_RAMAN,
        "deluce": swe.SIDM_DELUCE,
        "yukteshwar": swe.SIDM_YUKTESHWAR,
        "galactic_center_0_sag": swe.SIDM_GALCENT_0SAG,
        "sassanian": swe.SIDM_SASSANIAN,
    }


    _HOUSE_SYSTEM_CODES: ClassVar[Mapping[str, bytes]] = {
        "placidus": b"P",
        "koch": b"K",
        "regiomontanus": b"R",
        "campanus": b"C",
        "equal": b"A",
        "whole_sign": b"W",
        "porphyry": b"O",
        "alcabitius": b"B",
        "topocentric": b"T",
        "morinus": b"M",
        "meridian": b"X",
        "vehlow_equal": b"V",
        "sripati": b"S",
        "equal_mc": b"D",
    }
    _HOUSE_SYSTEM_ALIASES: ClassVar[Mapping[str, str]] = {
        "ws": "whole_sign",
        "wholesign": "whole_sign",
        "whole": "whole_sign",
        "equalmc": "equal_mc",
        "equal_mc": "equal_mc",
        "vehlow": "vehlow_equal",
        "axial": "meridian",
        "meridian_axial": "meridian",
        "topo": "topocentric",
    }


    def __init__(
        self,
        ephemeris_path: str | os.PathLike[str] | None = None,
        *,
        zodiac: str | None = None,
        ayanamsha: str | None = None,
        house_system: str | None = None,
        nodes_variant: str | None = None,
        lilith_variant: str | None = None,
        chart_config: ChartConfig | None = None,
    ) -> None:

        if chart_config is None:
            from ..chart.config import ChartConfig as _ChartConfig

            config_kwargs: dict[str, object] = {}
            if zodiac is not None:
                config_kwargs["zodiac"] = zodiac
            if ayanamsha is not None:
                config_kwargs["ayanamsha"] = ayanamsha
            if house_system is not None:
                config_kwargs["house_system"] = house_system
            default_variants = type(self)._DEFAULT_VARIANTS
            if nodes_variant is not None:
                config_kwargs["nodes_variant"] = nodes_variant
            else:
                config_kwargs.setdefault("nodes_variant", default_variants.nodes_variant)
            if lilith_variant is not None:
                config_kwargs["lilith_variant"] = lilith_variant
            else:
                config_kwargs.setdefault(
                    "lilith_variant", default_variants.lilith_variant
                )
            chart_config = _ChartConfig(**config_kwargs)
        else:
            if zodiac is not None and zodiac.lower() != chart_config.zodiac.lower():
                raise ValueError(
                    "zodiac override must match chart_config.zodiac when both are provided"
                )
            if ayanamsha is not None:
                if chart_config.zodiac.lower() != "sidereal":
                    raise ValueError(
                        "ayanamsha can only be specified for sidereal charts"
                    )
                desired = normalize_ayanamsha_name(ayanamsha)
                configured = normalize_ayanamsha_name(chart_config.ayanamsha or desired)
                if desired != configured:
                    raise ValueError(
                        "ayanamsha override must match chart_config.ayanamsha "
                        "when both are provided"
                    )
            if house_system is not None and house_system.lower() != chart_config.house_system:
                raise ValueError(
                    "house system override must match chart_config.house_system"
                )
            if nodes_variant is not None and nodes_variant.lower() != chart_config.nodes_variant:
                raise ValueError(
                    "nodes_variant override must match chart_config.nodes_variant"
                )
            if (
                lilith_variant is not None
                and lilith_variant.lower() != chart_config.lilith_variant
            ):
                raise ValueError(
                    "lilith_variant override must match chart_config.lilith_variant"
                )

        self.chart_config = chart_config
        self.zodiac = chart_config.zodiac
        self.ayanamsha = chart_config.ayanamsha
        self._is_sidereal = self.zodiac == "sidereal"
        self._sidereal_mode: int | None = (
            self._resolve_sidereal_mode(self.ayanamsha) if self._is_sidereal else None
        )
        self._variant_config = VariantConfig(
            nodes_variant=chart_config.nodes_variant,
            lilith_variant=chart_config.lilith_variant,
        )
        self._last_house_metadata: Optional[dict[str, object]] = None

        self._calc_flags = swe.FLG_SWIEPH | swe.FLG_SPEED
        self._fallback_flags = swe.FLG_MOSEPH | swe.FLG_SPEED
        if self._is_sidereal:
            self._calc_flags |= swe.FLG_SIDEREAL
            self._fallback_flags |= swe.FLG_SIDEREAL

        self.ephemeris_path = self._configure_ephemeris_path(ephemeris_path)
        if self._is_sidereal:
            self._apply_sidereal_mode()

    # ------------------------------------------------------------------
    # Class helpers
    # ------------------------------------------------------------------
    @classmethod
    def configure_defaults(
        cls,
        *,
        zodiac: str | None = None,
        ayanamsha: str | None = None,
        house_system: str | None = None,
        nodes_variant: str | None = None,
        lilith_variant: str | None = None,
        chart_config: ChartConfig | None = None,
    ) -> None:
        """Update default zodiac configuration for subsequently created adapters."""

        if chart_config is None:
            from ..chart.config import ChartConfig as _ChartConfig

            config_kwargs: dict[str, object] = {}
            if zodiac is not None:
                config_kwargs["zodiac"] = zodiac
            if ayanamsha is not None:
                config_kwargs["ayanamsha"] = ayanamsha
            if house_system is not None:
                config_kwargs["house_system"] = house_system
            if nodes_variant is not None:
                config_kwargs["nodes_variant"] = nodes_variant
            if lilith_variant is not None:
                config_kwargs["lilith_variant"] = lilith_variant
            chart = _ChartConfig(**config_kwargs)
        else:

            chart = chart_config
            if zodiac is not None and zodiac.lower() != chart_config.zodiac.lower():
                raise ValueError(
                    "zodiac override must match chart_config.zodiac when both are provided"
                )

            if ayanamsha is not None:
                if chart_config.zodiac.lower() != "sidereal":
                    raise ValueError(
                        "ayanamsha can only be specified for sidereal charts"
                    )
                desired = normalize_ayanamsha_name(ayanamsha)
                configured = normalize_ayanamsha_name(chart_config.ayanamsha or desired)
                if desired != configured:
                    raise ValueError(
                        "ayanamsha override must match chart_config.ayanamsha "
                        "when both are provided"
                    )
            if house_system is not None and house_system.lower() != chart_config.house_system:
                raise ValueError(
                    "house system override must match chart_config.house_system"
                )
            if nodes_variant is not None and nodes_variant.lower() != chart_config.nodes_variant:
                raise ValueError(
                    "nodes_variant override must match chart_config.nodes_variant"
                )
            if (
                lilith_variant is not None
                and lilith_variant.lower() != chart_config.lilith_variant
            ):
                raise ValueError(
                    "lilith_variant override must match chart_config.lilith_variant"
                )

        zodiac_value = zodiac or chart.zodiac
        zodiac_normalized = (zodiac_value or cls._DEFAULT_ZODIAC).lower()
        if zodiac_normalized not in {"tropical", "sidereal"}:
            options = ", ".join(sorted({"tropical", "sidereal"}))
            raise ValueError(
                f"Unknown zodiac mode '{zodiac_value}'. Valid options: {options}"
            )
        cls._DEFAULT_ZODIAC = zodiac_normalized

        if zodiac_normalized == "sidereal":
            ayanamsha_value = (
                ayanamsha
                or chart.ayanamsha
                or cls._DEFAULT_AYANAMSHA
                or DEFAULT_SIDEREAL_AYANAMSHA
            )
            normalized = normalize_ayanamsha_name(ayanamsha_value)
            if normalized not in SUPPORTED_AYANAMSHAS:
                options = ", ".join(sorted(SUPPORTED_AYANAMSHAS))
                raise ValueError(
                    f"Unknown ayanamsha '{ayanamsha_value}'. Valid options: {options}"
                )
        else:
            normalized = chart.ayanamsha

        cls._DEFAULT_ZODIAC = chart.zodiac
        cls._DEFAULT_AYANAMSHA = normalized
        cls._DEFAULT_VARIANTS = VariantConfig(
            nodes_variant=chart.nodes_variant,
            lilith_variant=chart.lilith_variant,
        )

        cls._DEFAULT_ADAPTER = None

    @classmethod
    def get_default_adapter(cls) -> SwissEphemerisAdapter:
        if cls._DEFAULT_ADAPTER is None:
            cls._DEFAULT_ADAPTER = cls()
        return cls._DEFAULT_ADAPTER

    @classmethod
    def from_chart_config(cls, config: ChartConfig) -> SwissEphemerisAdapter:
        return cls(chart_config=config)

    # ------------------------------------------------------------------
    # Internal helpers
    # ------------------------------------------------------------------

    @classmethod
    def _resolve_sidereal_mode(cls, ayanamsha: str | None) -> int:
        assert ayanamsha is not None
        try:
            return cls._AYANAMSHA_MODES[ayanamsha]
        except KeyError as exc:  # pragma: no cover - guarded by validation upstream
            raise ValueError(f"Unsupported ayanamsha '{ayanamsha}'") from exc

    def _apply_sidereal_mode(self) -> None:
        if self._sidereal_mode is None:
            return
        swe.set_sid_mode(self._sidereal_mode, 0.0, 0.0)

    def _configure_ephemeris_path(
        self, ephemeris_path: str | os.PathLike[str] | None
    ) -> str | None:
        if ephemeris_path is not None:
            swe.set_ephe_path(str(ephemeris_path))
            return str(ephemeris_path)

        env_path = get_se_ephe_path()
        if env_path:
            candidate = Path(env_path)
            if candidate.exists():
                swe.set_ephe_path(str(candidate))
                return str(candidate)

        for candidate in self._DEFAULT_PATHS:
            if candidate.exists():
                swe.set_ephe_path(str(candidate))
                return str(candidate)
        return None

    def _resolve_sidereal_mode(self, ayanamsha: str | None) -> int:
        if not ayanamsha:
            raise ValueError("Ayanamsha is required for sidereal mode")
        key = normalize_ayanamsha_name(ayanamsha)
        if key not in SUPPORTED_AYANAMSHAS:
            options = ", ".join(sorted(SUPPORTED_AYANAMSHAS))
            raise ValueError(
                f"Unsupported ayanamsha '{ayanamsha}'. Supported options: {options}"
            )
        try:
            return self._AYANAMSHA_MODES[key]
        except KeyError as exc:  # pragma: no cover - guarded by SUPPORTED_AYANAMSHAS
            raise ValueError(
                f"Swiss Ephemeris does not expose SIDM constant for '{key}'"
            ) from exc

    def _apply_sidereal_mode(self) -> None:
        if self._sidereal_mode is not None:
            swe.set_sid_mode(self._sidereal_mode, 0.0, 0.0)

    # ------------------------------------------------------------------
    # Public helpers
    # ------------------------------------------------------------------
    def set_ephemeris_path(self, ephemeris_path: str | os.PathLike[str]) -> str:
        """Explicitly set the ephemeris search path."""

        swe.set_ephe_path(str(ephemeris_path))
        self.ephemeris_path = str(ephemeris_path)
        return self.ephemeris_path

    # ------------------------------------------------------------------
    # Core public API
    # ------------------------------------------------------------------
    @staticmethod
    def julian_day(moment: datetime) -> float:
        """Return the Julian day for a timezone-aware :class:`datetime`."""

        if moment.tzinfo is None or moment.tzinfo.utcoffset(moment) is None:
            raise ValueError(
                "datetime must be timezone-aware in UTC or convertible to UTC"
            )
        moment_utc = moment.astimezone(UTC)
        hour = (
            moment_utc.hour
            + moment_utc.minute / 60.0
            + moment_utc.second / 3600.0
            + moment_utc.microsecond / 3.6e9
        )
        return swe.julday(moment_utc.year, moment_utc.month, moment_utc.day, hour)

    @staticmethod
<<<<<<< HEAD
    def from_julian_day(jd_ut: float) -> datetime:
        """Convert a Julian Day in UT back to a timezone-aware datetime."""

        year, month, day, hour = swe.revjul(jd_ut, swe.GREG_CAL)
        base = datetime(year, month, day, tzinfo=UTC)
        seconds = hour * 3600.0
        return base + timedelta(seconds=seconds)
=======
    def _datetime_from_jd_ut(jd_ut: float) -> datetime:
        """Convert a UT-based Julian day to a timezone-aware datetime."""

        year, month, day, ut_hours = swe.revjul(jd_ut, swe.GREG_CAL)
        base = datetime(year, month, day, tzinfo=UTC)
        total_seconds = ut_hours * 3600.0
        seconds = int(total_seconds)
        microseconds = int(round((total_seconds - seconds) * 1_000_000))
        if microseconds >= 1_000_000:
            seconds += 1
            microseconds -= 1_000_000
        return base + timedelta(seconds=seconds, microseconds=microseconds)
>>>>>>> 10ab799c

    def body_equatorial(self, jd_ut: float, body_code: int) -> EquatorialPosition:
        """Return right ascension/declination data for ``body_code``."""

        self._apply_sidereal_mode()

        flags = self._calc_flags | swe.FLG_EQUATORIAL
        try:
            xx, _, serr = swe_calc(
                jd_ut=jd_ut, planet_index=body_code, flag=flags
            )
        except RuntimeError:
            flags = self._fallback_flags | swe.FLG_EQUATORIAL
            xx, _, serr = swe_calc(
                jd_ut=jd_ut, planet_index=body_code, flag=flags
            )
        if serr:
            raise RuntimeError(serr)

        ra, decl, _, speed_ra, speed_decl, _ = xx
        return EquatorialPosition(
            right_ascension=ra % 360.0,
            declination=decl,
            speed_ra=speed_ra,
            speed_declination=speed_decl,
        )

    def body_position(
        self, jd_ut: float, body_code: int, body_name: str | None = None
    ) -> BodyPosition:
        """Compute longitude/latitude/speed data for a single body."""

        override_code, derived = self._variant_override(body_name)
        effective_code = override_code if override_code is not None else body_code

        self._apply_sidereal_mode()
        flags = self._calc_flags
        try:
            xx, _, serr = swe_calc(
                jd_ut=jd_ut, planet_index=effective_code, flag=flags
            )
        except RuntimeError:
            flags = self._fallback_flags
            xx, _, serr = swe_calc(
                jd_ut=jd_ut, planet_index=effective_code, flag=flags
            )
        if serr:
            raise RuntimeError(serr)

        lon, lat, dist, speed_lon, speed_lat, speed_dist = xx

        if derived:
            lon = (lon + 180.0) % 360.0
            lat = -lat
            speed_lat = -speed_lat

        equatorial = self.body_equatorial(jd_ut, effective_code)


        try:
            eq_xx, _, serr = swe_calc(
                jd_ut=jd_ut,
                planet_index=effective_code,
                flag=flags | swe.FLG_EQUATORIAL,
            )
            _decl, _speed_decl = eq_xx[1], eq_xx[4]
        except RuntimeError:
            _decl, _speed_decl = float("nan"), float("nan")
        else:
            if serr:
                raise RuntimeError(serr)


        return BodyPosition(
            body=body_name or str(effective_code),
            julian_day=jd_ut,
            longitude=lon % 360.0,
            latitude=lat,
            distance_au=dist,
            speed_longitude=speed_lon,
            speed_latitude=speed_lat,
            speed_distance=speed_dist,
            declination=equatorial.declination,
            speed_declination=equatorial.speed_declination,
        )

    def body_positions(
        self, jd_ut: float, bodies: Mapping[str, int]
    ) -> dict[str, BodyPosition]:
        """Return positions for each body keyed by canonical name."""

        return {
            name: self.body_position(jd_ut, code, body_name=name)
            for name, code in bodies.items()
        }

<<<<<<< HEAD
    @staticmethod
    def planet_name(body_code: int) -> str:
        """Return the Swiss Ephemeris display name for ``body_code``."""

        return swe.get_planet_name(body_code)

    def ayanamsa(self, jd_ut: float, *, true_longitude: bool = False) -> float:
        """Return the ayanamsa value for ``jd_ut`` in degrees."""

        self._apply_sidereal_mode()
        if true_longitude:
            delta_t = swe.deltat(jd_ut)
            return swe.get_ayanamsa(jd_ut + delta_t)
        return swe.get_ayanamsa_ut(jd_ut)

    def ayanamsa_details(self, jd_ut: float) -> Mapping[str, float | int | None]:
        """Return ayanamsa metadata including Swiss mode flags."""

        self._apply_sidereal_mode()
        if self._sidereal_mode is None:
            value = swe.get_ayanamsa_ut(jd_ut)
            return {"value": value, "mode": None, "flags": None}
        flags, value = swe.get_ayanamsa_ex_ut(jd_ut, self._sidereal_mode)
        return {"value": value, "mode": self._sidereal_mode, "flags": flags}

    def rise_transit(
        self,
        jd_ut: float,
        body: int | str,
        *,
        latitude: float,
        longitude: float,
        elevation: float = 0.0,
        event: str = "rise",
        pressure_hpa: float = 0.0,
        temperature_c: float = 0.0,
        flags: int | None = None,
        body_name: str | None = None,
    ) -> RiseTransitResult:
        """Compute the next rise/set/transit event for ``body`` after ``jd_ut``."""

        event_key = (event or "rise").lower()
        try:
            rsmi = _RISE_TRANSIT_EVENTS[event_key]
        except KeyError as exc:  # pragma: no cover - guarded by validation
            options = ", ".join(sorted(_RISE_TRANSIT_EVENTS))
            raise ValueError(f"Unknown rise/transit event '{event}'. Options: {options}") from exc

        override_code, _ = self._variant_override(body_name)
        effective_body: int | str = body
        if override_code is not None:
            effective_body = override_code

        label: str
        if body_name is not None:
            label = body_name
        elif isinstance(body, str):
            label = body
        elif isinstance(effective_body, int):
            try:
                label = self.planet_name(int(effective_body))
            except Exception:  # pragma: no cover - defensive
                label = str(effective_body)
        else:
            label = str(effective_body)

        flags_value = flags if flags is not None else self._calc_flags
        if self._is_sidereal:
            flags_value |= swe.FLG_SIDEREAL

        self._apply_sidereal_mode()
        geopos = (float(longitude), float(latitude), float(elevation))
        status, tret = swe.rise_trans(
            jd_ut,
            effective_body,
            rsmi,
            geopos,
            pressure_hpa,
            temperature_c,
            flags_value,
        )

        event_jd = tret[0] if tret else None
        event_dt: datetime | None = None
        if status == 0 and event_jd is not None and event_jd != 0.0:
            event_dt = self.from_julian_day(event_jd)
        else:
            event_jd = None if status != 0 else event_jd

        return RiseTransitResult(
            body=label,
            event=event_key,
            julian_day=event_jd,
            datetime=event_dt,
            status=status,
            rsmi=rsmi,
            flags=flags_value,
        )

    def fixed_star(
        self,
        name: str,
        jd_ut: float,
        *,
        flags: int | None = None,
        use_ut: bool = True,
    ) -> FixedStarPosition:
        """Return longitude/latitude data for ``name`` at ``jd_ut``."""

        self._apply_sidereal_mode()
        flags_value = flags if flags is not None else self._calc_flags
        if self._is_sidereal:
            flags_value |= swe.FLG_SIDEREAL

        if use_ut:
            values, resolved_name, retflags = swe.fixstar_ut(name, jd_ut, flags_value)
        else:
            values, resolved_name, retflags = swe.fixstar(name, jd_ut, flags_value)

        lon, lat, dist, speed_lon, speed_lat, speed_dist = values
        return FixedStarPosition(
            name=str(resolved_name).strip(),
            julian_day=jd_ut,
            longitude=lon % 360.0,
            latitude=lat,
            distance_au=dist,
            speed_longitude=speed_lon,
            speed_latitude=speed_lat,
            speed_distance=speed_dist,
            flags=retflags,
            computation_flags=flags_value,
=======
    def sunrise_sunset(
        self,
        moment: datetime,
        *,
        longitude: float,
        latitude: float,
        elevation_m: float = 0.0,
        refraction: bool = False,
        pressure_mbar: float | None = None,
        temperature_c: float | None = None,
        disc_center: bool = True,
    ) -> SolarCycleEvents:
        """Return sunrise, sunset, next sunrise, and transit for the Sun."""

        if moment.tzinfo is None:
            moment_utc = moment.replace(tzinfo=UTC)
        else:
            moment_utc = moment.astimezone(UTC)

        jd_ut = self.julian_day(moment_utc)
        geopos = (float(longitude), float(latitude), float(elevation_m))

        flags = swe.FLG_SWIEPH
        if disc_center:
            flags |= swe.BIT_DISC_CENTER
        pressure = 0.0
        temperature = 0.0
        if refraction:
            flags &= ~swe.BIT_NO_REFRACTION
            pressure = float(pressure_mbar if pressure_mbar is not None else 1013.25)
            temperature = float(temperature_c if temperature_c is not None else 15.0)
        else:
            flags |= swe.BIT_NO_REFRACTION
            if pressure_mbar is not None:
                pressure = float(pressure_mbar)
            if temperature_c is not None:
                temperature = float(temperature_c)

        def _event(start_jd: float, event_flag: int) -> float | None:
            result, tret = swe.rise_trans(
                start_jd,
                swe.SUN,
                event_flag,
                geopos,
                pressure,
                temperature,
                flags,
            )
            if result == 0:
                return tret[0]
            if result == -2:
                return None
            raise RuntimeError(
                {
                    "event": "swisseph_rise_trans_error",
                    "code": int(result),
                    "event_flag": int(event_flag),
                    "start_jd_ut": start_jd,
                    "geopos": {
                        "longitude_deg": geopos[0],
                        "latitude_deg": geopos[1],
                        "elevation_m": geopos[2],
                    },
                }
            )

        sunrise_jd = _event(jd_ut - 1.0, swe.CALC_RISE)
        sunset_jd = _event(
            (sunrise_jd if sunrise_jd is not None else jd_ut) + 0.01,
            swe.CALC_SET,
        )
        next_sunrise_jd = _event(
            (sunrise_jd if sunrise_jd is not None else jd_ut) + 0.51,
            swe.CALC_RISE,
        )
        transit_jd = _event(jd_ut - 0.5, swe.CALC_MTRANSIT)

        metadata: Mapping[str, object] = {
            "body": "sun",
            "body_code": int(swe.SUN),
            "source": "swisseph.rise_trans",
            "start_jd_ut": jd_ut,
            "moment_utc": moment_utc.isoformat(),
            "flags": int(flags),
            "refraction": refraction,
            "disc_center": disc_center,
            "pressure_mbar": pressure,
            "temperature_c": temperature,
            "geopos": {
                "longitude_deg": geopos[0],
                "latitude_deg": geopos[1],
                "elevation_m": geopos[2],
            },
        }

        return SolarCycleEvents(
            sunrise=self._datetime_from_jd_ut(sunrise_jd)
            if sunrise_jd is not None
            else None,
            sunset=self._datetime_from_jd_ut(sunset_jd)
            if sunset_jd is not None
            else None,
            next_sunrise=self._datetime_from_jd_ut(next_sunrise_jd)
            if next_sunrise_jd is not None
            else None,
            transit=self._datetime_from_jd_ut(transit_jd)
            if transit_jd is not None
            else None,
            provenance=metadata,
>>>>>>> 10ab799c
        )

    def _variant_override(self, body_name: str | None) -> tuple[Optional[int], bool]:
        if not body_name:
            return None, False
        original = (body_name or "").strip()
        lowered = original.lower()
        canonical = canonical_name(original)

        node_variant = self._variant_config.normalized_nodes()
        if lowered == "true_node":
            node_variant = "true"
        elif lowered == "mean_node":
            node_variant = "mean"
        if canonical in {"mean_node", "true_node"} or lowered in {"node", "north_node", "nn"}:
            return _NODE_VARIANT_CODES[node_variant], False
        if canonical == "south_node" or lowered in {"south_node", "sn"}:
            return _NODE_VARIANT_CODES[node_variant], True

        lilith_variant = self._variant_config.normalized_lilith()
        if lowered == "true_lilith":
            lilith_variant = "true"
        elif lowered == "mean_lilith":
            lilith_variant = "mean"
        if canonical in {"mean_lilith", "true_lilith"} or lowered in {"lilith", "black_moon_lilith"}:
            return _LILITH_VARIANT_CODES[lilith_variant], False

        return None, False

    def houses(
        self,
        jd_ut: float,
        latitude: float,
        longitude: float,
        *,
        system: str | None = None,
    ) -> HousePositions:
        """Compute house cusps for a given location."""

        requested_key, requested_code = self._resolve_house_system(system)

        self._apply_sidereal_mode()

        used_key = requested_key
        used_code = requested_code
        fallback_from: str | None = None
        fallback_reason: str | None = None

        try:
            cusps, angles = swe.houses_ex(jd_ut, latitude, longitude, used_code)
        except Exception as exc:
            # Certain quadrant systems fail at extreme latitudes; fallback to Whole Sign.
            if used_key != "whole_sign":
                fallback_from = used_key
                fallback_reason = str(exc)
                used_key = "whole_sign"
                used_code = self._HOUSE_SYSTEM_CODES["whole_sign"]
                logger.warning(
                    {
                        "event": "house_system_fallback",
                        "from": fallback_from,
                        "to": "whole_sign",
                        "latitude": latitude,
                        "longitude": longitude,
                        "reason": fallback_reason,
                    }
                )
                cusps, angles = swe.houses_ex(jd_ut, latitude, longitude, used_code)
            else:
                raise


        if self._is_sidereal:
            ayan = self.ayanamsa(jd_ut)
            cusps = tuple((c - ayan) % 360.0 for c in cusps)
            ascendant = (angles[0] - ayan) % 360.0
            midheaven = (angles[1] - ayan) % 360.0
        else:
            ascendant = angles[0]
            midheaven = angles[1]


        if isinstance(used_code, (bytes, bytearray)):
            system_label = used_code.decode("ascii")
        else:
            system_label = str(used_code)
        used_name = str(used_key)

        provenance: dict[str, object] = {
            "house_system": {
                "requested": requested_key,
                "used": used_key,
                "code": system_label,
            }
        }
        if fallback_from is not None:
            fallback_info: dict[str, object] = {"from": fallback_from, "to": "whole_sign"}
            if fallback_reason:
                fallback_info["reason"] = fallback_reason
            provenance["house_fallback"] = fallback_info

        self._last_house_metadata = {
            "house_system": {
                "requested": requested_key,
                "used": used_key,
                "code": system_label,
            }
        }
        if fallback_from is not None:
            fallback_info = {"from": fallback_from, "to": "whole_sign"}
            if fallback_reason:
                fallback_info["reason"] = fallback_reason
            self._last_house_metadata["fallback"] = fallback_info

        used_name = used_key

        return HousePositions(
            system=system_label,
            cusps=tuple(cusps),
            ascendant=ascendant,
            midheaven=midheaven,
            system_name=used_name,

            requested_system=requested_key,
            fallback_from=fallback_from,
            fallback_reason=fallback_reason,
            provenance=provenance,

        )

    # ------------------------------------------------------------------
    # Properties
    # ------------------------------------------------------------------
    @property
    def is_sidereal(self) -> bool:
        return self._is_sidereal

    def _resolve_house_system(self, system: str | None) -> tuple[str, str]:
        """Return the canonical house system key and Swiss code."""


        if system is None:
            key = self.chart_config.house_system.lower()
        else:
            key = system.strip().lower()

        alias = self._HOUSE_SYSTEM_ALIASES.get(key, key)

        code = self._HOUSE_SYSTEM_CODES.get(alias)
        if code is not None:
            return alias, code

        if len(key) == 1:
            code = key.upper().encode("ascii")
            canonical = next(
                (
                    name
                    for name, candidate in self._HOUSE_SYSTEM_CODES.items()
                    if candidate == code
                ),
                key.lower(),
            )
            return canonical, code

        options = ", ".join(sorted(self._HOUSE_SYSTEM_CODES))
        raise ValueError(
            "Unsupported house system "
            f"'{system or self.chart_config.house_system}'. Valid options: {options}"
        )

def swe_calc(
    *, jd_ut: float, planet_index: int, flag: int, use_tt: bool = False
) -> tuple[tuple[float, ...], int, str]:
    """Invoke Swiss Ephemeris core calculation with normalized arguments."""

    if swe is None:  # pragma: no cover - import guard retained for safety
        raise RuntimeError("Swiss ephemeris not available; install astroengine[ephem]")

    try:
        calc_fn = swe.calc if use_tt else swe.calc_ut
        xx, ret_flag = calc_fn(jd_ut, planet_index, flag)
    except Exception as exc:  # pragma: no cover - pass through detailed context
        serr = str(exc)
        raise RuntimeError(
            f"Swiss ephemeris failed for body index {planet_index} at JD {jd_ut}: {serr}"
        ) from exc

    # ``swe.calc_ut`` mirrors the C ``swe_calc`` contract returning the calculation flag
    # and populating an error string for negative return codes.  ``pyswisseph`` surfaces
    # the flag directly, but the error text is only visible via the raised exception.
    # Maintain the ``serr`` placeholder for downstream callers to keep the canonical
    # tuple structure available during future PySwisseph updates.
    if ret_flag < 0:
        serr = f"Swiss ephemeris returned error code {ret_flag}"
        raise RuntimeError(serr)
    serr = ""
    return tuple(xx), ret_flag, serr
<|MERGE_RESOLUTION|>--- conflicted
+++ resolved
@@ -31,12 +31,10 @@
     "BodyPosition",
     "EquatorialPosition",
     "HousePositions",
-<<<<<<< HEAD
+
     "FixedStarPosition",
     "RiseTransitResult",
-=======
-    "SolarCycleEvents",
->>>>>>> 10ab799c
+
     "SwissEphemerisAdapter",
     "VariantConfig",
     "resolve_house_code",
@@ -589,7 +587,7 @@
         return swe.julday(moment_utc.year, moment_utc.month, moment_utc.day, hour)
 
     @staticmethod
-<<<<<<< HEAD
+
     def from_julian_day(jd_ut: float) -> datetime:
         """Convert a Julian Day in UT back to a timezone-aware datetime."""
 
@@ -597,20 +595,7 @@
         base = datetime(year, month, day, tzinfo=UTC)
         seconds = hour * 3600.0
         return base + timedelta(seconds=seconds)
-=======
-    def _datetime_from_jd_ut(jd_ut: float) -> datetime:
-        """Convert a UT-based Julian day to a timezone-aware datetime."""
-
-        year, month, day, ut_hours = swe.revjul(jd_ut, swe.GREG_CAL)
-        base = datetime(year, month, day, tzinfo=UTC)
-        total_seconds = ut_hours * 3600.0
-        seconds = int(total_seconds)
-        microseconds = int(round((total_seconds - seconds) * 1_000_000))
-        if microseconds >= 1_000_000:
-            seconds += 1
-            microseconds -= 1_000_000
-        return base + timedelta(seconds=seconds, microseconds=microseconds)
->>>>>>> 10ab799c
+
 
     def body_equatorial(self, jd_ut: float, body_code: int) -> EquatorialPosition:
         """Return right ascension/declination data for ``body_code``."""
@@ -707,7 +692,7 @@
             for name, code in bodies.items()
         }
 
-<<<<<<< HEAD
+
     @staticmethod
     def planet_name(body_code: int) -> str:
         """Return the Swiss Ephemeris display name for ``body_code``."""
@@ -839,117 +824,7 @@
             speed_distance=speed_dist,
             flags=retflags,
             computation_flags=flags_value,
-=======
-    def sunrise_sunset(
-        self,
-        moment: datetime,
-        *,
-        longitude: float,
-        latitude: float,
-        elevation_m: float = 0.0,
-        refraction: bool = False,
-        pressure_mbar: float | None = None,
-        temperature_c: float | None = None,
-        disc_center: bool = True,
-    ) -> SolarCycleEvents:
-        """Return sunrise, sunset, next sunrise, and transit for the Sun."""
-
-        if moment.tzinfo is None:
-            moment_utc = moment.replace(tzinfo=UTC)
-        else:
-            moment_utc = moment.astimezone(UTC)
-
-        jd_ut = self.julian_day(moment_utc)
-        geopos = (float(longitude), float(latitude), float(elevation_m))
-
-        flags = swe.FLG_SWIEPH
-        if disc_center:
-            flags |= swe.BIT_DISC_CENTER
-        pressure = 0.0
-        temperature = 0.0
-        if refraction:
-            flags &= ~swe.BIT_NO_REFRACTION
-            pressure = float(pressure_mbar if pressure_mbar is not None else 1013.25)
-            temperature = float(temperature_c if temperature_c is not None else 15.0)
-        else:
-            flags |= swe.BIT_NO_REFRACTION
-            if pressure_mbar is not None:
-                pressure = float(pressure_mbar)
-            if temperature_c is not None:
-                temperature = float(temperature_c)
-
-        def _event(start_jd: float, event_flag: int) -> float | None:
-            result, tret = swe.rise_trans(
-                start_jd,
-                swe.SUN,
-                event_flag,
-                geopos,
-                pressure,
-                temperature,
-                flags,
-            )
-            if result == 0:
-                return tret[0]
-            if result == -2:
-                return None
-            raise RuntimeError(
-                {
-                    "event": "swisseph_rise_trans_error",
-                    "code": int(result),
-                    "event_flag": int(event_flag),
-                    "start_jd_ut": start_jd,
-                    "geopos": {
-                        "longitude_deg": geopos[0],
-                        "latitude_deg": geopos[1],
-                        "elevation_m": geopos[2],
-                    },
-                }
-            )
-
-        sunrise_jd = _event(jd_ut - 1.0, swe.CALC_RISE)
-        sunset_jd = _event(
-            (sunrise_jd if sunrise_jd is not None else jd_ut) + 0.01,
-            swe.CALC_SET,
-        )
-        next_sunrise_jd = _event(
-            (sunrise_jd if sunrise_jd is not None else jd_ut) + 0.51,
-            swe.CALC_RISE,
-        )
-        transit_jd = _event(jd_ut - 0.5, swe.CALC_MTRANSIT)
-
-        metadata: Mapping[str, object] = {
-            "body": "sun",
-            "body_code": int(swe.SUN),
-            "source": "swisseph.rise_trans",
-            "start_jd_ut": jd_ut,
-            "moment_utc": moment_utc.isoformat(),
-            "flags": int(flags),
-            "refraction": refraction,
-            "disc_center": disc_center,
-            "pressure_mbar": pressure,
-            "temperature_c": temperature,
-            "geopos": {
-                "longitude_deg": geopos[0],
-                "latitude_deg": geopos[1],
-                "elevation_m": geopos[2],
-            },
-        }
-
-        return SolarCycleEvents(
-            sunrise=self._datetime_from_jd_ut(sunrise_jd)
-            if sunrise_jd is not None
-            else None,
-            sunset=self._datetime_from_jd_ut(sunset_jd)
-            if sunset_jd is not None
-            else None,
-            next_sunrise=self._datetime_from_jd_ut(next_sunrise_jd)
-            if next_sunrise_jd is not None
-            else None,
-            transit=self._datetime_from_jd_ut(transit_jd)
-            if transit_jd is not None
-            else None,
-            provenance=metadata,
->>>>>>> 10ab799c
+
         )
 
     def _variant_override(self, body_name: str | None) -> tuple[Optional[int], bool]:
