--- conflicted
+++ resolved
@@ -35,24 +35,3 @@
         candidate = Path(env_path).expanduser()
         if candidate.is_dir():
             return str(candidate)
-
-    for candidate in _iter_candidates(extra_paths):
-        if candidate.is_dir():
-            return str(candidate)
-    return None
-
-<<<<<<< HEAD
-# >>> AUTO-GEN END: Ephemeris Utils v1.1
-=======
-__all__ = ["get_se_ephe_path"]
-
-
-def get_se_ephe_path() -> str:
-    """Return the Swiss Ephemeris path derived from environment hints."""
-
-    explicit = os.environ.get("SE_EPHE_PATH") or os.environ.get("ASTROENGINE_SWE_PATH")
-    if explicit:
-        return str(Path(explicit).expanduser())
-    cache_root = Path(os.environ.get("ASTROENGINE_CACHE", Path.home() / ".astroengine"))
-    return str(cache_root / "swiss")
->>>>>>> ebffe7bf
