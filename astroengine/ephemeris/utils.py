<<<<<<< HEAD
"""Utility helpers shared by Swiss ephemeris adapters."""

=======
# >>> AUTO-GEN BEGIN: Ephemeris Utils v1.1
>>>>>>> a563c492
from __future__ import annotations

import os
from pathlib import Path
from typing import Iterable

<<<<<<< HEAD
__all__ = ["get_se_ephe_path"]

_ENV_KEYS: tuple[str, ...] = ("SE_EPHE_PATH", "SWISSEPH_PATH", "SE_PATH")


def _first_env(paths: Iterable[str]) -> str | None:
    for key in paths:
        value = os.getenv(key)
        if value:
            candidate = Path(value).expanduser()
            return str(candidate)
    return None


def get_se_ephe_path(default: str | None = None) -> str | None:
    """Return the configured Swiss ephemeris directory if present."""

    env_path = _first_env(_ENV_KEYS)
    if env_path:
        return env_path
    if default:
        return str(Path(default).expanduser())
    return None
=======
__all__ = ["DEFAULT_EPHE_PATHS", "get_se_ephe_path"]

DEFAULT_EPHE_PATHS: tuple[Path, ...] = (
    Path.home() / ".sweph" / "ephe",
    Path.home() / ".sweph",
    Path("/usr/share/sweph"),
    Path("/usr/share/libswisseph"),
)


def _iter_candidates(extra: Iterable[str | os.PathLike[str]] | None) -> Iterable[Path]:
    if extra:
        for item in extra:
            candidate = Path(item).expanduser()
            if candidate:
                yield candidate
    for default in DEFAULT_EPHE_PATHS:
        yield default


def get_se_ephe_path(
    extra_paths: Iterable[str | os.PathLike[str]] | None = None,
) -> str | None:
    """Return a usable Swiss Ephemeris directory if present."""

    env_path = os.getenv("SE_EPHE_PATH")
    if env_path:
        candidate = Path(env_path).expanduser()
        if candidate.is_dir():
            return str(candidate)
>>>>>>> a563c492
<|MERGE_RESOLUTION|>--- conflicted
+++ resolved
@@ -1,68 +1,15 @@
-<<<<<<< HEAD
-"""Utility helpers shared by Swiss ephemeris adapters."""
 
-=======
-# >>> AUTO-GEN BEGIN: Ephemeris Utils v1.1
->>>>>>> a563c492
 from __future__ import annotations
 
 import os
 from pathlib import Path
 from typing import Iterable
 
-<<<<<<< HEAD
-__all__ = ["get_se_ephe_path"]
 
-_ENV_KEYS: tuple[str, ...] = ("SE_EPHE_PATH", "SWISSEPH_PATH", "SE_PATH")
-
-
-def _first_env(paths: Iterable[str]) -> str | None:
-    for key in paths:
-        value = os.getenv(key)
-        if value:
-            candidate = Path(value).expanduser()
-            return str(candidate)
-    return None
-
-
-def get_se_ephe_path(default: str | None = None) -> str | None:
-    """Return the configured Swiss ephemeris directory if present."""
 
     env_path = _first_env(_ENV_KEYS)
     if env_path:
         return env_path
     if default:
         return str(Path(default).expanduser())
-    return None
-=======
-__all__ = ["DEFAULT_EPHE_PATHS", "get_se_ephe_path"]
-
-DEFAULT_EPHE_PATHS: tuple[Path, ...] = (
-    Path.home() / ".sweph" / "ephe",
-    Path.home() / ".sweph",
-    Path("/usr/share/sweph"),
-    Path("/usr/share/libswisseph"),
-)
-
-
-def _iter_candidates(extra: Iterable[str | os.PathLike[str]] | None) -> Iterable[Path]:
-    if extra:
-        for item in extra:
-            candidate = Path(item).expanduser()
-            if candidate:
-                yield candidate
-    for default in DEFAULT_EPHE_PATHS:
-        yield default
-
-
-def get_se_ephe_path(
-    extra_paths: Iterable[str | os.PathLike[str]] | None = None,
-) -> str | None:
-    """Return a usable Swiss Ephemeris directory if present."""
-
-    env_path = os.getenv("SE_EPHE_PATH")
-    if env_path:
-        candidate = Path(env_path).expanduser()
-        if candidate.is_dir():
-            return str(candidate)
->>>>>>> a563c492
+    return None