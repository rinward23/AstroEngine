--- conflicted
+++ resolved
@@ -2,39 +2,13 @@
 
 from __future__ import annotations
 
-<<<<<<< HEAD
+
 from importlib import import_module
 from importlib.metadata import EntryPoint, entry_points
 import importlib
 import sys
 from typing import Callable
-=======
 
-import sys
-from importlib.metadata import EntryPoint, entry_points
-
-
-
-def _prepare_entrypoints(group: str) -> list:
-    """Return entry points for *group* ensuring newly installed dists are importable."""
-
-    eps = list(entry_points(group=group))
-    for ep in eps:
-        dist = getattr(ep, "dist", None)
-        if not dist:
-            continue
-        try:
-            base = dist.locate_file(".")
-        except Exception:  # pragma: no cover - defensive guard around metadata access
-            continue
-        if not base:
-            continue
-        base_str = str(base)
-        if base_str not in sys.path:
-            # Re-run .pth processing so editable installs become visible mid-process.
-            site.addsitedir(base_str)
-    return eps
->>>>>>> d270e057
 
 
 class Registry:
@@ -55,7 +29,7 @@
         self.providers[name] = obj
 
 
-<<<<<<< HEAD
+
 def _ensure_entry_point_importable(ep: EntryPoint) -> Callable[..., object]:
     """Load an entry point, retrying after fixing sys.path for editable installs."""
 
@@ -74,18 +48,7 @@
         if module_name:
             import_module(module_name)
         return ep.load()
-=======
-def _ensure_dist_path(ep: EntryPoint) -> None:
-    """Guarantee the distribution backing ``ep`` can be imported."""
 
-    try:
-        location = ep.dist.locate_file("")
-    except Exception:
-        return
-    path = str(location)
-    if path and path not in sys.path:
-        sys.path.insert(0, path)
->>>>>>> d270e057
 
 
 def load_plugins(registry: Registry) -> list[str]:
@@ -95,13 +58,9 @@
     names: list[str] = []
 
     for ep in entry_points(group="astroengine.plugins"):
-<<<<<<< HEAD
+
         fn = _ensure_entry_point_importable(ep)
-=======
-        _ensure_dist_path(ep)
 
-        fn = ep.load()
->>>>>>> d270e057
         fn(registry)
         names.append(ep.name)
     return sorted(names)
@@ -114,13 +73,9 @@
     names: list[str] = []
 
     for ep in entry_points(group="astroengine.providers"):
-<<<<<<< HEAD
+
         fn = _ensure_entry_point_importable(ep)
-=======
-        _ensure_dist_path(ep)
 
-        fn = ep.load()
->>>>>>> d270e057
         prov_name, prov_obj = fn()
         registry.register_provider(prov_name, prov_obj)
         names.append(ep.name)
