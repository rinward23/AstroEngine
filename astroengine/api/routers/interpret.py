"""Relationship interpretation API endpoints."""

from __future__ import annotations

import json
import os
from typing import Any, Type

from fastapi import APIRouter, Depends, Header, HTTPException, Request, Response, UploadFile
from pydantic import BaseModel, ConfigDict, ValidationError

from ...interpret.loader import RulepackValidationError, lint_rulepack
from ...interpret.models import InterpretRequest, InterpretResponse, RulepackLintResult, RulepackMeta, RulepackVersionPayload
from ...interpret.service import InterpretationError, evaluate_relationship
from ...interpret.store import RulepackStore, get_rulepack_store
<<<<<<< HEAD
from ..errors import ErrorEnvelope
from ..pagination import Pagination, get_pagination
=======
from ...web.responses import conditional_json_response, etag_matches
>>>>>>> 394c28b8


_API_KEY = os.getenv("AE_API_KEY")


def _require_api_key(x_api_key: str | None = Header(default=None)) -> None:
    if _API_KEY and x_api_key != _API_KEY:
        raise HTTPException(
            status_code=401,
            detail={"code": "UNAUTHORIZED", "message": "invalid or missing API key"},
        )


router = APIRouter(prefix="/v1/interpret", tags=["interpret"], dependencies=[Depends(_require_api_key)])


class RulepackUploadPayload(BaseModel):
    content: dict[str, Any] | None = None
    text: str | None = None

    def as_bytes(self) -> bytes:
        if self.text is not None:
            return self.text.encode("utf-8")
        if self.content is not None:
            return json.dumps(self.content).encode("utf-8")
        raise ValueError("upload payload missing content")


class RulepackLintPayload(BaseModel):
    content: dict[str, Any] | None = None
    text: str | None = None

    def as_bytes(self) -> bytes:
        if self.text is not None:
            return self.text.encode("utf-8")
        if self.content is not None:
            return json.dumps(self.content).encode("utf-8")
        raise ValueError("lint payload missing content")


def _store_dependency() -> RulepackStore:
    return get_rulepack_store()


<<<<<<< HEAD
class RulepackCollection(BaseModel):
    """Paginated rulepack listing."""

    items: list[RulepackMeta]
    total: int
    page: int
    page_size: int

    model_config = ConfigDict(
        json_schema_extra={
            "example": {
                "items": [
                    {
                        "id": "relationship_basic",
                        "name": "Relationship Basic",
                        "version": 1,
                        "title": "Relationship Essentials",
                        "description": "Core synastry findings",
                        "created_at": "2023-01-01T00:00:00+00:00",
                        "mutable": False,
                        "available_versions": [1],
                    }
                ],
                "total": 1,
                "page": 1,
                "page_size": 25,
            }
        }
    )


@router.get(
    "/rulepacks",
    response_model=RulepackCollection,
    operation_id="listRulepacks",
    summary="List uploaded rulepacks.",
)
def list_rulepacks(
    pagination: Pagination = Depends(get_pagination),
    store: RulepackStore = Depends(_store_dependency),
) -> RulepackCollection:
    items = store.list_rulepacks()
    total = len(items)
    start = pagination.offset
    end = start + pagination.limit
    return RulepackCollection(
        items=items[start:end],
        total=total,
        page=pagination.page,
        page_size=pagination.page_size,
    )


@router.get(
    "/rulepacks/{rulepack_id}",
    response_model=RulepackVersionPayload,
    operation_id="getRulepack",
    responses={404: {"model": ErrorEnvelope}},
)
=======
@router.get("/rulepacks", response_model=list[RulepackMeta])
def list_rulepacks(
    if_none_match: str | None = Header(default=None, alias="If-None-Match"),
    store: RulepackStore = Depends(_store_dependency),
) -> Response:
    payload = [meta.model_dump(mode="json") for meta in store.list_rulepacks()]
    return conditional_json_response(payload, if_none_match=if_none_match, max_age=600)


@router.get("/rulepacks/{rulepack_id}", response_model=RulepackVersionPayload)
>>>>>>> 394c28b8
def get_rulepack(
    rulepack_id: str,
    response: Response,
    version: int | None = None,
    if_none_match: str | None = Header(default=None, alias="If-None-Match"),
    store: RulepackStore = Depends(_store_dependency),
) -> RulepackVersionPayload | Response:
    try:
        payload = store.get_rulepack(rulepack_id, version=version)
    except KeyError as exc:
        raise HTTPException(
            status_code=404, detail={"code": "RULEPACK_NOT_FOUND", "message": str(exc)}
        ) from exc
    cache_headers = {
        "ETag": payload.etag,
        "Cache-Control": "public, max-age=600, immutable",
    }
    if etag_matches(payload.etag, if_none_match):
        return Response(status_code=304, headers=cache_headers)
    response.headers.update(cache_headers)
    return payload


async def _read_rulepack_payload(
    request: Request,
    model: Type[RulepackUploadPayload] | Type[RulepackLintPayload],
) -> tuple[bytes, str]:
    content_type = request.headers.get("content-type", "")
    if content_type.startswith("multipart/"):
        form = await request.form()
        upload = form.get("file")
        if not isinstance(upload, UploadFile):
            raise HTTPException(
                status_code=400,
                detail={"code": "BAD_REQUEST", "message": "multipart payload missing file"},
            )
        return await upload.read(), upload.filename or "upload"
    try:
        data = await request.json()
    except json.JSONDecodeError as exc:
        raise HTTPException(status_code=400, detail={"code": "BAD_REQUEST", "message": "invalid JSON"}) from exc
    if not isinstance(data, dict):
        raise HTTPException(status_code=400, detail={"code": "BAD_REQUEST", "message": "invalid payload"})
    try:
        payload = model.model_validate(data)
    except ValidationError as exc:
        raise HTTPException(
            status_code=400,
            detail={"code": "BAD_REQUEST", "message": "invalid payload", "errors": exc.errors()},
        ) from exc
    try:
        return payload.as_bytes(), "inline"
    except ValueError as exc:
        raise HTTPException(status_code=400, detail={"code": "BAD_REQUEST", "message": str(exc)}) from exc


@router.post(
    "/rulepacks",
    response_model=RulepackMeta,
    status_code=201,
    operation_id="uploadRulepack",
    responses={400: {"model": ErrorEnvelope}},
)
async def upload_rulepack(
    request: Request,
    store: RulepackStore = Depends(_store_dependency),
) -> RulepackMeta:
    raw, source = await _read_rulepack_payload(request, RulepackUploadPayload)
    try:
        meta = store.save_rulepack(raw, source=source)
    except RulepackValidationError as exc:
        raise HTTPException(status_code=400, detail={"code": "INVALID_RULEPACK", "message": str(exc), "errors": exc.errors}) from exc
    return meta


@router.post(
    "/rulepacks/lint",
    response_model=RulepackLintResult,
    operation_id="lintRulepack",
)
async def lint_rulepack_endpoint(request: Request) -> RulepackLintResult:
    raw, source = await _read_rulepack_payload(request, RulepackLintPayload)
    return lint_rulepack(raw, source=source)


@router.delete(
    "/rulepacks/{rulepack_id}",
    status_code=204,
    operation_id="deleteRulepack",
    responses={403: {"model": ErrorEnvelope}, 404: {"model": ErrorEnvelope}},
)
def delete_rulepack(rulepack_id: str, store: RulepackStore = Depends(_store_dependency)) -> Response:
    try:
        store.delete_rulepack(rulepack_id)
    except PermissionError as exc:
        raise HTTPException(status_code=403, detail={"code": "FORBIDDEN", "message": str(exc)}) from exc
    except KeyError as exc:
        raise HTTPException(status_code=404, detail={"code": "RULEPACK_NOT_FOUND", "message": str(exc)}) from exc
    return Response(status_code=204)


@router.post(
    "/relationship",
    response_model=InterpretResponse,
    operation_id="interpretRelationship",
    summary="Run a relationship interpretation.",
    responses={400: {"model": ErrorEnvelope}, 404: {"model": ErrorEnvelope}},
    openapi_extra={
        "requestBody": {
            "content": {
                "application/json": {
                    "examples": {
                        "synastry": {
                            "summary": "Synastry findings from pre-computed hits",
                            "value": {
                                "rulepack_id": "relationship_basic",
                                "scope": "synastry",
                                "synastry": {
                                    "hits": [
                                        {
                                            "a": "Sun",
                                            "b": "Moon",
                                            "aspect": "trine",
                                            "severity": 0.6,
                                        },
                                        {
                                            "a": "Venus",
                                            "b": "Mars",
                                            "aspect": "conjunction",
                                            "severity": 0.5,
                                        },
                                    ]
                                },
                            },
                        }
                    }
                }
            }
        }
    },
)
def relationship_findings(
    request: InterpretRequest,
    store: RulepackStore = Depends(_store_dependency),
) -> InterpretResponse:
    try:
        rulepack = store.get_rulepack(request.rulepack_id)
    except KeyError as exc:
        raise HTTPException(
            status_code=404, detail={"code": "RULEPACK_NOT_FOUND", "message": str(exc)}
        ) from exc
    try:
        return evaluate_relationship(rulepack, request)
    except InterpretationError as exc:
        raise HTTPException(status_code=400, detail={"code": "BAD_REQUEST", "message": str(exc)}) from exc


__all__ = ["router"]<|MERGE_RESOLUTION|>--- conflicted
+++ resolved
@@ -13,12 +13,7 @@
 from ...interpret.models import InterpretRequest, InterpretResponse, RulepackLintResult, RulepackMeta, RulepackVersionPayload
 from ...interpret.service import InterpretationError, evaluate_relationship
 from ...interpret.store import RulepackStore, get_rulepack_store
-<<<<<<< HEAD
-from ..errors import ErrorEnvelope
-from ..pagination import Pagination, get_pagination
-=======
 from ...web.responses import conditional_json_response, etag_matches
->>>>>>> 394c28b8
 
 
 _API_KEY = os.getenv("AE_API_KEY")
@@ -63,67 +58,6 @@
     return get_rulepack_store()
 
 
-<<<<<<< HEAD
-class RulepackCollection(BaseModel):
-    """Paginated rulepack listing."""
-
-    items: list[RulepackMeta]
-    total: int
-    page: int
-    page_size: int
-
-    model_config = ConfigDict(
-        json_schema_extra={
-            "example": {
-                "items": [
-                    {
-                        "id": "relationship_basic",
-                        "name": "Relationship Basic",
-                        "version": 1,
-                        "title": "Relationship Essentials",
-                        "description": "Core synastry findings",
-                        "created_at": "2023-01-01T00:00:00+00:00",
-                        "mutable": False,
-                        "available_versions": [1],
-                    }
-                ],
-                "total": 1,
-                "page": 1,
-                "page_size": 25,
-            }
-        }
-    )
-
-
-@router.get(
-    "/rulepacks",
-    response_model=RulepackCollection,
-    operation_id="listRulepacks",
-    summary="List uploaded rulepacks.",
-)
-def list_rulepacks(
-    pagination: Pagination = Depends(get_pagination),
-    store: RulepackStore = Depends(_store_dependency),
-) -> RulepackCollection:
-    items = store.list_rulepacks()
-    total = len(items)
-    start = pagination.offset
-    end = start + pagination.limit
-    return RulepackCollection(
-        items=items[start:end],
-        total=total,
-        page=pagination.page,
-        page_size=pagination.page_size,
-    )
-
-
-@router.get(
-    "/rulepacks/{rulepack_id}",
-    response_model=RulepackVersionPayload,
-    operation_id="getRulepack",
-    responses={404: {"model": ErrorEnvelope}},
-)
-=======
 @router.get("/rulepacks", response_model=list[RulepackMeta])
 def list_rulepacks(
     if_none_match: str | None = Header(default=None, alias="If-None-Match"),
@@ -134,7 +68,6 @@
 
 
 @router.get("/rulepacks/{rulepack_id}", response_model=RulepackVersionPayload)
->>>>>>> 394c28b8
 def get_rulepack(
     rulepack_id: str,
     response: Response,
