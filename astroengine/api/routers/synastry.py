--- conflicted
+++ resolved
@@ -8,10 +8,9 @@
 from typing import Any, Sequence
 
 
-<<<<<<< HEAD
+
 from pydantic import AliasChoices, BaseModel, ConfigDict, Field, field_validator
-=======
->>>>>>> d270e057
+
 
 from pydantic import AliasChoices, BaseModel, ConfigDict, Field, field_validator
 
