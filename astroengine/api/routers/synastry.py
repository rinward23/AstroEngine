"""Synastry-related API endpoints."""

from __future__ import annotations

from dataclasses import dataclass
from datetime import UTC, datetime
from collections.abc import Mapping
from typing import Any, Sequence


<<<<<<< HEAD
from pydantic import AliasChoices, BaseModel, ConfigDict, Field, field_validator
=======
from fastapi import APIRouter, HTTPException
from pydantic import BaseModel, Field, validator
>>>>>>> 3718f4ae

from ...chart.natal import DEFAULT_BODIES
from ...ephemeris.swisseph_adapter import SwissEphemerisAdapter



router = APIRouter()


def _to_iso(dt: datetime) -> str:
    return dt.astimezone(UTC).isoformat().replace("+00:00", "Z")


class NatalPayload(BaseModel):
    model_config = ConfigDict(populate_by_name=True)

    ts: datetime = Field(validation_alias=AliasChoices("ts", "utc"))
    lat: float | None = None
    lon: float | None = None

    @field_validator("ts", mode="before")
    @classmethod
    def _validate_ts(cls, value: Any) -> datetime:
        if isinstance(value, datetime):
            return value.astimezone(UTC)
        if isinstance(value, str):
            dt = datetime.fromisoformat(value.replace("Z", "+00:00"))
            return dt.astimezone(UTC) if dt.tzinfo else dt.replace(tzinfo=UTC)
        if isinstance(value, dict):
            ts = value.get("ts") or value.get("utc")
            if ts:
                dt = datetime.fromisoformat(str(ts).replace("Z", "+00:00"))
                return dt.astimezone(UTC) if dt.tzinfo else dt.replace(tzinfo=UTC)
        raise TypeError("expected ISO-8601 timestamp")

    def positions(
        self, body_names: Sequence[str] | None, adapter: SwissEphemerisAdapter
    ) -> dict[str, float]:
        mapping = _body_map(body_names)
        if not mapping:
            return {}
        jd = adapter.julian_day(self.ts)
        samples = adapter.body_positions(jd, mapping)
        return {name: float(pos.longitude % 360.0) for name, pos in samples.items()}


class SynastryRequest(BaseModel):

    subject: NatalPayload = Field(
        ..., validation_alias=AliasChoices("subject", "a")
    )
    partner: NatalPayload = Field(
        ..., validation_alias=AliasChoices("partner", "b")
    )

    bodies: Sequence[str] | None = None
    aspects: Sequence[int] | None = None
    orb: float = Field(default=2.0, ge=0.0)

    model_config = ConfigDict(extra="ignore")


class SynastryResponse(BaseModel):
    count: int
    summary: dict[str, Any]
    hits: list[Hit]


@dataclass
class _SynastryAspect:
    when_iso: str
    moving: str
    target: str
    aspect: int
    orb: float
    lon_moving: float
    lon_target: float


def _scan_synastry(request: SynastryRequest) -> list[_SynastryAspect]:
    adapter = SwissEphemerisAdapter.get_default_adapter()
    aspects = request.aspects or [0, 60, 90, 120, 180]
    orb = float(request.orb)

    hits: list[_SynastryAspect] = []
    bodies = request.bodies

    subject_positions = request.subject.positions(bodies, adapter)
    partner_positions = request.partner.positions(bodies, adapter)

    if not subject_positions or not partner_positions:
        return hits

    if bodies is None:
        names = [name for name in partner_positions.keys() if name in subject_positions]
    else:
        names = [
            name
            for name in bodies
            if name in partner_positions and name in subject_positions
        ]

    if not names:
        return hits

    iso = _to_iso(request.partner.ts)

    for name in names:
        moving = float(partner_positions[name])
        target = float(subject_positions[name])
        separation = abs((moving - target) % 360.0)
        if separation > 180.0:
            separation = 360.0 - separation
        for angle in aspects:
            delta = abs(separation - float(angle))
            if delta <= orb:
                hits.append(
                    _SynastryAspect(
                        when_iso=iso,
                        moving=name,
                        target=f"natal_{name}",
                        aspect=int(angle),
                        orb=float(delta),
                        lon_moving=moving,
                        lon_target=target,
                    )
                )
                break

    return hits



def _normalize_synastry_payload(payload: Mapping[str, Any]) -> dict[str, Any]:
    data = dict(payload)
    subject = data.get("subject") or data.get("a")
    partner = data.get("partner") or data.get("b")
    if subject is None or partner is None:
        raise HTTPException(status_code=422, detail="subject and partner payloads are required")

    normalized: dict[str, Any] = {"subject": subject, "partner": partner}
    for key in ("bodies", "aspects", "orb"):
        if key in data and data[key] is not None:
            normalized[key] = data[key]
    return normalized


@router.post("/aspects")
def api_synastry_aspects(payload: dict[str, Any]) -> dict[str, Any]:
    request = SynastryRequest(**_normalize_synastry_payload(payload))
    aspects = _scan_synastry(request)
    hits: list[dict[str, Any]] = []
    for item in aspects:
        hits.append(
            {
                "direction": "partner→subject",
                "moving": item.moving,
                "target": item.target,
                "aspect": item.aspect,
                "orb": item.orb,
                "lon_moving": item.lon_moving,
                "lon_target": item.lon_target,
                "ts": item.when_iso,
            }
        )

    summary = {
        "method": "synastry_aspects",
        "orb": float(request.orb),
        "bodies": list(request.bodies) if request.bodies else "default",
    }

    return {"count": len(hits), "summary": summary, "hits": hits}



def _body_map(names: Sequence[str] | None) -> dict[str, int]:
    if not names:
        return {name: int(code) for name, code in DEFAULT_BODIES.items()}
    lookup = {name.lower(): (name, int(code)) for name, code in DEFAULT_BODIES.items()}
    resolved: dict[str, int] = {}
    for entry in names:
        key = str(entry).lower()
        if key in lookup:
            canonical, code = lookup[key]
            resolved[canonical] = code
    return resolved<|MERGE_RESOLUTION|>--- conflicted
+++ resolved
@@ -8,12 +8,9 @@
 from typing import Any, Sequence
 
 
-<<<<<<< HEAD
+
 from pydantic import AliasChoices, BaseModel, ConfigDict, Field, field_validator
-=======
-from fastapi import APIRouter, HTTPException
-from pydantic import BaseModel, Field, validator
->>>>>>> 3718f4ae
+
 
 from ...chart.natal import DEFAULT_BODIES
 from ...ephemeris.swisseph_adapter import SwissEphemerisAdapter
