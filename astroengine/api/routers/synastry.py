--- conflicted
+++ resolved
@@ -8,18 +8,12 @@
 from typing import Any, Sequence
 
 from fastapi import APIRouter
-<<<<<<< HEAD
+
 from pydantic import AliasChoices, BaseModel, ConfigDict, Field, validator
 
 from ...chart.natal import DEFAULT_BODIES
 from ...ephemeris.swisseph_adapter import SwissEphemerisAdapter
-=======
-from pydantic import AliasChoices, BaseModel, ConfigDict, Field, field_validator
 
-from ...chart.natal import DEFAULT_BODIES
-from ...ephemeris.swisseph_adapter import SwissEphemerisAdapter
-from .scan import Hit
->>>>>>> abdf935d
 
 
 router = APIRouter()
@@ -64,19 +58,14 @@
 
 
 class SynastryRequest(BaseModel):
-<<<<<<< HEAD
+
     subject: NatalPayload = Field(
         ..., validation_alias=AliasChoices("subject", "a")
     )
     partner: NatalPayload = Field(
         ..., validation_alias=AliasChoices("partner", "b")
     )
-=======
-    model_config = ConfigDict(populate_by_name=True)
 
-    subject: NatalPayload = Field(validation_alias=AliasChoices("subject", "a"))
-    partner: NatalPayload = Field(validation_alias=AliasChoices("partner", "b"))
->>>>>>> abdf935d
     bodies: Sequence[str] | None = None
     aspects: Sequence[int] | None = None
     orb: float = Field(default=2.0, ge=0.0)
@@ -154,13 +143,10 @@
     return hits
 
 
-<<<<<<< HEAD
+
 @router.post("/aspects")
 def api_synastry_aspects(request: SynastryRequest) -> dict[str, Any]:
-=======
-@router.post("/aspects", response_model=SynastryResponse)
-def api_synastry_aspects(request: SynastryRequest) -> SynastryResponse:
->>>>>>> abdf935d
+
     aspects = _scan_synastry(request)
     hits = [
         {
@@ -175,13 +161,10 @@
         }
         for item in aspects
     ]
-<<<<<<< HEAD
+
     summary = {"method": "synastry_aspects", "pairs": len(hits)}
     return {"count": len(hits), "summary": summary, "hits": hits}
-=======
-    summary = {"matches": len(hits)}
-    return SynastryResponse(count=len(hits), summary=summary, hits=hits)
->>>>>>> abdf935d
+
 
 
 def _body_map(names: Sequence[str] | None) -> dict[str, int]:
