"""Synastry-related API endpoints."""

from __future__ import annotations

from dataclasses import dataclass
from datetime import UTC, datetime
from collections.abc import Mapping
from typing import Any, Sequence

<<<<<<< HEAD
from fastapi import APIRouter, HTTPException
from pydantic import BaseModel, Field, validator

from ...chart.natal import DEFAULT_BODIES
from ...ephemeris.swisseph_adapter import SwissEphemerisAdapter
=======
from fastapi import APIRouter

from pydantic import AliasChoices, BaseModel, ConfigDict, Field, validator

from ...chart.natal import DEFAULT_BODIES
from ...ephemeris.swisseph_adapter import SwissEphemerisAdapter

>>>>>>> b69bb77c


router = APIRouter()


def _to_iso(dt: datetime) -> str:
    return dt.astimezone(UTC).isoformat().replace("+00:00", "Z")


class NatalPayload(BaseModel):
    model_config = ConfigDict(populate_by_name=True)

    ts: datetime = Field(validation_alias=AliasChoices("ts", "utc"))
    lat: float | None = None
    lon: float | None = None

    @field_validator("ts", mode="before")
    @classmethod
    def _validate_ts(cls, value: Any) -> datetime:
        if isinstance(value, datetime):
            return value.astimezone(UTC)
        if isinstance(value, str):
            dt = datetime.fromisoformat(value.replace("Z", "+00:00"))
            return dt.astimezone(UTC) if dt.tzinfo else dt.replace(tzinfo=UTC)
        if isinstance(value, dict):
            ts = value.get("ts") or value.get("utc")
            if ts:
                dt = datetime.fromisoformat(str(ts).replace("Z", "+00:00"))
                return dt.astimezone(UTC) if dt.tzinfo else dt.replace(tzinfo=UTC)
        raise TypeError("expected ISO-8601 timestamp")

    def positions(
        self, body_names: Sequence[str] | None, adapter: SwissEphemerisAdapter
    ) -> dict[str, float]:
        mapping = _body_map(body_names)
        if not mapping:
            return {}
        jd = adapter.julian_day(self.ts)
        samples = adapter.body_positions(jd, mapping)
        return {name: float(pos.longitude % 360.0) for name, pos in samples.items()}


class SynastryRequest(BaseModel):

    subject: NatalPayload = Field(
        ..., validation_alias=AliasChoices("subject", "a")
    )
    partner: NatalPayload = Field(
        ..., validation_alias=AliasChoices("partner", "b")
    )

    bodies: Sequence[str] | None = None
    aspects: Sequence[int] | None = None
    orb: float = Field(default=2.0, ge=0.0)

    model_config = ConfigDict(extra="ignore")


class SynastryResponse(BaseModel):
    count: int
    summary: dict[str, Any]
    hits: list[Hit]


@dataclass
class _SynastryAspect:
    when_iso: str
    moving: str
    target: str
    aspect: int
    orb: float
    lon_moving: float
    lon_target: float


def _scan_synastry(request: SynastryRequest) -> list[_SynastryAspect]:
    adapter = SwissEphemerisAdapter.get_default_adapter()
    aspects = request.aspects or [0, 60, 90, 120, 180]
    orb = float(request.orb)

    hits: list[_SynastryAspect] = []
    bodies = request.bodies

    subject_positions = request.subject.positions(bodies, adapter)
    partner_positions = request.partner.positions(bodies, adapter)

    if not subject_positions or not partner_positions:
        return hits

    if bodies is None:
        names = [name for name in partner_positions.keys() if name in subject_positions]
    else:
        names = [
            name
            for name in bodies
            if name in partner_positions and name in subject_positions
        ]

    if not names:
        return hits

    iso = _to_iso(request.partner.ts)

    for name in names:
        moving = float(partner_positions[name])
        target = float(subject_positions[name])
        separation = abs((moving - target) % 360.0)
        if separation > 180.0:
            separation = 360.0 - separation
        for angle in aspects:
            delta = abs(separation - float(angle))
            if delta <= orb:
                hits.append(
                    _SynastryAspect(
                        when_iso=iso,
                        moving=name,
                        target=f"natal_{name}",
                        aspect=int(angle),
                        orb=float(delta),
                        lon_moving=moving,
                        lon_target=target,
                    )
                )
                break

    return hits


<<<<<<< HEAD
def _normalize_synastry_payload(payload: Mapping[str, Any]) -> dict[str, Any]:
    data = dict(payload)
    subject = data.get("subject") or data.get("a")
    partner = data.get("partner") or data.get("b")
    if subject is None or partner is None:
        raise HTTPException(status_code=422, detail="subject and partner payloads are required")

    normalized: dict[str, Any] = {"subject": subject, "partner": partner}
    for key in ("bodies", "aspects", "orb"):
        if key in data and data[key] is not None:
            normalized[key] = data[key]
    return normalized


@router.post("/aspects")
def api_synastry_aspects(payload: dict[str, Any]) -> dict[str, Any]:
    request = SynastryRequest(**_normalize_synastry_payload(payload))
    aspects = _scan_synastry(request)
    hits: list[dict[str, Any]] = []
    for item in aspects:
        hits.append(
            {
                "direction": "partner→subject",
                "moving": item.moving,
                "target": item.target,
                "aspect": item.aspect,
                "orb": item.orb,
                "lon_moving": item.lon_moving,
                "lon_target": item.lon_target,
                "ts": item.when_iso,
            }
        )

    summary = {
        "method": "synastry_aspects",
        "orb": float(request.orb),
        "bodies": list(request.bodies) if request.bodies else "default",
    }

    return {"count": len(hits), "summary": summary, "hits": hits}
=======

@router.post("/aspects")
def api_synastry_aspects(request: SynastryRequest) -> dict[str, Any]:

    aspects = _scan_synastry(request)
    hits = [
        {
            "ts": item.when_iso,
            "moving": item.moving,
            "target": item.target,
            "aspect": item.aspect,
            "orb": item.orb,
            "lon_moving": item.lon_moving,
            "lon_target": item.lon_target,
            "direction": "partner_to_subject",
        }
        for item in aspects
    ]

    summary = {"method": "synastry_aspects", "pairs": len(hits)}
    return {"count": len(hits), "summary": summary, "hits": hits}

>>>>>>> b69bb77c


def _body_map(names: Sequence[str] | None) -> dict[str, int]:
    if not names:
        return {name: int(code) for name, code in DEFAULT_BODIES.items()}
    lookup = {name.lower(): (name, int(code)) for name, code in DEFAULT_BODIES.items()}
    resolved: dict[str, int] = {}
    for entry in names:
        key = str(entry).lower()
        if key in lookup:
            canonical, code = lookup[key]
            resolved[canonical] = code
    return resolved<|MERGE_RESOLUTION|>--- conflicted
+++ resolved
@@ -7,21 +7,13 @@
 from collections.abc import Mapping
 from typing import Any, Sequence
 
-<<<<<<< HEAD
+
 from fastapi import APIRouter, HTTPException
 from pydantic import BaseModel, Field, validator
 
 from ...chart.natal import DEFAULT_BODIES
 from ...ephemeris.swisseph_adapter import SwissEphemerisAdapter
-=======
-from fastapi import APIRouter
 
-from pydantic import AliasChoices, BaseModel, ConfigDict, Field, validator
-
-from ...chart.natal import DEFAULT_BODIES
-from ...ephemeris.swisseph_adapter import SwissEphemerisAdapter
-
->>>>>>> b69bb77c
 
 
 router = APIRouter()
@@ -150,7 +142,7 @@
     return hits
 
 
-<<<<<<< HEAD
+
 def _normalize_synastry_payload(payload: Mapping[str, Any]) -> dict[str, Any]:
     data = dict(payload)
     subject = data.get("subject") or data.get("a")
@@ -191,30 +183,7 @@
     }
 
     return {"count": len(hits), "summary": summary, "hits": hits}
-=======
 
-@router.post("/aspects")
-def api_synastry_aspects(request: SynastryRequest) -> dict[str, Any]:
-
-    aspects = _scan_synastry(request)
-    hits = [
-        {
-            "ts": item.when_iso,
-            "moving": item.moving,
-            "target": item.target,
-            "aspect": item.aspect,
-            "orb": item.orb,
-            "lon_moving": item.lon_moving,
-            "lon_target": item.lon_target,
-            "direction": "partner_to_subject",
-        }
-        for item in aspects
-    ]
-
-    summary = {"method": "synastry_aspects", "pairs": len(hits)}
-    return {"count": len(hits), "summary": summary, "hits": hits}
-
->>>>>>> b69bb77c
 
 
 def _body_map(names: Sequence[str] | None) -> dict[str, int]:
