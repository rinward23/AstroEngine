from __future__ import annotations

from datetime import UTC, datetime
from io import StringIO
import csv
from typing import Any, Iterable

from fastapi import APIRouter, Depends, HTTPException, Query, Response, status
from pydantic import BaseModel

from ...chart import ChartLocation, compute_natal_chart
from ...chart.natal import expansions_from_groups
from ...config.settings import Settings, load_settings
from ...forecast import ForecastChart, ForecastWindow, build_forecast_stack
from ...userdata.vault import load_natal
from ..errors import ErrorEnvelope

router = APIRouter(prefix="/v1/forecast", tags=["forecast"])


def _coerce_datetime(value: datetime | str) -> datetime:
    if isinstance(value, datetime):
        if value.tzinfo is None:
            return value.replace(tzinfo=UTC)
        return value.astimezone(UTC)
    parsed = datetime.fromisoformat(str(value).replace("Z", "+00:00"))
    if parsed.tzinfo is None:
        return parsed.replace(tzinfo=UTC)
    return parsed.astimezone(UTC)


class ForecastEventModel(BaseModel):
    start: datetime
    end: datetime
    body: str
    aspect: str
    target: str
    exactness: float
    technique: str


class ForecastResponse(BaseModel):
    natal_id: str
    start: datetime
    end: datetime
    components: dict[str, bool]
    count: int
    events: list[ForecastEventModel]


def _load_settings() -> Settings:
    return load_settings()


def _csv_response(events: Iterable[dict[str, Any]]) -> Response:
    buffer = StringIO()
    fieldnames = ["start", "end", "body", "aspect", "target", "exactness", "technique"]
    writer = csv.DictWriter(buffer, fieldnames=fieldnames)
    writer.writeheader()
    for event in events:
        writer.writerow({name: event.get(name, "") for name in fieldnames})
    payload = buffer.getvalue().encode("utf-8")
    return Response(
        content=payload,
        media_type="text/csv",
        headers={"Content-Disposition": "attachment; filename=forecast.csv"},
    )


@router.get(
    "",
    response_model=ForecastResponse,
    responses={
        status.HTTP_200_OK: {"description": "Forecast stack."},
        status.HTTP_404_NOT_FOUND: {"model": ErrorEnvelope},
    },
    summary="Compose forecast stack for a natal chart.",
    operation_id="getForecastStack",
)
def get_forecast_stack(
    natal_id: str = Query(..., description="Identifier of the stored natal chart."),
    from_: datetime | str = Query(..., alias="from", description="UTC start timestamp."),
    to: datetime | str = Query(..., description="UTC end timestamp."),
    format: str = Query("json", pattern="^(json|csv)$", description="Response format."),
    techniques: list[str] | None = Query(
        None,
        description="Optional subset of techniques to include (transits, progressions, solar_arc).",
    ),
    settings: Settings = Depends(_load_settings),
) -> ForecastResponse | Response:
    start = _coerce_datetime(from_)
    end = _coerce_datetime(to)
    if end <= start:
        raise HTTPException(
            status_code=status.HTTP_400_BAD_REQUEST,
            detail={"code": "INVALID_WINDOW", "message": "'to' must be after 'from'."},
        )

    try:
        natal = load_natal(natal_id)
    except FileNotFoundError as exc:  # pragma: no cover - depends on filesystem
        raise HTTPException(
            status_code=status.HTTP_404_NOT_FOUND,
            detail={"code": "NATAL_NOT_FOUND", "message": f"Natal '{natal_id}' was not found."},
        ) from exc

    location = ChartLocation(latitude=float(natal.lat), longitude=float(natal.lon))
    natal_moment = datetime.fromisoformat(natal.utc.replace("Z", "+00:00"))
    if natal_moment.tzinfo is None:
        natal_moment = natal_moment.replace(tzinfo=UTC)
    natal_moment = natal_moment.astimezone(UTC)

<<<<<<< HEAD
    body_expansions = expansions_from_groups(getattr(settings.bodies, "groups", {}))
    natal_chart = compute_natal_chart(
        natal_moment,
        location,
        body_expansions=body_expansions,
=======
    natal_chart = compute_natal_chart(
        natal_moment,
        location,
        config=natal.chart_config(),
>>>>>>> 72237c1f
    )
    window = ForecastWindow(start=start, end=end)
    chart = ForecastChart(natal_chart=natal_chart, window=window)

    events = build_forecast_stack(settings, chart)

    if techniques:
        allowed = {tech.lower() for tech in techniques}
        events = [event for event in events if event["technique"].lower() in allowed]

    components = dict(getattr(getattr(settings, "forecast_stack", None), "components", {}) or {})
    if not components:
        components = {"transits": True, "progressions": True, "solar_arc": True}
    if format == "csv":
        return _csv_response(events)

    return ForecastResponse(
        natal_id=natal_id,
        start=start,
        end=end,
        components=components,
        count=len(events),
        events=[ForecastEventModel(**event) for event in events],
    )<|MERGE_RESOLUTION|>--- conflicted
+++ resolved
@@ -110,18 +110,10 @@
         natal_moment = natal_moment.replace(tzinfo=UTC)
     natal_moment = natal_moment.astimezone(UTC)
 
-<<<<<<< HEAD
-    body_expansions = expansions_from_groups(getattr(settings.bodies, "groups", {}))
-    natal_chart = compute_natal_chart(
-        natal_moment,
-        location,
-        body_expansions=body_expansions,
-=======
     natal_chart = compute_natal_chart(
         natal_moment,
         location,
         config=natal.chart_config(),
->>>>>>> 72237c1f
     )
     window = ForecastWindow(start=start, end=end)
     chart = ForecastChart(natal_chart=natal_chart, window=window)
