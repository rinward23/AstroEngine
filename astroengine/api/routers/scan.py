--- conflicted
+++ resolved
@@ -14,11 +14,9 @@
 
 from fastapi import APIRouter, HTTPException
 
-<<<<<<< HEAD
+
 from pydantic import AliasChoices, BaseModel, ConfigDict, Field, field_validator
-=======
-from collections.abc import Mapping
->>>>>>> a298ebe0
+
 
 from pydantic import AliasChoices, BaseModel, Field, ConfigDict, field_validator, model_validator
 
@@ -70,30 +68,7 @@
 
     model_config = ConfigDict(extra="ignore", populate_by_name=True)
 
-<<<<<<< HEAD
-=======
-    natal: datetime = Field(validation_alias=AliasChoices("natal", "natal_ts"))
-    start: datetime = Field(validation_alias=AliasChoices("start", "from"))
-    end: datetime = Field(validation_alias=AliasChoices("end", "to"))
-    natal_inline: dict[str, Any] | None = Field(
-        default=None,
-        validation_alias="natal_inline",
-        exclude=True,
-    )
-
-    @model_validator(mode="before")
-    def _merge_inline(cls, data: Any) -> Any:
-        if isinstance(data, Mapping):
-            payload = dict(data)
-            inline = payload.get("natal_inline")
-            if inline and not payload.get("natal") and not payload.get("natal_ts"):
-                ts = inline.get("ts")
-                if ts:
-                    payload["natal"] = ts
-            return payload
-        return data
-
->>>>>>> a298ebe0
+
     @field_validator("natal", "start", "end", mode="before")
 
     def _coerce_datetime(cls, value: Any) -> datetime:
