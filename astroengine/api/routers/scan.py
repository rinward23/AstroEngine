
"""Scan-related API endpoints for AstroEngine."""

from __future__ import annotations

import json
from datetime import UTC, datetime
from pathlib import Path
from typing import Any, Iterable, Literal, Mapping, Sequence

from fastapi import APIRouter, HTTPException
<<<<<<< HEAD
from pydantic import AliasChoices, BaseModel, ConfigDict, Field, validator

from ...core.transit_engine import scan_transits
from ...detectors.directions import solar_arc_directions
from ...detectors.progressions import secondary_progressions
=======
from pydantic import AliasChoices, BaseModel, ConfigDict, Field, field_validator

from ...core.transit_engine import scan_transits
from ...detectors.directions import solar_arc_directions as _solar_arc_directions
from ...detectors.progressions import secondary_progressions as _secondary_progressions
>>>>>>> abdf935d
from ...detectors.returns import solar_lunar_returns as _solar_lunar_returns
from ...ephemeris import SwissEphemerisAdapter
from ...events import DirectionEvent, ProgressionEvent, ReturnEvent
from ...exporters import write_parquet_canonical, write_sqlite_canonical
from ...exporters_ics import write_ics_canonical
from ...detectors_aspects import AspectHit


router = APIRouter()


def progressed_natal_aspects(
<<<<<<< HEAD
    natal_iso: str,
    start_iso: str,
    end_iso: str,
    *,
    bodies: Sequence[str] | None = None,
    step_days: float = 30.0,
):
    return secondary_progressions(
        natal_iso,
        start_iso,
        end_iso,
=======
    *,
    natal: str,
    start: str,
    end: str,
    bodies: Sequence[str] | None = None,
    step_days: float = 30.0,
):
    return _secondary_progressions(
        natal,
        start,
        end,
>>>>>>> abdf935d
        bodies=bodies,
        step_days=step_days,
    )


def solar_arc_natal_aspects(
<<<<<<< HEAD
    natal_iso: str,
    start_iso: str,
    end_iso: str,
    *,
    bodies: Sequence[str] | None = None,
):
    return solar_arc_directions(
        natal_iso,
        start_iso,
        end_iso,
=======
    *, natal: str, start: str, end: str, bodies: Sequence[str] | None = None
):
    return _solar_arc_directions(
        natal,
        start,
        end,
>>>>>>> abdf935d
        bodies=bodies,
    )


def solar_lunar_returns(
    natal_jd: float,
    start_jd: float,
    end_jd: float,
    *,
    kind: str,
<<<<<<< HEAD
    step_days: float | None = None,
=======
>>>>>>> abdf935d
    adapter: SwissEphemerisAdapter | None = None,
):
    return _solar_lunar_returns(
        natal_jd,
        start_jd,
        end_jd,
<<<<<<< HEAD
        kind=kind,
        step_days=step_days,
=======
        kind,
>>>>>>> abdf935d
        adapter=adapter,
    )



def _to_iso(dt: datetime) -> str:
    utc = dt.astimezone(UTC)
    return utc.isoformat().replace("+00:00", "Z")


class ExportOptions(BaseModel):
    path: str = Field(..., description="Filesystem destination for exported events")
    format: Literal["json", "ics", "parquet", "sqlite"]
    calendar_name: str | None = Field(
        default=None,
        description="Optional calendar name used for ICS exports.",
    )

    @field_validator("path")
    @classmethod
    def _validate_path(cls, value: str) -> str:
        if not value or not value.strip():
            raise ValueError("export path must be provided")
        return value


class TimeWindow(BaseModel):
<<<<<<< HEAD
    natal: datetime = Field(
        ...,
        validation_alias=AliasChoices("natal", "natal_inline"),
    )
    start: datetime = Field(
        ...,
        validation_alias=AliasChoices("start", "from"),
    )
    end: datetime = Field(
        ...,
        validation_alias=AliasChoices("end", "to"),
    )

    model_config = ConfigDict(extra="ignore")
=======
    model_config = ConfigDict(populate_by_name=True)
>>>>>>> abdf935d

    natal: datetime = Field(validation_alias=AliasChoices("natal_inline", "natal"))
    start: datetime = Field(validation_alias=AliasChoices("from", "start"))
    end: datetime = Field(validation_alias=AliasChoices("to", "end"))

    @field_validator("natal", "start", "end", mode="before")
    @classmethod
    def _coerce_datetime(cls, value: Any) -> datetime:
        if isinstance(value, Mapping):
            value = value.get("ts")
        if isinstance(value, datetime):
            return value.astimezone(UTC)
        if isinstance(value, str):
            dt = datetime.fromisoformat(value.replace("Z", "+00:00"))
            return dt.astimezone(UTC) if dt.tzinfo else dt.replace(tzinfo=UTC)
        if isinstance(value, dict):
            ts = value.get("ts")
            if ts:
                dt = datetime.fromisoformat(str(ts).replace("Z", "+00:00"))
                return dt.astimezone(UTC) if dt.tzinfo else dt.replace(tzinfo=UTC)
        raise TypeError("expected ISO-8601 timestamp")

    def iso_tuple(self) -> tuple[str, str, str]:
        return _to_iso(self.natal), _to_iso(self.start), _to_iso(self.end)


class TransitScanRequest(TimeWindow):
    bodies: Sequence[str] | None = None
    targets: Sequence[str] | None = None
    aspects: Sequence[Any] | None = None
    orb: float = Field(default=1.0, ge=0.0, description="Maximum aspect orb in degrees")
    step_days: float = Field(default=1.0, gt=0.0)
    export: ExportOptions | None = None

    model_config = ConfigDict(extra="ignore")


class ReturnsScanRequest(TimeWindow):
    bodies: Sequence[str] | None = None
    step_days: float | None = None
    export: ExportOptions | None = None

    model_config = ConfigDict(extra="ignore")


class Hit(BaseModel):
    ts: str
    moving: str
    target: str
    aspect: int
    orb: float
    orb_allow: float | None = None
    motion: str | None = None
    family: str | None = None
    lon_moving: float | None = None
    lon_target: float | None = None
    delta: float | None = None
    offset: float | None = None
    metadata: dict[str, Any] | None = None


class ScanResponse(BaseModel):
    method: str
    hits: list[Hit]
    count: int
    export: dict[str, Any] | None = None


def _hit_from_aspect(hit: AspectHit) -> Hit:
    return Hit(
        ts=hit.when_iso,
        moving=hit.moving,
        target=hit.target,
        aspect=int(round(hit.angle_deg)),
        orb=float(abs(hit.orb_abs)),
        orb_allow=float(hit.orb_allow) if hit.orb_allow is not None else None,
        motion=hit.applying_or_separating,
        family=hit.family,
        lon_moving=float(hit.lon_moving) if hit.lon_moving is not None else None,
        lon_target=float(hit.lon_target) if hit.lon_target is not None else None,
        delta=float(hit.delta_lambda_deg) if hit.delta_lambda_deg is not None else None,
        offset=float(hit.offset_deg) if hit.offset_deg is not None else None,
    )


<<<<<<< HEAD
def _hit_from_progression(event: ProgressionEvent) -> list[Hit]:
    if hasattr(event, "positions"):
        payload: list[Hit] = []
        for body, longitude in event.positions.items():
            payload.append(
                Hit(
                    ts=event.ts,
=======
def _hit_from_progression(event: ProgressionEvent | Mapping[str, Any] | Any) -> list[Hit]:
    if hasattr(event, "positions"):
        payload: list[Hit] = []
        for body, longitude in event.positions.items():  # type: ignore[union-attr]
            payload.append(
                Hit(
                    ts=getattr(event, "ts"),
>>>>>>> abdf935d
                    moving=str(body),
                    target="Progression",
                    aspect=0,
                    orb=0.0,
                    metadata={
<<<<<<< HEAD
                        "method": getattr(event, "method", "progressions"),
=======
                        "method": getattr(event, "method", "secondary"),
>>>>>>> abdf935d
                        "longitude": float(longitude),
                    },
                )
            )
        return payload

<<<<<<< HEAD
    data = event if isinstance(event, Mapping) else event.__dict__
    return [
        Hit(
            ts=str(data.get("when_iso", data.get("ts", ""))),
            moving=str(data.get("moving", "")),
            target=str(data.get("target", "")),
            aspect=int(data.get("aspect", 0) or 0),
            orb=float(data.get("orb", 0.0) or 0.0),
            metadata={"method": "progressions"},
        )
    ]


def _hit_from_direction(event: DirectionEvent) -> list[Hit]:
    if hasattr(event, "positions"):
        payload: list[Hit] = []
        for body, longitude in event.positions.items():
            payload.append(
                Hit(
                    ts=event.ts,
=======
    data: Mapping[str, Any]
    if isinstance(event, Mapping):
        data = event
    else:
        data = getattr(event, "__dict__", {})

    ts = str(data.get("when_iso") or data.get("ts"))
    motion = data.get("motion") or data.get("applying_or_separating")
    motion = motion or ("applying" if data.get("applying") else None)
    meta = {"method": data.get("method", "progressions")}
    if "retrograde" in data:
        meta["retrograde"] = data.get("retrograde")
    return [
        Hit(
            ts=ts,
            moving=str(data.get("moving", "")),
            target=str(data.get("target", "Progression")),
            aspect=int(data.get("aspect", 0)),
            orb=float(data.get("orb", 0.0)),
            motion=motion,
            metadata=meta,
        )
    ]


def _hit_from_direction(event: DirectionEvent | Mapping[str, Any] | Any) -> list[Hit]:
    if hasattr(event, "positions"):
        payload: list[Hit] = []
        for body, longitude in event.positions.items():  # type: ignore[union-attr]
            payload.append(
                Hit(
                    ts=getattr(event, "ts"),
>>>>>>> abdf935d
                    moving=str(body),
                    target="Direction",
                    aspect=0,
                    orb=0.0,
                    metadata={
<<<<<<< HEAD
                        "method": getattr(event, "method", "directions"),
=======
                        "method": getattr(event, "method", "solar_arc"),
>>>>>>> abdf935d
                        "longitude": float(longitude),
                        "arc_degrees": float(getattr(event, "arc_degrees", 0.0)),
                    },
                )
            )
        return payload

<<<<<<< HEAD
    data = event if isinstance(event, Mapping) else event.__dict__
    return [
        Hit(
            ts=str(data.get("when_iso", data.get("ts", ""))),
            moving=str(data.get("moving", "")),
            target=str(data.get("target", "")),
            aspect=int(data.get("aspect", 0) or 0),
            orb=float(data.get("orb", 0.0) or 0.0),
            metadata={
                "method": "directions",
                "motion": data.get("applying_or_separating"),
=======
    data: Mapping[str, Any]
    if isinstance(event, Mapping):
        data = event
    else:
        data = getattr(event, "__dict__", {})

    motion = data.get("motion") or data.get("applying_or_separating")
    return [
        Hit(
            ts=str(data.get("when_iso") or data.get("ts")),
            moving=str(data.get("moving", "")),
            target=str(data.get("target", "Direction")),
            aspect=int(data.get("aspect", 0)),
            orb=float(data.get("orb", 0.0)),
            motion=motion,
            metadata={
                "method": data.get("method", "directions"),
                "arc_degrees": data.get("arc_degrees"),
>>>>>>> abdf935d
            },
        )
    ]


def _hit_from_return(event: ReturnEvent) -> Hit:
    if hasattr(event, "body"):
        return Hit(
            ts=event.ts,
            moving=event.body,
            target="Return",
            aspect=0,
            orb=0.0,
            metadata={"kind": event.method, "longitude": float(event.longitude)},
        )

    data = event if isinstance(event, Mapping) else event.__dict__
    return Hit(
        ts=str(data.get("ts", "")),
        moving=str(data.get("body", "")),
        target="Return",
        aspect=0,
        orb=0.0,
        metadata={
            "kind": str(data.get("method", "")),
            "longitude": float(data.get("longitude", 0.0) or 0.0),
        },
    )


def _hit_to_canonical(hit: Hit) -> dict[str, Any]:
    meta = dict(hit.metadata or {})
    if hit.family and "family" not in meta:
        meta["family"] = hit.family
    if hit.motion and "motion" not in meta:
        meta["motion"] = hit.motion
    if hit.delta is not None:
        meta.setdefault("delta", hit.delta)
    if hit.offset is not None:
        meta.setdefault("offset", hit.offset)
    if hit.lon_moving is not None:
        meta.setdefault("lon_moving", hit.lon_moving)
    if hit.lon_target is not None:
        meta.setdefault("lon_target", hit.lon_target)
    return {
        "ts": hit.ts,
        "moving": hit.moving,
        "target": hit.target,
        "aspect": str(hit.aspect),
        "orb": hit.orb,
        "orb_allow": hit.orb_allow,
        "applying": hit.motion == "applying" if hit.motion else None,
        "score": meta.get("score", 0.0),
        "meta": meta,
    }


def _export_hits(options: ExportOptions, hits: Iterable[Hit], *, method: str) -> dict[str, Any]:
    canonical = [_hit_to_canonical(hit) for hit in hits]
    path = Path(options.path)
    path.parent.mkdir(parents=True, exist_ok=True)
    fmt = options.format

    if fmt == "json":
        path.write_text(json.dumps(canonical, indent=2), encoding="utf-8")
    elif fmt == "ics":
        calendar_name = options.calendar_name or f"AstroEngine {method.title()}"
        write_ics_canonical(path, canonical, calendar_name=calendar_name)
    elif fmt == "parquet":
        write_parquet_canonical(str(path), canonical)
    elif fmt == "sqlite":
        write_sqlite_canonical(str(path), canonical)
    else:  # pragma: no cover - guarded by validator
        raise HTTPException(status_code=400, detail="Unsupported export format")

    return {"path": str(path), "format": fmt, "count": len(canonical)}


@router.post("/progressions", response_model=ScanResponse)
def api_scan_progressions(request: TransitScanRequest) -> ScanResponse:
    natal, start, end = request.iso_tuple()
    events = progressed_natal_aspects(
<<<<<<< HEAD
        natal_iso=natal,
        start_iso=start,
        end_iso=end,
=======
        natal=natal,
        start=start,
        end=end,
>>>>>>> abdf935d
        bodies=request.bodies,
        step_days=request.step_days,
    )

    hits: list[Hit] = []
    for event in events:
        hits.extend(_hit_from_progression(event))

    export_info = (
        _export_hits(request.export, hits, method="progressions")
        if request.export
        else None
    )
    return ScanResponse(method="progressions", hits=hits, count=len(hits), export=export_info)


@router.post("/directions", response_model=ScanResponse)
def api_scan_directions(request: TransitScanRequest) -> ScanResponse:
    natal, start, end = request.iso_tuple()
    events = solar_arc_natal_aspects(
<<<<<<< HEAD
        natal_iso=natal,
        start_iso=start,
        end_iso=end,
=======
        natal=natal,
        start=start,
        end=end,
>>>>>>> abdf935d
        bodies=request.bodies,
    )

    hits: list[Hit] = []
    for event in events:
        hits.extend(_hit_from_direction(event))

    export_info = (
        _export_hits(request.export, hits, method="directions")
        if request.export
        else None
    )
    return ScanResponse(method="directions", hits=hits, count=len(hits), export=export_info)


@router.post("/transits", response_model=ScanResponse)
def api_scan_transits(request: TransitScanRequest) -> ScanResponse:
    natal, start, end = request.iso_tuple()
    if not request.bodies or not request.targets or not request.aspects:
        raise HTTPException(
            status_code=501,
            detail="transit scanning requires bodies, targets, and aspects",
        )
    aspect_hits = scan_transits(
        natal,
        start,
        end,
        aspects=request.aspects,
        orb_deg=request.orb,
        bodies=request.bodies,
        targets=request.targets,
        step_days=request.step_days,
    )

    hits = [_hit_from_aspect(item) for item in aspect_hits]
    export_info = (
        _export_hits(request.export, hits, method="transits")
        if request.export
        else None
    )
    return ScanResponse(method="transits", hits=hits, count=len(hits), export=export_info)


@router.post("/returns", response_model=ScanResponse)
def api_scan_returns(request: ReturnsScanRequest) -> ScanResponse:
    natal, start, end = request.iso_tuple()
    bodies = list(request.bodies or ["Sun"])

    adapter = SwissEphemerisAdapter.get_default_adapter()
<<<<<<< HEAD
    natal_dt = datetime.fromisoformat(natal.replace("Z", "+00:00")).astimezone(UTC)
    start_dt = datetime.fromisoformat(start.replace("Z", "+00:00")).astimezone(UTC)
    end_dt = datetime.fromisoformat(end.replace("Z", "+00:00")).astimezone(UTC)

    natal_jd = adapter.julian_day(natal_dt)
    start_jd = adapter.julian_day(start_dt)
    end_jd = adapter.julian_day(end_dt)
=======
    natal_jd = adapter.julian_day(request.natal)
    start_jd = adapter.julian_day(request.start)
    end_jd = adapter.julian_day(request.end)
>>>>>>> abdf935d

    hits: list[Hit] = []
    for body in bodies:
        kind = "solar" if body.lower() == "sun" else "lunar"
        kwargs: dict[str, Any] = {"kind": kind}
        if request.step_days is not None:
            kwargs["step_days"] = request.step_days
        events = solar_lunar_returns(
            natal_jd,
            start_jd,
            end_jd,
            **kwargs,
        )
        hits.extend(_hit_from_return(event) for event in events)

    export_info = (
        _export_hits(request.export, hits, method="returns")
        if request.export
        else None
    )
    return ScanResponse(method="returns", hits=hits, count=len(hits), export=export_info)
<|MERGE_RESOLUTION|>--- conflicted
+++ resolved
@@ -9,19 +9,13 @@
 from typing import Any, Iterable, Literal, Mapping, Sequence
 
 from fastapi import APIRouter, HTTPException
-<<<<<<< HEAD
+
 from pydantic import AliasChoices, BaseModel, ConfigDict, Field, validator
 
 from ...core.transit_engine import scan_transits
 from ...detectors.directions import solar_arc_directions
 from ...detectors.progressions import secondary_progressions
-=======
-from pydantic import AliasChoices, BaseModel, ConfigDict, Field, field_validator
-
-from ...core.transit_engine import scan_transits
-from ...detectors.directions import solar_arc_directions as _solar_arc_directions
-from ...detectors.progressions import secondary_progressions as _secondary_progressions
->>>>>>> abdf935d
+
 from ...detectors.returns import solar_lunar_returns as _solar_lunar_returns
 from ...ephemeris import SwissEphemerisAdapter
 from ...events import DirectionEvent, ProgressionEvent, ReturnEvent
@@ -34,7 +28,7 @@
 
 
 def progressed_natal_aspects(
-<<<<<<< HEAD
+
     natal_iso: str,
     start_iso: str,
     end_iso: str,
@@ -46,26 +40,14 @@
         natal_iso,
         start_iso,
         end_iso,
-=======
-    *,
-    natal: str,
-    start: str,
-    end: str,
-    bodies: Sequence[str] | None = None,
-    step_days: float = 30.0,
-):
-    return _secondary_progressions(
-        natal,
-        start,
-        end,
->>>>>>> abdf935d
+
         bodies=bodies,
         step_days=step_days,
     )
 
 
 def solar_arc_natal_aspects(
-<<<<<<< HEAD
+
     natal_iso: str,
     start_iso: str,
     end_iso: str,
@@ -76,14 +58,7 @@
         natal_iso,
         start_iso,
         end_iso,
-=======
-    *, natal: str, start: str, end: str, bodies: Sequence[str] | None = None
-):
-    return _solar_arc_directions(
-        natal,
-        start,
-        end,
->>>>>>> abdf935d
+
         bodies=bodies,
     )
 
@@ -94,22 +69,19 @@
     end_jd: float,
     *,
     kind: str,
-<<<<<<< HEAD
+
     step_days: float | None = None,
-=======
->>>>>>> abdf935d
+
     adapter: SwissEphemerisAdapter | None = None,
 ):
     return _solar_lunar_returns(
         natal_jd,
         start_jd,
         end_jd,
-<<<<<<< HEAD
+
         kind=kind,
         step_days=step_days,
-=======
-        kind,
->>>>>>> abdf935d
+
         adapter=adapter,
     )
 
@@ -137,7 +109,7 @@
 
 
 class TimeWindow(BaseModel):
-<<<<<<< HEAD
+
     natal: datetime = Field(
         ...,
         validation_alias=AliasChoices("natal", "natal_inline"),
@@ -152,9 +124,7 @@
     )
 
     model_config = ConfigDict(extra="ignore")
-=======
-    model_config = ConfigDict(populate_by_name=True)
->>>>>>> abdf935d
+
 
     natal: datetime = Field(validation_alias=AliasChoices("natal_inline", "natal"))
     start: datetime = Field(validation_alias=AliasChoices("from", "start"))
@@ -240,7 +210,7 @@
     )
 
 
-<<<<<<< HEAD
+
 def _hit_from_progression(event: ProgressionEvent) -> list[Hit]:
     if hasattr(event, "positions"):
         payload: list[Hit] = []
@@ -248,32 +218,22 @@
             payload.append(
                 Hit(
                     ts=event.ts,
-=======
-def _hit_from_progression(event: ProgressionEvent | Mapping[str, Any] | Any) -> list[Hit]:
-    if hasattr(event, "positions"):
-        payload: list[Hit] = []
-        for body, longitude in event.positions.items():  # type: ignore[union-attr]
-            payload.append(
-                Hit(
-                    ts=getattr(event, "ts"),
->>>>>>> abdf935d
+
                     moving=str(body),
                     target="Progression",
                     aspect=0,
                     orb=0.0,
                     metadata={
-<<<<<<< HEAD
+
                         "method": getattr(event, "method", "progressions"),
-=======
-                        "method": getattr(event, "method", "secondary"),
->>>>>>> abdf935d
+
                         "longitude": float(longitude),
                     },
                 )
             )
         return payload
 
-<<<<<<< HEAD
+
     data = event if isinstance(event, Mapping) else event.__dict__
     return [
         Hit(
@@ -294,50 +254,15 @@
             payload.append(
                 Hit(
                     ts=event.ts,
-=======
-    data: Mapping[str, Any]
-    if isinstance(event, Mapping):
-        data = event
-    else:
-        data = getattr(event, "__dict__", {})
-
-    ts = str(data.get("when_iso") or data.get("ts"))
-    motion = data.get("motion") or data.get("applying_or_separating")
-    motion = motion or ("applying" if data.get("applying") else None)
-    meta = {"method": data.get("method", "progressions")}
-    if "retrograde" in data:
-        meta["retrograde"] = data.get("retrograde")
-    return [
-        Hit(
-            ts=ts,
-            moving=str(data.get("moving", "")),
-            target=str(data.get("target", "Progression")),
-            aspect=int(data.get("aspect", 0)),
-            orb=float(data.get("orb", 0.0)),
-            motion=motion,
-            metadata=meta,
-        )
-    ]
-
-
-def _hit_from_direction(event: DirectionEvent | Mapping[str, Any] | Any) -> list[Hit]:
-    if hasattr(event, "positions"):
-        payload: list[Hit] = []
-        for body, longitude in event.positions.items():  # type: ignore[union-attr]
-            payload.append(
-                Hit(
-                    ts=getattr(event, "ts"),
->>>>>>> abdf935d
+
                     moving=str(body),
                     target="Direction",
                     aspect=0,
                     orb=0.0,
                     metadata={
-<<<<<<< HEAD
+
                         "method": getattr(event, "method", "directions"),
-=======
-                        "method": getattr(event, "method", "solar_arc"),
->>>>>>> abdf935d
+
                         "longitude": float(longitude),
                         "arc_degrees": float(getattr(event, "arc_degrees", 0.0)),
                     },
@@ -345,7 +270,7 @@
             )
         return payload
 
-<<<<<<< HEAD
+
     data = event if isinstance(event, Mapping) else event.__dict__
     return [
         Hit(
@@ -357,26 +282,7 @@
             metadata={
                 "method": "directions",
                 "motion": data.get("applying_or_separating"),
-=======
-    data: Mapping[str, Any]
-    if isinstance(event, Mapping):
-        data = event
-    else:
-        data = getattr(event, "__dict__", {})
-
-    motion = data.get("motion") or data.get("applying_or_separating")
-    return [
-        Hit(
-            ts=str(data.get("when_iso") or data.get("ts")),
-            moving=str(data.get("moving", "")),
-            target=str(data.get("target", "Direction")),
-            aspect=int(data.get("aspect", 0)),
-            orb=float(data.get("orb", 0.0)),
-            motion=motion,
-            metadata={
-                "method": data.get("method", "directions"),
-                "arc_degrees": data.get("arc_degrees"),
->>>>>>> abdf935d
+
             },
         )
     ]
@@ -459,15 +365,11 @@
 def api_scan_progressions(request: TransitScanRequest) -> ScanResponse:
     natal, start, end = request.iso_tuple()
     events = progressed_natal_aspects(
-<<<<<<< HEAD
+
         natal_iso=natal,
         start_iso=start,
         end_iso=end,
-=======
-        natal=natal,
-        start=start,
-        end=end,
->>>>>>> abdf935d
+
         bodies=request.bodies,
         step_days=request.step_days,
     )
@@ -488,15 +390,11 @@
 def api_scan_directions(request: TransitScanRequest) -> ScanResponse:
     natal, start, end = request.iso_tuple()
     events = solar_arc_natal_aspects(
-<<<<<<< HEAD
+
         natal_iso=natal,
         start_iso=start,
         end_iso=end,
-=======
-        natal=natal,
-        start=start,
-        end=end,
->>>>>>> abdf935d
+
         bodies=request.bodies,
     )
 
@@ -546,7 +444,7 @@
     bodies = list(request.bodies or ["Sun"])
 
     adapter = SwissEphemerisAdapter.get_default_adapter()
-<<<<<<< HEAD
+
     natal_dt = datetime.fromisoformat(natal.replace("Z", "+00:00")).astimezone(UTC)
     start_dt = datetime.fromisoformat(start.replace("Z", "+00:00")).astimezone(UTC)
     end_dt = datetime.fromisoformat(end.replace("Z", "+00:00")).astimezone(UTC)
@@ -554,11 +452,7 @@
     natal_jd = adapter.julian_day(natal_dt)
     start_jd = adapter.julian_day(start_dt)
     end_jd = adapter.julian_day(end_dt)
-=======
-    natal_jd = adapter.julian_day(request.natal)
-    start_jd = adapter.julian_day(request.start)
-    end_jd = adapter.julian_day(request.end)
->>>>>>> abdf935d
+
 
     hits: list[Hit] = []
     for body in bodies:
