--- conflicted
+++ resolved
@@ -7,7 +7,7 @@
 from datetime import UTC, datetime
 from pathlib import Path
 
-<<<<<<< HEAD
+
 from pydantic import AliasChoices, BaseModel, ConfigDict, Field, field_validator
 
 from ...core.transit_engine import scan_transits
@@ -23,10 +23,7 @@
 
 
 router = APIRouter()
-=======
-from typing import Any, Iterable, Sequence
-from typing import Literal
->>>>>>> d270e057
+
 
 
 
@@ -84,12 +81,8 @@
 
     """Normalized scan time bounds with legacy payload support."""
 
-<<<<<<< HEAD
-=======
-    model_config = ConfigDict(extra="ignore", populate_by_name=True)
-
-
->>>>>>> d270e057
+
+
     @field_validator("natal", "start", "end", mode="before")
 
     def _coerce_datetime(cls, value: Any) -> datetime:
