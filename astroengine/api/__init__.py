
"""FastAPI application factory for AstroEngine services."""

from __future__ import annotations

from fastapi import FastAPI

_APP_INSTANCE: FastAPI | None = None


def create_app() -> FastAPI:
    from .routers import lots as lots_router
    from .routers import plus as plus_router
    from .routers import scan as scan_router
    from .routers import synastry as synastry_router
<<<<<<< HEAD
    from .routers import vedic as vedic_router
=======
    from .routers import traditional as traditional_router
>>>>>>> 738c1622

    app = FastAPI(title="AstroEngine API")
    app.include_router(plus_router.router)
    app.include_router(lots_router.router, prefix="/v1", tags=["lots"])
    app.include_router(scan_router.router, prefix="/v1/scan", tags=["scan"])
    app.include_router(synastry_router.router, prefix="/v1/synastry", tags=["synastry"])
<<<<<<< HEAD
    app.include_router(vedic_router.router)
=======
    app.include_router(traditional_router.router)
>>>>>>> 738c1622
    return app


def get_app() -> FastAPI:
    global _APP_INSTANCE
    if _APP_INSTANCE is None:
        _APP_INSTANCE = create_app()
    return _APP_INSTANCE


<<<<<<< HEAD
app = create_app()
=======
app = get_app()
>>>>>>> 738c1622

__all__ = ["create_app", "get_app", "app"]
<|MERGE_RESOLUTION|>--- conflicted
+++ resolved
@@ -13,22 +13,18 @@
     from .routers import plus as plus_router
     from .routers import scan as scan_router
     from .routers import synastry as synastry_router
-<<<<<<< HEAD
+
     from .routers import vedic as vedic_router
-=======
-    from .routers import traditional as traditional_router
->>>>>>> 738c1622
+
 
     app = FastAPI(title="AstroEngine API")
     app.include_router(plus_router.router)
     app.include_router(lots_router.router, prefix="/v1", tags=["lots"])
     app.include_router(scan_router.router, prefix="/v1/scan", tags=["scan"])
     app.include_router(synastry_router.router, prefix="/v1/synastry", tags=["synastry"])
-<<<<<<< HEAD
+
     app.include_router(vedic_router.router)
-=======
-    app.include_router(traditional_router.router)
->>>>>>> 738c1622
+
     return app
 
 
@@ -39,10 +35,8 @@
     return _APP_INSTANCE
 
 
-<<<<<<< HEAD
+
 app = create_app()
-=======
-app = get_app()
->>>>>>> 738c1622
+
 
 __all__ = ["create_app", "get_app", "app"]
