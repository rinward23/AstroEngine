--- conflicted
+++ resolved
@@ -12,11 +12,7 @@
 
 def create_app() -> FastAPI:
     from .errors import install_error_handlers
-<<<<<<< HEAD
-    from .routers import astrocartography as astrocartography_router
-=======
     from .routers import analysis as analysis_router
->>>>>>> f1ae190b
     from .routers import interpret as interpret_router
     from .routers import lots as lots_router
     from .routers import natals as natals_router
@@ -58,11 +54,7 @@
     app.include_router(vedic_router.router)
     app.include_router(topocentric_router.router, prefix="/v1", tags=["topocentric"])
     app.include_router(transit_overlay_router.router)
-<<<<<<< HEAD
-    app.include_router(astrocartography_router.router)
-=======
     app.include_router(timeline_router.router, prefix="/v1", tags=["timeline"])
->>>>>>> f1ae190b
 
     return app
 
