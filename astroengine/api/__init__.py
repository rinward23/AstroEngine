
"""FastAPI application factory for AstroEngine services."""

from __future__ import annotations

from fastapi import FastAPI

_APP_INSTANCE: FastAPI | None = None


def create_app() -> FastAPI:
    from .routers import lots as lots_router
    from .routers import plus as plus_router
    from .routers import scan as scan_router
    from .routers import synastry as synastry_router
<<<<<<< HEAD
    from .routers import topocentric as topocentric_router
=======
    from . import horary as horary_router

    from .routers import vedic as vedic_router

>>>>>>> a2c07c29

    app = FastAPI(title="AstroEngine API")
    app.include_router(plus_router.router)
    app.include_router(lots_router.router, prefix="/v1", tags=["lots"])
    app.include_router(scan_router.router, prefix="/v1/scan", tags=["scan"])
    app.include_router(synastry_router.router, prefix="/v1/synastry", tags=["synastry"])
<<<<<<< HEAD
    app.include_router(topocentric_router.router, prefix="/v1", tags=["topocentric"])
=======

    app.include_router(horary_router.router)

>>>>>>> a2c07c29
    return app


def get_app() -> FastAPI:
    global _APP_INSTANCE
    if _APP_INSTANCE is None:
        _APP_INSTANCE = create_app()
    return _APP_INSTANCE


app = get_app()


<<<<<<< HEAD
__all__ = ["app", "create_app", "get_app"]
=======
__all__ = ["create_app", "get_app", "app"]

>>>>>>> a2c07c29
<|MERGE_RESOLUTION|>--- conflicted
+++ resolved
@@ -13,27 +13,18 @@
     from .routers import plus as plus_router
     from .routers import scan as scan_router
     from .routers import synastry as synastry_router
-<<<<<<< HEAD
+
     from .routers import topocentric as topocentric_router
-=======
-    from . import horary as horary_router
 
-    from .routers import vedic as vedic_router
-
->>>>>>> a2c07c29
 
     app = FastAPI(title="AstroEngine API")
     app.include_router(plus_router.router)
     app.include_router(lots_router.router, prefix="/v1", tags=["lots"])
     app.include_router(scan_router.router, prefix="/v1/scan", tags=["scan"])
     app.include_router(synastry_router.router, prefix="/v1/synastry", tags=["synastry"])
-<<<<<<< HEAD
+
     app.include_router(topocentric_router.router, prefix="/v1", tags=["topocentric"])
-=======
 
-    app.include_router(horary_router.router)
-
->>>>>>> a2c07c29
     return app
 
 
@@ -47,9 +38,6 @@
 app = get_app()
 
 
-<<<<<<< HEAD
+
 __all__ = ["app", "create_app", "get_app"]
-=======
-__all__ = ["create_app", "get_app", "app"]
 
->>>>>>> a2c07c29
