--- conflicted
+++ resolved
@@ -23,13 +23,9 @@
     app.include_router(lots_router.router, prefix="/v1", tags=["lots"])
     app.include_router(scan_router.router, prefix="/v1/scan", tags=["scan"])
     app.include_router(synastry_router.router, prefix="/v1/synastry", tags=["synastry"])
-<<<<<<< HEAD
+
     app.include_router(horary_router.router)
-=======
 
-    app.include_router(vedic_router.router)
-
->>>>>>> 1e0243e7
     return app
 
 
@@ -40,14 +36,7 @@
     return _APP_INSTANCE
 
 
-<<<<<<< HEAD
-app = get_app()
-
-__all__ = ["app", "create_app", "get_app"]
-=======
-
 app = get_app()
 
 __all__ = ["app", "create_app", "get_app"]
 
->>>>>>> 1e0243e7
