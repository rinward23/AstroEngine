
"""FastAPI application factory for AstroEngine services."""

from __future__ import annotations

from fastapi import FastAPI

_APP_INSTANCE: FastAPI | None = None


def create_app() -> FastAPI:
    from .routers import lots as lots_router
    from .routers import plus as plus_router
    from .routers import scan as scan_router
    from .routers import synastry as synastry_router

    from .routers import vedic as vedic_router


    app = FastAPI(title="AstroEngine API")
    app.include_router(plus_router.router)
    app.include_router(lots_router.router, prefix="/v1", tags=["lots"])
    app.include_router(scan_router.router, prefix="/v1/scan", tags=["scan"])
    app.include_router(synastry_router.router, prefix="/v1/synastry", tags=["synastry"])

    app.include_router(vedic_router.router)

    return app


def get_app() -> FastAPI:
    global _APP_INSTANCE
    if _APP_INSTANCE is None:
        _APP_INSTANCE = create_app()
    return _APP_INSTANCE


<<<<<<< HEAD
app = get_app()


__all__ = ["app", "create_app", "get_app"]
=======

app = create_app()


__all__ = ["create_app", "get_app", "app"]
>>>>>>> 51e34701
<|MERGE_RESOLUTION|>--- conflicted
+++ resolved
@@ -35,15 +35,9 @@
     return _APP_INSTANCE
 
 
-<<<<<<< HEAD
+
 app = get_app()
 
 
 __all__ = ["app", "create_app", "get_app"]
-=======
 
-app = create_app()
-
-
-__all__ = ["create_app", "get_app", "app"]
->>>>>>> 51e34701
