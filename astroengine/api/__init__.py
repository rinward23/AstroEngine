--- conflicted
+++ resolved
@@ -35,16 +35,13 @@
     return _APP_INSTANCE
 
 
-<<<<<<< HEAD
-__all__ = ["create_app", "get_app"]
-
-
-app = get_app()
-=======
 app = get_app()
 
 
 
 __all__ = ["app", "create_app", "get_app"]
->>>>>>> 8c193691
 
+
+
+app = get_app()
+
