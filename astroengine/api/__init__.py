
"""FastAPI application factory for AstroEngine services."""

from __future__ import annotations

from fastapi import FastAPI
from fastapi.middleware.gzip import GZipMiddleware
from fastapi.responses import ORJSONResponse

_APP_INSTANCE: FastAPI | None = None


def create_app() -> FastAPI:
    from .errors import install_error_handlers
<<<<<<< HEAD
    from .routers import electional as electional_router
=======
    from .routers import analysis as analysis_router
>>>>>>> 21550e08
    from .routers import interpret as interpret_router
    from .routers import lots as lots_router
    from .routers import natals as natals_router
    from .routers import plus as plus_router
    from .routers import returns as returns_router
    from .routers import scan as scan_router
    from .routers import synastry as synastry_router
    from .routers import topocentric as topocentric_router
    from .routers import transit_overlay as transit_overlay_router
    from .routers import vedic as vedic_router
    from .routers import timeline as timeline_router

    app = FastAPI(
        title="AstroEngine API",
        version="1.0",
        default_response_class=ORJSONResponse,
        openapi_tags=[
            {"name": "system", "description": "Service level operations."},
            {"name": "interpret", "description": "Relationship interpretation services."},
            {"name": "natals", "description": "Stored natal chart management."},
            {"name": "scan", "description": "Transit and progression scanning."},
            {"name": "synastry", "description": "Synastry chart operations."},
            {"name": "analysis", "description": "Chart dignity and condition reports."},
        ],
    )
    app.add_middleware(GZipMiddleware, minimum_size=512)
    install_error_handlers(app)

    app.include_router(plus_router.router)
<<<<<<< HEAD
    app.include_router(electional_router.router)
=======
    app.include_router(analysis_router.router)
>>>>>>> 21550e08
    app.include_router(interpret_router.router)
    app.include_router(forecast_router.router)
    app.include_router(natals_router.router)
    app.include_router(lots_router.router, prefix="/v1", tags=["lots"])
    app.include_router(scan_router.router, prefix="/v1/scan", tags=["scan"])
    app.include_router(returns_router.router)
    app.include_router(synastry_router.router, prefix="/v1/synastry", tags=["synastry"])
    app.include_router(analysis_router.router)
    app.include_router(vedic_router.router)
    app.include_router(topocentric_router.router, prefix="/v1", tags=["topocentric"])
    app.include_router(transit_overlay_router.router)
    app.include_router(timeline_router.router, prefix="/v1", tags=["timeline"])

    return app


def get_app() -> FastAPI:
    global _APP_INSTANCE
    if _APP_INSTANCE is None:
        _APP_INSTANCE = create_app()
    return _APP_INSTANCE


app = get_app()



__all__ = ["app", "create_app", "get_app"]

<|MERGE_RESOLUTION|>--- conflicted
+++ resolved
@@ -12,11 +12,7 @@
 
 def create_app() -> FastAPI:
     from .errors import install_error_handlers
-<<<<<<< HEAD
-    from .routers import electional as electional_router
-=======
     from .routers import analysis as analysis_router
->>>>>>> 21550e08
     from .routers import interpret as interpret_router
     from .routers import lots as lots_router
     from .routers import natals as natals_router
@@ -46,11 +42,7 @@
     install_error_handlers(app)
 
     app.include_router(plus_router.router)
-<<<<<<< HEAD
-    app.include_router(electional_router.router)
-=======
     app.include_router(analysis_router.router)
->>>>>>> 21550e08
     app.include_router(interpret_router.router)
     app.include_router(forecast_router.router)
     app.include_router(natals_router.router)
