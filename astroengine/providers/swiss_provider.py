# >>> AUTO-GEN BEGIN: AE Swiss Provider v1.0
from __future__ import annotations

from dataclasses import replace
from datetime import datetime, timezone
from typing import Dict, Iterable

<<<<<<< HEAD
from astroengine.ephemeris import SwissEphemerisAdapter
=======
from astroengine.canonical import BodyPosition
from astroengine.core.time import TimeConversion, to_tt
from astroengine.ephemeris import EphemerisAdapter, EphemerisConfig, ObserverLocation, TimeScaleContext
>>>>>>> ec1c9656
from astroengine.ephemeris.utils import get_se_ephe_path

try:
    import swisseph as swe  # pyswisseph imports the module name 'swisseph'
except Exception:  # pragma: no cover
    swe = None

try:  # pragma: no cover - exercised via runtime fallback
    from pymeeus.Epoch import Epoch
    from pymeeus.Jupiter import Jupiter as _Jupiter
    from pymeeus.Mars import Mars as _Mars
    from pymeeus.Mercury import Mercury as _Mercury
    from pymeeus.Moon import Moon as _Moon
    from pymeeus.Neptune import Neptune as _Neptune
    from pymeeus.Pluto import Pluto as _Pluto
    from pymeeus.Saturn import Saturn as _Saturn
    from pymeeus.Sun import Sun as _Sun
    from pymeeus.Uranus import Uranus as _Uranus
    from pymeeus.Venus import Venus as _Venus

    _PYMEEUS_AVAILABLE = True
except Exception:  # pragma: no cover
    Epoch = None  # type: ignore[assignment]
    (
        _Mercury,
        _Venus,
        _Mars,
        _Jupiter,
        _Saturn,
        _Uranus,
        _Neptune,
        _Pluto,
        _Sun,
        _Moon,
    ) = (
        None,
    ) * 10  # type: ignore[assignment]
    _PYMEEUS_AVAILABLE = False

from . import register_provider

_BODY_IDS = {
    "sun": 0,
    "moon": 1,
    "mercury": 2,
    "venus": 3,
    "mars": 4,
    "jupiter": 5,
    "saturn": 6,
    "uranus": 7,
    "neptune": 8,
    "pluto": 9,
}


class SwissProvider:
    def __init__(self) -> None:
        if swe is None:
            raise ImportError("pyswisseph is not installed")
        eph = get_se_ephe_path()
        if eph:
            swe.set_ephe_path(eph)
        self._config = EphemerisConfig(ephemeris_path=str(eph) if eph else None)
        self._adapter = EphemerisAdapter(self._config)

    def configure(
        self,
        *,
        topocentric: bool | None = None,
        observer: ObserverLocation | None = None,
        sidereal: bool | None = None,
        time_scale: TimeScaleContext | None = None,
    ) -> None:
        """Update ephemeris configuration used by the provider."""

        cfg = self._config
        updates: dict[str, object] = {}
        if topocentric is not None:
            updates["topocentric"] = topocentric
        if observer is not None or (topocentric is False and cfg.observer is not None):
            updates["observer"] = observer
        if sidereal is not None:
            updates["sidereal"] = sidereal
        if time_scale is not None:
            updates["time_scale"] = time_scale
        if updates:
            cfg = replace(cfg, **updates)
            self._config = cfg
            self._adapter = EphemerisAdapter(cfg)

    @staticmethod
    def _normalize_iso(iso_utc: str) -> datetime:
        dt = datetime.fromisoformat(iso_utc.replace("Z", "+00:00"))
        return dt.astimezone(timezone.utc) if dt.tzinfo else dt.replace(tzinfo=timezone.utc)

    def _time_conversion(self, iso_utc: str) -> TimeConversion:
        return to_tt(self._normalize_iso(iso_utc))

    def _body_id(self, name: str) -> int:
        key = name.lower()
        if key not in _BODY_IDS:
            raise KeyError(key)
        return _BODY_IDS[key]

    def positions_ecliptic(
        self, iso_utc: str, bodies: Iterable[str]
    ) -> Dict[str, Dict[str, float]]:
<<<<<<< HEAD
        dt = datetime.fromisoformat(iso_utc.replace("Z", "+00:00"))
        dt_utc = dt.astimezone(timezone.utc) if dt.tzinfo else dt.replace(tzinfo=timezone.utc)

        adapter = SwissEphemerisAdapter.get_default_adapter()
        jd_ut = adapter.julian_day(dt_utc)
=======
        conversion = self._time_conversion(iso_utc)
>>>>>>> ec1c9656
        out: Dict[str, Dict[str, float]] = {}
        for name in bodies:
            try:
                body_id = self._body_id(name)
            except KeyError:
                continue
<<<<<<< HEAD
            ipl = _BODY_IDS[name.lower()]
            position = adapter.body_position(jd_ut, ipl, body_name=name)
            out[name] = {
                "lon": position.longitude,
                "decl": position.latitude,
                "speed_lon": position.speed_longitude,
=======
            sample = self._adapter.sample(body_id, conversion)
            out[name] = {
                "lon": sample.longitude % 360.0,
                "decl": sample.declination,
                "speed_lon": sample.speed_longitude,
>>>>>>> ec1c9656
            }
        return out

    def position(self, body: str, ts_utc: str) -> BodyPosition:
        sample = self._adapter.sample(self._body_id(body), self._time_conversion(ts_utc))
        return BodyPosition(
            lon=sample.longitude % 360.0,
            lat=sample.latitude,
            dec=sample.declination,
            speed_lon=sample.speed_longitude,
        )


class SwissFallbackProvider:
    """Pure-python ephemeris fallback powered by PyMeeus."""

    _PLANET_MAP = {
        "sun": lambda epoch: _Sun.apparent_geocentric_position(epoch),
        "mercury": lambda epoch: _Mercury.geocentric_position(epoch),
        "venus": lambda epoch: _Venus.geocentric_position(epoch),
        "mars": lambda epoch: _Mars.geocentric_position(epoch),
        "jupiter": lambda epoch: _Jupiter.geocentric_position(epoch),
        "saturn": lambda epoch: _Saturn.geocentric_position(epoch),
        "uranus": lambda epoch: _Uranus.geocentric_position(epoch),
        "neptune": lambda epoch: _Neptune.geocentric_position(epoch),
        "pluto": lambda epoch: _Pluto.geocentric_position(epoch),
    }

    def __init__(self) -> None:
        if not _PYMEEUS_AVAILABLE:
            raise ImportError("PyMeeus fallback unavailable; install pyswisseph instead")

    @staticmethod
    def _to_epoch(iso_utc: str) -> "Epoch":
        dt = datetime.fromisoformat(iso_utc.replace("Z", "+00:00"))
        dt_utc = dt.astimezone(timezone.utc) if dt.tzinfo else dt.replace(tzinfo=timezone.utc)
        hour = (
            dt_utc.hour + dt_utc.minute / 60.0 + dt_utc.second / 3600.0 + dt_utc.microsecond / 3.6e9
        )
        return Epoch(dt_utc.year, dt_utc.month, dt_utc.day, hour, utc=True)

    @staticmethod
    def _angle_to_deg(angle) -> float:
        if hasattr(angle, "to_positive"):
            angle = angle.to_positive()
        return float(angle) % 360.0

    @staticmethod
    def _lat_to_deg(angle) -> float:
        return float(angle)

    @classmethod
    def _coords_for(cls, body: str, epoch: "Epoch") -> tuple[float, float]:
        body = body.lower()
        if body == "moon":
            lon, lat, *_ = _Moon.geocentric_ecliptical_pos(epoch)
        elif body == "sun":
            lon, lat, *_ = cls._PLANET_MAP[body](epoch)
        else:
            fn = cls._PLANET_MAP.get(body)
            if fn is None:
                raise KeyError(body)
            lon, lat, *_ = fn(epoch)
        lon_deg = cls._angle_to_deg(lon)
        lat_deg = cls._lat_to_deg(lat)
        return lon_deg, lat_deg

    @staticmethod
    def _wrap_deg(diff: float) -> float:
        while diff <= -180.0:
            diff += 360.0
        while diff > 180.0:
            diff -= 360.0
        return diff

    @classmethod
    def _lon_speed(cls, body: str, epoch: "Epoch") -> float:
        delta = 1.0 / 24.0  # 1 hour in days
        epoch_minus = Epoch(epoch.jde() - delta)
        epoch_plus = Epoch(epoch.jde() + delta)
        lon_prev, _ = cls._coords_for(body, epoch_minus)
        lon_next, _ = cls._coords_for(body, epoch_plus)
        diff = cls._wrap_deg(lon_next - lon_prev)
        return diff / (2.0 * delta)

    def positions_ecliptic(
        self, iso_utc: str, bodies: Iterable[str]
    ) -> Dict[str, Dict[str, float]]:
        epoch = self._to_epoch(iso_utc)
        out: Dict[str, Dict[str, float]] = {}
        for name in bodies:
            try:
                lon_deg, lat_deg = self._coords_for(name, epoch)
                speed = self._lon_speed(name, epoch)
            except KeyError:
                continue
            out[name] = {"lon": lon_deg % 360.0, "decl": lat_deg, "speed_lon": speed}
        return out

    def position(self, body: str, ts_utc: str) -> BodyPosition:
        coords = self.positions_ecliptic(ts_utc, [body])
        if body not in coords:
            raise KeyError(body)
        data = coords[body]
        return BodyPosition(
            lon=float(data["lon"]),
            lat=float(data["decl"]),
            dec=float(data["decl"]),
            speed_lon=float(data.get("speed_lon", 0.0)),
        )


def _register() -> None:
    if swe is not None:
        register_provider("swiss", SwissProvider())
    elif _PYMEEUS_AVAILABLE:
        register_provider("swiss", SwissFallbackProvider())


_register()
# >>> AUTO-GEN END: AE Swiss Provider v1.0<|MERGE_RESOLUTION|>--- conflicted
+++ resolved
@@ -5,13 +5,12 @@
 from datetime import datetime, timezone
 from typing import Dict, Iterable
 
-<<<<<<< HEAD
-from astroengine.ephemeris import SwissEphemerisAdapter
-=======
+
+
 from astroengine.canonical import BodyPosition
 from astroengine.core.time import TimeConversion, to_tt
 from astroengine.ephemeris import EphemerisAdapter, EphemerisConfig, ObserverLocation, TimeScaleContext
->>>>>>> ec1c9656
+
 from astroengine.ephemeris.utils import get_se_ephe_path
 
 try:
@@ -119,35 +118,35 @@
     def positions_ecliptic(
         self, iso_utc: str, bodies: Iterable[str]
     ) -> Dict[str, Dict[str, float]]:
-<<<<<<< HEAD
+
         dt = datetime.fromisoformat(iso_utc.replace("Z", "+00:00"))
         dt_utc = dt.astimezone(timezone.utc) if dt.tzinfo else dt.replace(tzinfo=timezone.utc)
 
         adapter = SwissEphemerisAdapter.get_default_adapter()
         jd_ut = adapter.julian_day(dt_utc)
-=======
+
         conversion = self._time_conversion(iso_utc)
->>>>>>> ec1c9656
+
         out: Dict[str, Dict[str, float]] = {}
         for name in bodies:
             try:
                 body_id = self._body_id(name)
             except KeyError:
                 continue
-<<<<<<< HEAD
+
             ipl = _BODY_IDS[name.lower()]
             position = adapter.body_position(jd_ut, ipl, body_name=name)
             out[name] = {
                 "lon": position.longitude,
                 "decl": position.latitude,
                 "speed_lon": position.speed_longitude,
-=======
+
             sample = self._adapter.sample(body_id, conversion)
             out[name] = {
                 "lon": sample.longitude % 360.0,
                 "decl": sample.declination,
                 "speed_lon": sample.speed_longitude,
->>>>>>> ec1c9656
+
             }
         return out
 
