# >>> AUTO-GEN BEGIN: AE Providers Registry v1.0
from __future__ import annotations

import logging
from collections.abc import Iterable, Mapping, Sequence
from dataclasses import dataclass
from importlib import metadata as importlib_metadata
from typing import Any, Protocol

from ..canonical import BodyPosition
from ..observability.metrics import register_provider_metrics
from .se_fixedstars import get_star_lonlat as get_star_lonlat
from .sweph_bridge import ensure_sweph_alias

ensure_sweph_alias()

LOG = logging.getLogger(__name__)

__all__ = [
    "BodyPosition",
    "EphemerisProvider",
    "ProviderError",
    "ProviderMetadata",
    "get_provider",
    "get_provider_metadata",
    "get_provider_metadata_for_name",
    "get_star_lonlat",
    "list_provider_metadata",
    "list_providers",
    "load_entry_point_providers",
    "register_provider",
    "register_provider_metadata",
]


class ProviderError(RuntimeError):
    """Structured error raised when a provider cannot satisfy a request."""

    def __init__(
        self,
        message: str,
        *,
        provider_id: str | None = None,
        error_code: str | None = None,
        retriable: bool = False,
        context: Mapping[str, Any] | None = None,
    ) -> None:
        super().__init__(message)
        self.provider_id = provider_id
        self.error_code = error_code
        self.retriable = retriable
        self.context = dict(context or {})


@dataclass(frozen=True)
class ProviderMetadata:
    """Describes the provenance and capabilities for an ephemeris provider."""

    provider_id: str
    version: str | None
    supported_bodies: Sequence[str]
    supported_frames: Sequence[str]
    supports_declination: bool
    supports_light_time: bool
    cache_layout: Mapping[str, str]
    extras_required: Sequence[str] = ()
    description: str | None = None
    module: str | None = None
    available: bool = True

    def as_dict(self) -> dict[str, Any]:
        """Return a JSON-serialisable copy of the metadata."""

        return {
            "provider_id": self.provider_id,
            "version": self.version,
            "supported_bodies": list(self.supported_bodies),
            "supported_frames": list(self.supported_frames),
            "supports_declination": self.supports_declination,
            "supports_light_time": self.supports_light_time,
            "cache_layout": dict(self.cache_layout),
            "extras_required": list(self.extras_required),
            "description": self.description,
            "module": self.module,
            "available": self.available,
        }


class EphemerisProvider(Protocol):
    """Provider contract returning canonical body positions."""

    def positions_ecliptic(
        self,
        iso_utc: str,
        bodies: Iterable[str],
    ) -> dict[str, dict[str, float]]:
        """Return mapping body -> {lon, decl, speed_lon?} for the given UTC timestamp."""

        ...

    def position(self, body: str, ts_utc: str) -> BodyPosition:
        """Fetch a canonical body position at the supplied UTC timestamp."""

        ...


_REGISTRY: dict[str, EphemerisProvider] = {}
_METADATA_REGISTRY: dict[str, ProviderMetadata] = {}
_NAME_TO_PROVIDER_ID: dict[str, str] = {}


def _normalize_metadata(
    metadata: ProviderMetadata | Mapping[str, Any] | None,
) -> ProviderMetadata | None:
    if metadata is None:
        return None
    if isinstance(metadata, ProviderMetadata):
        return metadata
    if isinstance(metadata, Mapping):
        return ProviderMetadata(**metadata)
    raise TypeError("metadata must be ProviderMetadata or mapping")


<<<<<<< HEAD
def _extract_provider_version(provider: EphemerisProvider) -> str | None:
    for attr in ("version", "__version__"):
        value = getattr(provider, attr, None)
        if isinstance(value, str) and value:
            return value
    metadata = getattr(provider, "metadata", None)
    if isinstance(metadata, dict):
        version = metadata.get("version")
        if isinstance(version, str) and version:
            return version
    return None


def register_provider(name: str, provider: EphemerisProvider) -> None:
    _REGISTRY[name] = provider
    recorder = register_provider_metrics(
        name, version=_extract_provider_version(provider)
    )
    # Attach metrics recorder to the provider for convenience when emitting data.
    try:
        setattr(provider, "metrics", recorder)
    except Exception:  # pragma: no cover - defensive guard for slots
        LOG.debug(
            "provider metrics attachment failed",
            extra={"provider": name, "err_code": "PROVIDER_METRICS_ATTACH"},
            exc_info=True,
        )
=======
def register_provider_metadata(
    metadata: ProviderMetadata,
    *,
    overwrite: bool = False,
) -> None:
    """Register provider metadata for governance and audit tooling."""

    provider_id = metadata.provider_id
    if not overwrite and provider_id in _METADATA_REGISTRY:
        raise ValueError(f"metadata for provider '{provider_id}' already registered")
    _METADATA_REGISTRY[provider_id] = metadata


def register_provider(
    name: str,
    provider: EphemerisProvider,
    *,
    metadata: ProviderMetadata | Mapping[str, Any] | None = None,
    aliases: Sequence[str] = (),
) -> None:
    """Register ``provider`` under ``name`` and optional ``aliases``."""

    keys = [name, *aliases]
    duplicates = [key for key in keys if key in _REGISTRY]
    if duplicates:
        raise ValueError(f"provider name(s) already registered: {duplicates}")

    for key in keys:
        _REGISTRY[key] = provider

    meta_obj = _normalize_metadata(metadata)
    if meta_obj is not None:
        register_provider_metadata(meta_obj, overwrite=True)
        provider_id = meta_obj.provider_id
    else:
        provider_id = getattr(provider, "provider_id", None)

    if provider_id:
        for key in keys:
            _NAME_TO_PROVIDER_ID[key] = provider_id
>>>>>>> 03521176


def get_provider(name: str = "swiss") -> EphemerisProvider:
    try:
        return _REGISTRY[name]
    except KeyError as exc:  # pragma: no cover - defensive guard
        raise KeyError(
            f"provider '{name}' not registered; available={list(_REGISTRY)}"
        ) from exc


def list_providers() -> Iterable[str]:
    return sorted(_REGISTRY)


def get_provider_metadata(provider_id: str) -> ProviderMetadata:
    try:
        return _METADATA_REGISTRY[provider_id]
    except KeyError as exc:
        raise KeyError(f"metadata for provider '{provider_id}' not registered") from exc


def get_provider_metadata_for_name(name: str) -> ProviderMetadata:
    provider_id = _NAME_TO_PROVIDER_ID.get(name)
    if provider_id is None:
        raise KeyError(f"no metadata associated with provider '{name}'")
    return get_provider_metadata(provider_id)


def list_provider_metadata() -> Iterable[str]:
    return sorted(_METADATA_REGISTRY)


def _coerce_entrypoint_payload(
    entry_name: str,
    payload: Any,
) -> tuple[EphemerisProvider | None, ProviderMetadata | Mapping[str, Any] | None, Sequence[str]]:
    provider: EphemerisProvider | None = None
    metadata: ProviderMetadata | Mapping[str, Any] | None = None
    aliases: Sequence[str] = ()

    obj = payload() if callable(payload) and not hasattr(payload, "positions_ecliptic") else payload

    if isinstance(obj, tuple) and obj:
        provider = obj[0]  # type: ignore[assignment]
        if len(obj) > 1:
            metadata = obj[1]  # type: ignore[assignment]
        if len(obj) > 2 and isinstance(obj[2], Sequence):
            aliases = obj[2]
    elif hasattr(obj, "positions_ecliptic") and hasattr(obj, "position"):
        provider = obj  # type: ignore[assignment]
        metadata = getattr(obj, "metadata", None)
        aliases = tuple(getattr(obj, "aliases", ()))

    if provider is None:
        LOG.warning(
            "entry point '%s' did not return an EphemerisProvider",
            entry_name,
            extra={"err_code": "PROVIDER_ENTRYPOINT_INVALID"},
        )
        return None, None, ()

    return provider, metadata, aliases


def load_entry_point_providers(group: str = "astroengine.providers") -> list[str]:
    """Load and register providers exposed via entry points."""

    loaded: list[str] = []
    try:
        entry_points = importlib_metadata.entry_points()
    except Exception as exc:  # pragma: no cover - importlib failures are rare
        LOG.warning(
            "failed to enumerate provider entry points",
            extra={"err_code": "PROVIDER_ENTRYPOINT_DISCOVERY"},
            exc_info=exc,
        )
        return loaded

    if hasattr(entry_points, "select"):
        candidates = entry_points.select(group=group)
    else:  # pragma: no cover - legacy importlib
        candidates = [ep for ep in entry_points if getattr(ep, "group", None) == group]

    for entry in candidates:
        try:
            payload = entry.load()
        except Exception as exc:  # pragma: no cover - defensive logging
            LOG.exception(
                "failed to load provider entry point",
                extra={
                    "err_code": "PROVIDER_ENTRYPOINT_LOAD",
                    "entry_point": entry.name,
                },
            )
            continue

        provider, metadata, aliases = _coerce_entrypoint_payload(entry.name, payload)
        if provider is None:
            continue

        metadata_obj = _normalize_metadata(metadata)
        provider_name = getattr(provider, "provider_id", entry.name)

        try:
            register_provider(provider_name, provider, metadata=metadata_obj, aliases=aliases)
        except ValueError:
            LOG.warning(
                "provider '%s' already registered; skipping entry point",
                provider_name,
                extra={"err_code": "PROVIDER_ENTRYPOINT_DUPLICATE"},
            )
            continue

        loaded.append(provider_name)

    return loaded


# Eagerly import built-in providers so they register themselves.
try:  # pragma: no cover
    from . import swiss_provider as _swiss  # noqa: F401
except ImportError:
    LOG.info(
        "swiss provider unavailable",
        extra={"err_code": "PROVIDER_IMPORT", "provider": "swiss"},
        exc_info=True,
    )
except Exception:
    LOG.exception(
        "unexpected provider import failure",
        extra={"err_code": "PROVIDER_IMPORT_UNEXPECTED", "provider": "swiss"},
    )

try:  # pragma: no cover
    from . import skyfield_provider as _skyfield  # noqa: F401
except ImportError:
    LOG.info(
        "skyfield provider unavailable",
        extra={"err_code": "PROVIDER_IMPORT", "provider": "skyfield"},
        exc_info=True,
    )
except Exception:
    LOG.exception(
        "unexpected provider import failure",
        extra={"err_code": "PROVIDER_IMPORT_UNEXPECTED", "provider": "skyfield"},
    )


# >>> AUTO-GEN END: AE Providers Registry v2.0<|MERGE_RESOLUTION|>--- conflicted
+++ resolved
@@ -121,35 +121,6 @@
     raise TypeError("metadata must be ProviderMetadata or mapping")
 
 
-<<<<<<< HEAD
-def _extract_provider_version(provider: EphemerisProvider) -> str | None:
-    for attr in ("version", "__version__"):
-        value = getattr(provider, attr, None)
-        if isinstance(value, str) and value:
-            return value
-    metadata = getattr(provider, "metadata", None)
-    if isinstance(metadata, dict):
-        version = metadata.get("version")
-        if isinstance(version, str) and version:
-            return version
-    return None
-
-
-def register_provider(name: str, provider: EphemerisProvider) -> None:
-    _REGISTRY[name] = provider
-    recorder = register_provider_metrics(
-        name, version=_extract_provider_version(provider)
-    )
-    # Attach metrics recorder to the provider for convenience when emitting data.
-    try:
-        setattr(provider, "metrics", recorder)
-    except Exception:  # pragma: no cover - defensive guard for slots
-        LOG.debug(
-            "provider metrics attachment failed",
-            extra={"provider": name, "err_code": "PROVIDER_METRICS_ATTACH"},
-            exc_info=True,
-        )
-=======
 def register_provider_metadata(
     metadata: ProviderMetadata,
     *,
@@ -190,7 +161,6 @@
     if provider_id:
         for key in keys:
             _NAME_TO_PROVIDER_ID[key] = provider_id
->>>>>>> 03521176
 
 
 def get_provider(name: str = "swiss") -> EphemerisProvider:
