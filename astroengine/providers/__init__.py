--- conflicted
+++ resolved
@@ -1,13 +1,7 @@
 # >>> AUTO-GEN BEGIN: AE Providers Registry v1.0
 from __future__ import annotations
 from dataclasses import dataclass
-<<<<<<< HEAD
-from datetime import datetime, timezone
-from enum import Enum
-from typing import Protocol
-=======
-from typing import Dict, Iterable, Protocol
->>>>>>> a35593d8
+
 
 from ..ephemeris import SwissEphemerisAdapter
 
@@ -52,101 +46,3 @@
 except Exception:
     pass
 
-<<<<<<< HEAD
-_BODY_NAME_TO_ID = {
-    "sun": 0,
-    "moon": 1,
-    "mercury": 2,
-    "venus": 3,
-    "mars": 4,
-    "jupiter": 5,
-    "saturn": 6,
-    "uranus": 7,
-    "neptune": 8,
-    "pluto": 9,
-}
-
-
-def _parse_iso8601(iso_utc: str) -> datetime:
-    moment = datetime.fromisoformat(iso_utc.replace("Z", "+00:00"))
-    if moment.tzinfo is None:
-        return moment.replace(tzinfo=timezone.utc)
-    return moment.astimezone(timezone.utc)
-
-
-def _resolve_body_id(body: str | int) -> int:
-    if isinstance(body, int):
-        return body
-    key = body.lower()
-    if key not in _BODY_NAME_TO_ID:
-        raise KeyError(f"Unknown body identifier: {body}")
-    return _BODY_NAME_TO_ID[key]
-
-
-class SwissProvider:
-    """Minimal Swiss Ephemeris-backed provider for CLI diagnostics."""
-
-    provider_id = "swiss"
-
-    def __init__(self) -> None:
-        self._adapter = SwissEphemerisAdapter()
-
-    def positions_ecliptic(self, iso_utc: str, bodies: Sequence[str | int]) -> dict[str, dict[str, float]]:
-        """Return ecliptic positions for ``bodies`` at ``iso_utc``."""
-
-        moment = _parse_iso8601(iso_utc)
-        jd_ut = self._adapter.julian_day(moment)
-        results: dict[str, dict[str, float]] = {}
-        for body in bodies:
-            body_id = _resolve_body_id(body)
-            body_name = body if isinstance(body, str) else str(body_id)
-            sample = self._adapter.body_position(jd_ut, body_id, body_name=str(body_name))
-            results[str(body_name)] = {
-                "longitude": float(sample.longitude),
-                "latitude": float(sample.latitude),
-                "distance_au": float(sample.distance_au),
-            }
-        return results
-
-
-_PROVIDER_FACTORIES: dict[str, type[SwissProvider]] = {
-    SwissProvider.provider_id: SwissProvider,
-}
-
-
-def list_providers() -> list[str]:
-    """Return available provider identifiers."""
-
-    return sorted(_PROVIDER_FACTORIES)
-
-
-def get_provider(name: str) -> SwissProvider:
-    """Instantiate a provider by identifier."""
-
-    key = name.lower()
-    try:
-        factory = _PROVIDER_FACTORIES[key]
-    except KeyError as exc:
-        raise KeyError(f"Unknown provider: {name}") from exc
-    return factory()
-
-
-__all__ = [
-    "CacheInfo",
-    "CacheStatus",
-    "EphemerisBatch",
-    "EphemerisProvider",
-    "EphemerisVector",
-    "ProviderError",
-    "ProviderMetadata",
-    "SwissProvider",
-    "get_provider",
-    "list_providers",
-]
-=======
-try:  # pragma: no cover
-    from . import skyfield_provider as _skyfield  # noqa: F401
-except Exception:
-    pass
-# >>> AUTO-GEN END: AE Providers Registry v1.0
->>>>>>> a35593d8
