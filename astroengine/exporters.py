--- conflicted
+++ resolved
@@ -148,11 +148,7 @@
 
 
 # >>> AUTO-GEN BEGIN: Canonical Export Adapters v1.0
-<<<<<<< HEAD
 
-
-=======
->>>>>>> 4af50895
 def write_sqlite_canonical(db_path: str, events: _TypingIterable[_TypingAny]) -> int:
     """Canonical SQLite writer accepting legacy or canonical events."""
 
