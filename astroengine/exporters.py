--- conflicted
+++ resolved
@@ -1,7 +1,4 @@
-<<<<<<< HEAD
-"""Export helpers for AstroEngine transit events."""
-=======
->>>>>>> 626cbf03
+
 
 from __future__ import annotations
 
@@ -11,12 +8,7 @@
 from pathlib import Path
 from typing import Iterable
 
-<<<<<<< HEAD
-try:  # pragma: no cover - optional dependency
-=======
 
-try:
->>>>>>> 626cbf03
     import sqlite3
 except Exception:  # pragma: no cover
     sqlite3 = None  # type: ignore[assignment]
@@ -64,75 +56,6 @@
         self.path = str(path)
         self._ensure_schema()
 
-<<<<<<< HEAD
-    def _ensure_schema(self) -> None:
-        assert sqlite3 is not None
-        con = sqlite3.connect(self.path)
-        try:
-            con.execute(
-                """
-                CREATE TABLE IF NOT EXISTS transit_events (
-                    timestamp TEXT,
-                    kind TEXT,
-                    moving TEXT,
-                    target TEXT,
-                    orb_abs REAL,
-                    orb_allow REAL,
-                    applying_or_separating TEXT,
-                    score REAL,
-                    lon_moving REAL,
-                    lon_target REAL
-                )
-                """
-            )
-            con.commit()
-        finally:
-            con.close()
-
-    def write(self, events: Iterable[TransitEvent]) -> None:
-        assert sqlite3 is not None
-        con = sqlite3.connect(self.path)
-        try:
-            rows = [
-                (
-                    event.timestamp,
-                    event.kind,
-                    event.moving,
-                    event.target,
-                    float(event.orb_abs),
-                    float(event.orb_allow),
-                    event.applying_or_separating,
-                    float(event.score),
-                    None if event.lon_moving is None else float(event.lon_moving),
-                    None if event.lon_target is None else float(event.lon_target),
-                )
-                for event in events
-            ]
-            con.executemany(
-                """
-                INSERT INTO transit_events (
-                    timestamp,
-                    kind,
-                    moving,
-                    target,
-                    orb_abs,
-                    orb_allow,
-                    applying_or_separating,
-                    score,
-                    lon_moving,
-                    lon_target
-                ) VALUES (?, ?, ?, ?, ?, ?, ?, ?, ?, ?)
-                """,
-                rows,
-            )
-            con.commit()
-        finally:
-            con.close()
-=======
-        )
-        con.commit()
-        con.close()
->>>>>>> 626cbf03
 
 
 class ParquetExporter:
@@ -147,15 +70,3 @@
         assert pa is not None and pq is not None
         table = pa.Table.from_pylist([event.to_dict() for event in events])
         pq.write_table(table, self.path)
-<<<<<<< HEAD
-
-
-def serialize_events_to_json(events: Iterable[TransitEvent]) -> str:
-    payload = {
-        "generated_at": datetime.now(timezone.utc).strftime("%Y-%m-%dT%H:%M:%SZ"),
-        "events": [event.to_dict() for event in events],
-    }
-    return json.dumps(payload, indent=2)
-=======
-        
->>>>>>> 626cbf03
