# >>> AUTO-GEN BEGIN: AE Exporters v1.1
from __future__ import annotations
from dataclasses import asdict, dataclass
from pathlib import Path
from typing import Iterable

try:
    import sqlite3
except Exception:  # pragma: no cover
    sqlite3 = None

try:
    import pyarrow as pa
    import pyarrow.parquet as pq
except Exception:  # pragma: no cover
    pa = None
    pq = None


@dataclass
class TransitEvent:
    kind: str
    when_iso: str
    moving: str
    target: str
    orb_abs: float
    applying_or_separating: str
<<<<<<< HEAD
    score: float                 # base score (0..1)
    valence: str                 # positive|neutral|negative
    valence_factor: float        # >= 0
    signed_score: float          # can be negative
=======
    score: float
>>>>>>> d0755913


class SQLiteExporter:
    def __init__(self, path: str | Path) -> None:
        if sqlite3 is None:
            raise ImportError("sqlite3 unavailable")
        self.path = str(path)
        self._init()

    def _init(self) -> None:
        con = sqlite3.connect(self.path)
        con.execute(
            "CREATE TABLE IF NOT EXISTS transits_events (\n"
<<<<<<< HEAD
            "  kind TEXT, when_iso TEXT, moving TEXT, target TEXT, orb_abs REAL, applying TEXT,\n"
            "  score REAL, valence TEXT, valence_factor REAL, signed_score REAL\n"
=======
            "  kind TEXT, when_iso TEXT, moving TEXT, target TEXT, orb_abs REAL, applying TEXT, score REAL\n"
>>>>>>> d0755913
            ")"
        )
        con.commit()
        con.close()

    def write(self, events: Iterable[TransitEvent]) -> None:
        con = sqlite3.connect(self.path)
        con.executemany(
<<<<<<< HEAD
            "INSERT INTO transits_events VALUES (?,?,?,?,?,?,?,?,?,?)",
            [(
                e.kind, e.when_iso, e.moving, e.target, e.orb_abs, e.applying_or_separating,
                e.score, e.valence, e.valence_factor, e.signed_score
            ) for e in events],
=======
            "INSERT INTO transits_events VALUES (?,?,?,?,?,?,?)",
            [
                (
                    e.kind,
                    e.when_iso,
                    e.moving,
                    e.target,
                    e.orb_abs,
                    e.applying_or_separating,
                    e.score,
                )
                for e in events
            ],
>>>>>>> d0755913
        )
        con.commit()
        con.close()


class ParquetExporter:
    def __init__(self, path: str | Path) -> None:
        if pa is None or pq is None:
            raise ImportError("pyarrow not installed")
        self.path = str(path)

    def write(self, events: Iterable[TransitEvent]) -> None:
        rows = [asdict(e) for e in events]
        table = pa.Table.from_pylist(rows)
        pq.write_table(table, self.path)
# >>> AUTO-GEN END: AE Exporters v1.1<|MERGE_RESOLUTION|>--- conflicted
+++ resolved
@@ -25,14 +25,7 @@
     target: str
     orb_abs: float
     applying_or_separating: str
-<<<<<<< HEAD
-    score: float                 # base score (0..1)
-    valence: str                 # positive|neutral|negative
-    valence_factor: float        # >= 0
-    signed_score: float          # can be negative
-=======
-    score: float
->>>>>>> d0755913
+
 
 
 class SQLiteExporter:
@@ -46,12 +39,7 @@
         con = sqlite3.connect(self.path)
         con.execute(
             "CREATE TABLE IF NOT EXISTS transits_events (\n"
-<<<<<<< HEAD
-            "  kind TEXT, when_iso TEXT, moving TEXT, target TEXT, orb_abs REAL, applying TEXT,\n"
-            "  score REAL, valence TEXT, valence_factor REAL, signed_score REAL\n"
-=======
-            "  kind TEXT, when_iso TEXT, moving TEXT, target TEXT, orb_abs REAL, applying TEXT, score REAL\n"
->>>>>>> d0755913
+
             ")"
         )
         con.commit()
@@ -60,27 +48,7 @@
     def write(self, events: Iterable[TransitEvent]) -> None:
         con = sqlite3.connect(self.path)
         con.executemany(
-<<<<<<< HEAD
-            "INSERT INTO transits_events VALUES (?,?,?,?,?,?,?,?,?,?)",
-            [(
-                e.kind, e.when_iso, e.moving, e.target, e.orb_abs, e.applying_or_separating,
-                e.score, e.valence, e.valence_factor, e.signed_score
-            ) for e in events],
-=======
-            "INSERT INTO transits_events VALUES (?,?,?,?,?,?,?)",
-            [
-                (
-                    e.kind,
-                    e.when_iso,
-                    e.moving,
-                    e.target,
-                    e.orb_abs,
-                    e.applying_or_separating,
-                    e.score,
-                )
-                for e in events
-            ],
->>>>>>> d0755913
+
         )
         con.commit()
         con.close()
