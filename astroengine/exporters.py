"""Export utilities for persisting transit events."""

from __future__ import annotations

import json
from dataclasses import asdict, dataclass, field
from pathlib import Path
from typing import Iterable

try:  # pragma: no cover - optional dependency
    import sqlite3
except Exception:  # pragma: no cover
    sqlite3 = None  # type: ignore[assignment]

try:  # pragma: no cover - optional dependency
    import pyarrow as pa
    import pyarrow.parquet as pq
    _PARQUET_OK = True
except Exception:  # pragma: no cover
    pa = None  # type: ignore[assignment]
    pq = None  # type: ignore[assignment]
    _PARQUET_OK = False

__all__ = [
    "LegacyTransitEvent",
    "SQLiteExporter",
    "ParquetExporter",
    "write_sqlite_canonical",
    "write_parquet_canonical",
    "parquet_available",
]


@dataclass
class LegacyTransitEvent:
    """Legacy representation of a detected transit contact."""

    kind: str
    timestamp: str
    moving: str
    target: str
    orb_abs: float
    orb_allow: float
    applying_or_separating: str
    score: float
    lon_moving: float | None = None
    lon_target: float | None = None
<<<<<<< HEAD
    metadata: dict[str, float | str] = field(default_factory=dict)
=======
    metadata: dict[str, object] = field(default_factory=dict)
>>>>>>> a4091bc7

    @property
    def when_iso(self) -> str:
        """Backwards-compatible alias used by older code paths."""

        return self.timestamp

    def to_dict(self) -> dict:
        """Serialise the event into a JSON-friendly mapping."""

        payload = asdict(self)
        payload.setdefault("when_iso", self.timestamp)
        return payload


class SQLiteExporter:
    """Persist transit events into a lightweight SQLite file."""

    def __init__(self, path: str | Path) -> None:
        if sqlite3 is None:  # pragma: no cover - environment dependent
            raise ImportError("sqlite3 unavailable")
        self.path = str(path)
        self._ensure_schema()

    def _connect(self):  # pragma: no cover - trivial wrapper
        assert sqlite3 is not None
        return sqlite3.connect(self.path)

    def _ensure_schema(self) -> None:
        con = self._connect()
        con.execute(
            """
            CREATE TABLE IF NOT EXISTS transit_events (
                kind TEXT,
                timestamp TEXT,
                moving TEXT,
                target TEXT,
                orb_abs REAL,
                orb_allow REAL,
                applying TEXT,
                score REAL,
                lon_moving REAL,
                lon_target REAL,
                metadata TEXT
            )
            """
        )
        con.commit()
        con.close()

    def write(self, events: Iterable[LegacyTransitEvent]) -> None:
        con = self._connect()
        rows = [
            (
                event.kind,
                event.timestamp,
                event.moving,
                event.target,
                float(event.orb_abs),
                float(event.orb_allow),
                event.applying_or_separating,
                float(event.score),
                event.lon_moving,
                event.lon_target,
                json.dumps(event.metadata, sort_keys=True),
            )
            for event in events
        ]
        con.executemany(
            """
            INSERT INTO transit_events
            (kind, timestamp, moving, target, orb_abs, orb_allow, applying, score,
             lon_moving, lon_target, metadata)
            VALUES (?, ?, ?, ?, ?, ?, ?, ?, ?, ?, ?)
            """,
            rows,
        )
        con.commit()
        con.close()


class ParquetExporter:
    """Write transit events as a Parquet dataset."""

    def __init__(self, path: str | Path) -> None:
        if pa is None or pq is None:  # pragma: no cover - optional dependency
            raise ImportError("pyarrow not installed")
        self.path = str(path)

    def write(self, events: Iterable[LegacyTransitEvent]) -> None:
        assert pa is not None and pq is not None  # for mypy/pyright
        table = pa.Table.from_pylist([event.to_dict() for event in events])
        pq.write_table(table, self.path)


# >>> AUTO-GEN BEGIN: Canonical Export Adapters v1.0
from typing import Iterable as _TypingIterable, Any as _TypingAny

from .canonical import TransitEvent, sqlite_write_canonical, parquet_write_canonical


def write_sqlite_canonical(db_path: str, events: _TypingIterable[_TypingAny]) -> int:
    """Canonical SQLite writer accepting legacy or canonical events."""

    return sqlite_write_canonical(db_path, events)


def write_parquet_canonical(path: str, events: _TypingIterable[_TypingAny]) -> int:
    """Canonical Parquet writer accepting legacy or canonical events."""

    return parquet_write_canonical(path, events)


# >>> AUTO-GEN END: Canonical Export Adapters v1.0


def parquet_available() -> bool:
    return _PARQUET_OK<|MERGE_RESOLUTION|>--- conflicted
+++ resolved
@@ -45,11 +45,9 @@
     score: float
     lon_moving: float | None = None
     lon_target: float | None = None
-<<<<<<< HEAD
+
     metadata: dict[str, float | str] = field(default_factory=dict)
-=======
-    metadata: dict[str, object] = field(default_factory=dict)
->>>>>>> a4091bc7
+
 
     @property
     def when_iso(self) -> str:
