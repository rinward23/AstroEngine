--- conflicted
+++ resolved
@@ -64,10 +64,7 @@
 
 
 @dataclass(frozen=True)
-<<<<<<< HEAD
-=======
-
->>>>>>> 4af50895
+
 class ReturnEvent(BaseEvent):
     """Represents a solar or lunar return event."""
 
