--- conflicted
+++ resolved
@@ -16,10 +16,6 @@
     "ProgressionEvent",
     "DirectionEvent",
     "ProfectionEvent",
-<<<<<<< HEAD
-=======
-    "DashaPeriod",
->>>>>>> 88a0df71
     "OutOfBoundsEvent",
     "TimelordPeriod",
     "DashaPeriodEvent",
@@ -67,7 +63,7 @@
 
 
 @dataclass(frozen=True)
-<<<<<<< HEAD
+
 class IngressEvent(BaseEvent):
     """Represents a zodiacal ingress for a moving body."""
 
@@ -110,8 +106,7 @@
 
 
 @dataclass(frozen=True)
-=======
->>>>>>> 88a0df71
+
 class ReturnEvent(BaseEvent):
     """Represents a solar or lunar return event."""
 
@@ -160,8 +155,7 @@
 
 
 @dataclass(frozen=True)
-<<<<<<< HEAD
-=======
+
 class IngressEvent(BaseEvent):
     """Represents a zodiac sign ingress for a moving body.
 
@@ -219,7 +213,7 @@
 
 
 @dataclass(frozen=True)
->>>>>>> 88a0df71
+
 class OutOfBoundsEvent(BaseEvent):
     """Represents a declination out-of-bounds crossing for a body."""
 
