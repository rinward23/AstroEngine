"""Canonical event dataclasses shared across AstroEngine modules."""

from __future__ import annotations

from dataclasses import dataclass
from typing import Mapping

__all__ = [
    "BaseEvent",
    "LunationEvent",
    "EclipseEvent",
    "StationEvent",
    "IngressEvent",
    "ReturnEvent",
    "DashaPeriod",
    "ProgressionEvent",
    "DirectionEvent",
    "ProfectionEvent",
    "OutOfBoundsEvent",
    "TimelordPeriod",
    "DashaPeriodEvent",
    "ZodiacalReleasingPeriod",
]


@dataclass(frozen=True)
class BaseEvent:
    """Base event with canonical timestamp metadata."""

    ts: str
    jd: float


@dataclass(frozen=True)
class LunationEvent(BaseEvent):
    """Represents a lunation event (new or full Moon)."""

    phase: str
    sun_longitude: float
    moon_longitude: float


@dataclass(frozen=True)
class EclipseEvent(BaseEvent):
    """Represents a solar or lunar eclipse."""

    eclipse_type: str
    phase: str
    sun_longitude: float
    moon_longitude: float
    moon_latitude: float
    is_visible: bool | None = None


@dataclass(frozen=True)
class StationEvent(BaseEvent):
    """Represents a planetary station (speed crossing zero)."""

    body: str
    motion: str
    longitude: float
    speed_longitude: float


@dataclass(frozen=True)

class IngressEvent(BaseEvent):
    """Represents a zodiacal ingress for a moving body."""

    body: str
    sign_from: str
    sign_to: str
    longitude: float
    speed_longitude: float
    retrograde: bool

    @property
    def sign(self) -> str:
        """Return the destination sign for backward compatibility."""

        return self.sign_to

    @property
    def from_sign(self) -> str:
        """Alias for the departing sign used by older APIs."""

        return self.sign_from

    @property
    def to_sign(self) -> str:
        """Alias for the destination sign used by older APIs."""

        return self.sign_to

    @property
    def motion(self) -> str:
        """Return the textual motion descriptor expected by older callers."""

        return "retrograde" if self.retrograde else "direct"

    @property
    def speed_deg_per_day(self) -> float:
        """Expose the longitudinal speed in degrees/day for legacy consumers."""

        return self.speed_longitude


@dataclass(frozen=True)

class ReturnEvent(BaseEvent):
    """Represents a solar or lunar return event."""

    body: str
    method: str
    longitude: float


@dataclass(frozen=True)
class DashaPeriod(BaseEvent):
    """Represents a Vimśottarī daśā sub-period covering ``ts`` → ``end_ts``."""

    method: str
    major_lord: str
    sub_lord: str
    end_jd: float
    end_ts: str


@dataclass(frozen=True)
class ProgressionEvent(BaseEvent):
    """Represents secondary progression samples."""

    method: str
    positions: Mapping[str, float]


@dataclass(frozen=True)
class DirectionEvent(BaseEvent):
    """Represents directed positions (e.g., solar arc)."""

    method: str
    arc_degrees: float
    positions: Mapping[str, float]


@dataclass(frozen=True)
class ProfectionEvent(BaseEvent):
    """Represents profected year transitions."""

    method: str
    house: int
    ruler: str
    end_ts: str
    midpoint_ts: str


@dataclass(frozen=True)
<<<<<<< HEAD
=======

>>>>>>> 2b2837c3
class IngressEvent(BaseEvent):
    """Represents a zodiac sign ingress for a moving body.

    The class serves both the classic ingress detector (which exposes
    ``sign``/``sign_index``) and the more detailed mundane ingress
    detector (which exposes ``from_sign``/``to_sign`` and motion data).
    Optional fields default to ``None`` so callers can progressively
    adopt the richer schema without breaking existing consumers.
    """

    body: str
    longitude: float
    sign: str | None = None
    sign_index: int | None = None
    from_sign: str | None = None
    to_sign: str | None = None
    motion: str | None = None
    speed_deg_per_day: float | None = None
    speed_longitude: float | None = None
    retrograde: bool | None = None

    def __post_init__(self) -> None:
        # Normalise speed aliases so downstream code can rely on either
        # attribute regardless of how the event was instantiated.
        if self.speed_deg_per_day is None and self.speed_longitude is not None:
            object.__setattr__(self, "speed_deg_per_day", self.speed_longitude)
        elif self.speed_longitude is None and self.speed_deg_per_day is not None:
            object.__setattr__(self, "speed_longitude", self.speed_deg_per_day)

        # Derive motion + retrograde flags when possible.
        if self.motion is None and self.speed_deg_per_day is not None:
            motion = "retrograde" if self.speed_deg_per_day < 0 else "direct"
            object.__setattr__(self, "motion", motion)
        if self.retrograde is None and self.motion is not None:
            object.__setattr__(self, "retrograde", self.motion.lower() == "retrograde")

        # Ensure legacy ``sign`` accessors remain populated when the
        # mundane detector supplies ``to_sign`` only.
        if self.sign is None and self.to_sign is not None:
            object.__setattr__(self, "sign", self.to_sign)
        if self.to_sign is None and self.sign is not None:
            object.__setattr__(self, "to_sign", self.sign)

    @property
    def sign_from(self) -> str | None:
        """Backwards compatible alias for :attr:`from_sign`."""

        return self.from_sign

    @property
    def sign_to(self) -> str | None:
        """Backwards compatible alias for :attr:`to_sign`."""

        return self.to_sign


@dataclass(frozen=True)

class OutOfBoundsEvent(BaseEvent):
    """Represents a declination out-of-bounds crossing for a body."""

    body: str
    state: str  # "enter" or "exit"
    hemisphere: str  # "north" or "south"
    declination: float
    limit: float


@dataclass(frozen=True)
class TimelordPeriod(BaseEvent):
    """Base container for timelord periods with start/end metadata."""

    method: str
    level: str
    ruler: str
    end_ts: str
    end_jd: float


@dataclass(frozen=True)
class DashaPeriodEvent(TimelordPeriod):
    """Represents a Vimśottarī daśā or sub-period."""

    parent: str | None = None


@dataclass(frozen=True)
class ZodiacalReleasingPeriod(TimelordPeriod):
    """Represents a zodiacal releasing period for a given lot."""

    lot: str
    sign: str
<|MERGE_RESOLUTION|>--- conflicted
+++ resolved
@@ -155,10 +155,7 @@
 
 
 @dataclass(frozen=True)
-<<<<<<< HEAD
-=======
-
->>>>>>> 2b2837c3
+
 class IngressEvent(BaseEvent):
     """Represents a zodiac sign ingress for a moving body.
 
