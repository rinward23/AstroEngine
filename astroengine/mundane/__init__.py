"""Mundane astrology helpers (ingress charts, mundane aspecting, etc.)."""

from __future__ import annotations

from .ingress import (
    MundaneAspect,
    SolarIngressChart,
    compute_solar_ingress_chart,
    compute_solar_quartet,
)
from .ingress_charts import IngressChart, compute_cardinal_ingress_charts

__all__ = [
    "IngressChart",
    "MundaneAspect",
    "SolarIngressChart",
<<<<<<< HEAD
    "IngressChart",
=======
>>>>>>> 88a0df71
    "compute_cardinal_ingress_charts",
    "compute_solar_ingress_chart",
    "compute_solar_quartet",
]<|MERGE_RESOLUTION|>--- conflicted
+++ resolved
@@ -14,10 +14,7 @@
     "IngressChart",
     "MundaneAspect",
     "SolarIngressChart",
-<<<<<<< HEAD
     "IngressChart",
-=======
->>>>>>> 88a0df71
     "compute_cardinal_ingress_charts",
     "compute_solar_ingress_chart",
     "compute_solar_quartet",
