--- conflicted
+++ resolved
@@ -13,27 +13,14 @@
     module = registry.register_module(
         "narrative",
         metadata={
-<<<<<<< HEAD
+
             "description": "Narrative bundle and profile composition (placeholder).",
             "status": "planned",
             "notes": (
                 "Runtime implementation lives in astroengine.narrative and "
                 "relies on Solar Fire backed scores."
             ),
-=======
-            "description": "Narrative bundle and profile composition backed by scored transit data.",
-            "status": "active",
-            "datasets": [
-                "docs/recipes/narrative_profiles.md",
-                "profiles/base_profile.yaml",
-            ],
-            "tests": [
-                "tests/test_narrative_overlay.py",
-                "tests/test_narrative_summaries.py",
-                "tests/test_narrative_templates.py",
-            ],
-            "notes": "Runtime implementation lives in astroengine.narrative and sources highlights from scored Solar Fire comparisons.",
->>>>>>> 4af50895
+
         },
     )
 
