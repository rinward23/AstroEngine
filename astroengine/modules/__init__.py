"""Module namespace wiring for AstroEngine."""

from __future__ import annotations

from .registry import AstroChannel, AstroModule, AstroRegistry, AstroSubchannel, AstroSubmodule
from .esoteric import register_esoteric_module
<<<<<<< HEAD
from .event_detectors import register_event_detectors_module
from .mundane import register_mundane_module
from .narrative import register_narrative_module
=======
from .ritual import register_ritual_module
>>>>>>> 2b2837c3
from .predictive import register_predictive_module
from .ritual import register_ritual_module
from .ux import register_ux_module
from .vca import register_vca_module

__all__ = [
    "AstroRegistry",
    "AstroModule",
    "AstroSubmodule",
    "AstroChannel",
    "AstroSubchannel",
    "bootstrap_default_registry",
    "DEFAULT_REGISTRY",
]


def bootstrap_default_registry() -> AstroRegistry:
    """Return a registry populated with the built-in modules."""

    registry = AstroRegistry()
    register_vca_module(registry)
    register_event_detectors_module(registry)
    register_esoteric_module(registry)
<<<<<<< HEAD
    register_mundane_module(registry)
    register_narrative_module(registry)
=======
>>>>>>> 2b2837c3
    register_ritual_module(registry)
    register_predictive_module(registry)
    register_ux_module(registry)
    return registry


DEFAULT_REGISTRY = bootstrap_default_registry()<|MERGE_RESOLUTION|>--- conflicted
+++ resolved
@@ -4,13 +4,11 @@
 
 from .registry import AstroChannel, AstroModule, AstroRegistry, AstroSubchannel, AstroSubmodule
 from .esoteric import register_esoteric_module
-<<<<<<< HEAD
+
 from .event_detectors import register_event_detectors_module
 from .mundane import register_mundane_module
 from .narrative import register_narrative_module
-=======
-from .ritual import register_ritual_module
->>>>>>> 2b2837c3
+
 from .predictive import register_predictive_module
 from .ritual import register_ritual_module
 from .ux import register_ux_module
@@ -34,11 +32,10 @@
     register_vca_module(registry)
     register_event_detectors_module(registry)
     register_esoteric_module(registry)
-<<<<<<< HEAD
+
     register_mundane_module(registry)
     register_narrative_module(registry)
-=======
->>>>>>> 2b2837c3
+
     register_ritual_module(registry)
     register_predictive_module(registry)
     register_ux_module(registry)
