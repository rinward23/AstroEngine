--- conflicted
+++ resolved
@@ -8,11 +8,7 @@
 import json
 from datetime import datetime
 from types import SimpleNamespace
-<<<<<<< HEAD
-from typing import Dict, List, Optional, Sequence, Mapping
-=======
 from typing import Dict, List, Optional
->>>>>>> 3a2523f1
 from zoneinfo import ZoneInfo
 
 import typer
@@ -29,12 +25,8 @@
 
 app = typer.Typer(help="AstroEngine command line interface.")
 chinese_app = typer.Typer(help="Chinese astrology chart calculators.")
-<<<<<<< HEAD
-transit_app = typer.Typer(help="Transit detector commands.")
-=======
 transits_app = typer.Typer(help="Transit scanning utilities.")
 _EPHEMERIS_SET_LABEL = ", ".join(available_sets())
->>>>>>> 3a2523f1
 
 
 def _parse_local_options(values: List[str]) -> Dict[str, str]:
