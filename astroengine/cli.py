--- conflicted
+++ resolved
@@ -15,20 +15,11 @@
 from .chart.config import ChartConfig, VALID_HOUSE_SYSTEMS, VALID_ZODIAC_SYSTEMS
 from .detectors.ingress import find_ingresses
 from .engine import events_to_dicts, scan_contacts
-<<<<<<< HEAD
+
 from .ephemeris import SwissEphemerisAdapter
 from .narrative import summarize_top_events
 from .pipeline.provision import provision_ephemeris, is_provisioned  # ENSURE-LINE
-=======
-
-from .pipeline.provision import (  # ENSURE-LINE
-    PROVISION_META,
-    get_ephemeris_meta,
-    is_provisioned,
-    provision_ephemeris,
-)
-
->>>>>>> c25cf3a2
+
 from .providers import list_providers
 from .timelords.dashas import compute_vimshottari_dasha
 from .timelords.zr import compute_zodiacal_releasing
@@ -37,76 +28,10 @@
     available_schema_keys,
     validate_payload,
 )
-<<<<<<< HEAD
+
 from .userdata.vault import Natal, save_natal, load_natal, list_natals, delete_natal  # ENSURE-LINE
 from .ux.plugins import setup_cli as setup_plugins
-=======
-from .userdata.vault import (  # ENSURE-LINE
-    Natal,
-    delete_natal,
-    list_natals,
-    load_natal,
-    save_natal,
-)
-
-
-_SubParsers = argparse._SubParsersAction  # type: ignore[attr-defined]
-
-
-def _ensure_subparsers(parser: argparse.ArgumentParser) -> _SubParsers:
-    subparsers = getattr(parser, "_ae_subparsers", None)
-    if subparsers is None:
-        subparsers = parser.add_subparsers(dest="command")
-        parser._ae_subparsers = subparsers
-    return subparsers
-
-
-def _print_json(payload: object) -> None:
-    print(json.dumps(payload, indent=2, sort_keys=True))
-
-
-def cmd_natal_list(_: argparse.Namespace) -> int:
-    entries = list_natals()
-    if not entries:
-        print("(no stored natal charts)")
-        return 0
-    for entry in entries:
-        print(entry)
-    return 0
-
-
-def cmd_natal_show(args: argparse.Namespace) -> int:
-    try:
-        natal = load_natal(args.natal_id)
-    except FileNotFoundError:
-        print(f"natal not found: {args.natal_id}", file=sys.stderr)
-        return 1
-    _print_json(natal.__dict__)
-    return 0
-
-
-def cmd_natal_save(args: argparse.Namespace) -> int:
-    natal = Natal(
-        natal_id=args.natal_id,
-        name=args.name,
-        utc=args.utc,
-        lat=float(args.lat),
-        lon=float(args.lon),
-        tz=args.tz,
-        place=args.place,
-    )
-    path = save_natal(natal)
-    print(f"saved natal {args.natal_id} -> {path}")
-    return 0
-
-
-def cmd_natal_delete(args: argparse.Namespace) -> int:
-    if delete_natal(args.natal_id):
-        print(f"deleted natal {args.natal_id}")
-        return 0
-    print(f"natal not found: {args.natal_id}", file=sys.stderr)
-    return 1
->>>>>>> c25cf3a2
+
 
 
 def _augment_parser_with_natals(parser: argparse.ArgumentParser) -> None:
@@ -324,7 +249,7 @@
     status.add_argument("--json", action="store_true", help="Emit JSON status information")
     status.set_defaults(func=cmd_provision_status)
 
-<<<<<<< HEAD
+
 
 def _chart_config_from_args(args: argparse.Namespace) -> ChartConfig:
     """Return a :class:`ChartConfig` built from CLI arguments."""
@@ -337,13 +262,7 @@
     except ValueError as exc:
         raise SystemExit(f"Invalid chart configuration: {exc}") from exc
 
-=======
-    ephemeris = provision_sub.add_parser("ephemeris", help="Record provisioning metadata")
-    ephemeris.add_argument("--json", action="store_true", help="Emit JSON metadata")
-    ephemeris.set_defaults(func=cmd_provision_ephemeris)
-
-    parser._ae_provision_added = True
->>>>>>> c25cf3a2
+
 # >>> AUTO-GEN BEGIN: CLI Canonical Export Commands v1.0
 from .exporters import write_sqlite_canonical, write_parquet_canonical
 
@@ -812,7 +731,7 @@
     validate.add_argument("path")
     validate.set_defaults(func=cmd_validate)
 
-<<<<<<< HEAD
+
     ingresses = sub.add_parser("ingresses", help="Detect sign ingress events")
     ingresses.add_argument("--start", required=True)
     ingresses.add_argument("--end", required=True)
@@ -844,12 +763,7 @@
     timelords.add_argument("--json")
     timelords.set_defaults(func=cmd_timelords)
 
-=======
-    _augment_parser_with_natals(parser)
-    _augment_parser_with_cache(parser)
-    _augment_parser_with_parquet_dataset(parser)
-    _augment_parser_with_provisioning(parser)
->>>>>>> c25cf3a2
+
     _augment_parser_with_features(parser)
     setup_plugins(parser)
     return parser
