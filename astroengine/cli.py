--- conflicted
+++ resolved
@@ -1,123 +1,15 @@
 # >>> AUTO-GEN BEGIN: AE CLI v1.1
-<<<<<<< HEAD
-"""AstroEngine command-line interface with provider and star utilities."""
-=======
-"""AstroEngine command-line interface (minimal, stable entry)."""
->>>>>>> 8e540c35
+
 from __future__ import annotations
 import sys
 import argparse
-<<<<<<< HEAD
-import datetime as _dt
 
-from .providers import get_provider, list_providers
-=======
-import sys
 
 
 def _add_common_flags(p: argparse.ArgumentParser) -> None:
     p.add_argument("--log-level", default="INFO", help="Log level: DEBUG, INFO, WARN, ERROR")
 
 
-def cmd_env(args: argparse.Namespace) -> int:
-    """Environment diagnostic: prints import and ephemeris status."""
-    try:
-        import importlib
-
-        mods = ["pyswisseph", "numpy", "pandas"]
-        missing = [m for m in mods if importlib.util.find_spec(m) is None]
-        print("imports:", "ok" if not missing else f"missing={missing}")
-    except Exception as e:  # pragma: no cover - diagnostic guard
-        print("imports: error:", e)
-    # Check ephemeris path hints (non-fatal)
-    import os
-
-    eph = os.environ.get("SE_EPHE_PATH") or os.environ.get("SWE_EPH_PATH")
-    print("ephemeris:", eph or "(unset)")
-    return 0
-
-
-def build_parser() -> argparse.ArgumentParser:
-    parser = argparse.ArgumentParser(prog="astroengine", description="AstroEngine CLI")
-    sub = parser.add_subparsers(dest="cmd", required=True)
-
-    p_env = sub.add_parser("env", help="Print environment diagnostics")
-    _add_common_flags(p_env)
-    p_env.set_defaults(fn=cmd_env)
-
-    _register_core_commands(sub)
-    return parser
-
-
-def main(argv: list[str] | None = None) -> int:
-    argv = list(sys.argv[1:] if argv is None else argv)
-    parser = build_parser()
-    ns = parser.parse_args(argv)
-    result = ns.fn(ns)
-    return result if isinstance(result, int) else 0
-
-
-if __name__ == "__main__":  # pragma: no cover
-    raise SystemExit(main())
-# >>> AUTO-GEN END: AE CLI v1.1
-
-import json
-from dataclasses import asdict
-from datetime import datetime
-from pathlib import Path
-
-from .core import TransitEngine, TransitEvent
-from .ephemeris import EphemerisConfig
-from .validation import validate_payload
-
-BODY_IDS = {
-    "sun": 0,
-    "moon": 1,
-    "mercury": 2,
-    "venus": 3,
-    "mars": 4,
-    "jupiter": 5,
-    "saturn": 6,
-    "uranus": 7,
-    "neptune": 8,
-    "pluto": 9,
-}
-
-
-def _parse_datetime(value: str) -> datetime:
-    if value.endswith("Z"):
-        value = value[:-1] + "+00:00"
-    return datetime.fromisoformat(value)
-
-
-def _cmd_transits(args: argparse.Namespace) -> list[TransitEvent]:
-    engine = TransitEngine.with_default_adapter(EphemerisConfig())
-    start = _parse_datetime(args.start)
-    end = _parse_datetime(args.end)
-    body: int | str = args.body
-    if isinstance(body, str):
-        key = body.lower()
-        if key in BODY_IDS:
-            body = BODY_IDS[key]
-        else:
-            try:
-                body = int(key)
-            except ValueError as exc:  # pragma: no cover - defensive guard
-                raise SystemExit(f"Unknown body identifier: {args.body}") from exc
->>>>>>> 8e540c35
-
-
-def _add_common_flags(p: argparse.ArgumentParser) -> None:
-    p.add_argument("--log-level", default="INFO", help="Log level: DEBUG, INFO, WARN, ERROR")
-
-<<<<<<< HEAD
-=======
-def _cmd_validate(args: argparse.Namespace) -> int:
-    payload = json.loads(Path(args.path).read_text())
-    validate_payload(args.schema, payload)
-    print(f"Validation succeeded for schema {args.schema}")
-    return 0
->>>>>>> 8e540c35
 
 def cmd_env(args: argparse.Namespace) -> int:
     import importlib
@@ -130,55 +22,3 @@
     print("providers:", ", ".join(list_providers()) or "(none)")
     return 0
 
-<<<<<<< HEAD
-
-def cmd_providers(args: argparse.Namespace) -> int:
-    if args.action == "list":
-        print("available:", ", ".join(list_providers()) or "(none)")
-        return 0
-    if args.action == "check":
-        prov = get_provider(args.name)
-        now = _dt.datetime.utcnow().isoformat(timespec="seconds") + "Z"
-        out = prov.positions_ecliptic(now, ["sun", "moon"])  # smoke
-        print(out)
-        return 0
-    return 1
-
-
-def main(argv: list[str] | None = None) -> int:
-    argv = list(sys.argv[1:] if argv is None else argv)
-    ap = argparse.ArgumentParser(prog="astroengine", description="AstroEngine CLI")
-    sub = ap.add_subparsers(dest="cmd", required=True)
-
-    p_env = sub.add_parser("env", help="Print environment diagnostics")
-    _add_common_flags(p_env)
-    p_env.set_defaults(fn=cmd_env)
-
-    p_prov = sub.add_parser("provider", help="List or check providers")
-    p_prov.add_argument("action", choices=["list", "check"])
-    p_prov.add_argument("name", nargs="?", default="swiss")
-    p_prov.set_defaults(fn=cmd_providers)
-
-    ns = ap.parse_args(argv)
-    return int(ns.fn(ns))
-
-if __name__ == "__main__":  # pragma: no cover
-    raise SystemExit(main())
-# >>> AUTO-GEN END: AE CLI v1.1
-=======
-def _register_core_commands(subparsers) -> None:
-    transits = subparsers.add_parser("transits", help="Scan for transiting aspects")
-    transits.add_argument("--body", default="mars", help="Swiss Ephemeris body id or name (default: Mars)")
-    transits.add_argument("--target-longitude", type=float, required=True)
-    transits.add_argument("--aspect", type=float, default=0.0)
-    transits.add_argument("--start", required=True, help="Start datetime (ISO-8601)")
-    transits.add_argument("--end", required=True, help="End datetime (ISO-8601)")
-    transits.add_argument("--step-hours", type=float, default=12.0)
-    transits.add_argument("--json", help="Write events to JSON file")
-    transits.set_defaults(fn=_cmd_transits)
-
-    validate = subparsers.add_parser("validate", help="Validate JSON payloads against schemas")
-    validate.add_argument("schema", help="Schema key registered in the data registry")
-    validate.add_argument("path", help="Path to JSON file")
-    validate.set_defaults(fn=_cmd_validate)
->>>>>>> 8e540c35
