"""Command line interface for AstroEngine."""

from __future__ import annotations

import argparse
import json
import sys
from dataclasses import asdict
from datetime import datetime, timezone
from pathlib import Path
from typing import Iterable, Sequence, Any, Optional


from . import engine as engine_module
<<<<<<< HEAD
from .engine import events_to_dicts, scan_contacts, TargetFrameResolver
=======
from .chart.config import ChartConfig, VALID_HOUSE_SYSTEMS, VALID_ZODIAC_SYSTEMS
from .detectors.ingress import find_ingresses
from .engine import events_to_dicts, scan_contacts
from .astro.declination import available_antiscia_axes
from .ephemeris import SwissEphemerisAdapter
from .narrative import summarize_top_events

>>>>>>> ec1c9656
from .pipeline.provision import provision_ephemeris, is_provisioned  # ENSURE-LINE

from .providers import list_providers
from .timelords.dashas import compute_vimshottari_dasha
from .timelords.zr import compute_zodiacal_releasing
from .validation import (
    SchemaValidationError,
    available_schema_keys,
    validate_payload,
)

from .userdata.vault import Natal, save_natal, load_natal, list_natals, delete_natal  # ENSURE-LINE
<<<<<<< HEAD
from .chart import ChartLocation, NatalChart, compute_natal_chart
from .chart.composite import compute_composite_chart
=======
from .ux.plugins import setup_cli as setup_plugins

>>>>>>> ec1c9656


def _augment_parser_with_natals(parser: argparse.ArgumentParser) -> None:
    if getattr(parser, "_ae_natals_added", False):
        return
    subparsers = _ensure_subparsers(parser)
    natal = subparsers.add_parser("natal", help="Manage the natal vault")
    natal_sub = natal.add_subparsers(dest="natal_command")
    natal_sub.required = True

    natal_list = natal_sub.add_parser("list", help="List stored natal chart identifiers")
    natal_list.set_defaults(func=cmd_natal_list)

    natal_show = natal_sub.add_parser("show", help="Display a stored natal chart")
    natal_show.add_argument("natal_id")
    natal_show.set_defaults(func=cmd_natal_show)

    natal_save = natal_sub.add_parser("save", help="Persist a natal chart entry")
    natal_save.add_argument("natal_id")
    natal_save.add_argument("--utc", required=True, help="Birth time (UTC ISO-8601)")
    natal_save.add_argument("--lat", type=float, required=True, help="Latitude in decimal degrees")
    natal_save.add_argument("--lon", type=float, required=True, help="Longitude in decimal degrees")
    natal_save.add_argument("--name", help="Human-friendly label")
    natal_save.add_argument("--tz", help="IANA timezone identifier for provenance")
    natal_save.add_argument("--place", help="Birth location description")
    natal_save.set_defaults(func=cmd_natal_save)

    natal_delete = natal_sub.add_parser("delete", help="Remove a stored natal chart")
    natal_delete.add_argument("natal_id")
    natal_delete.set_defaults(func=cmd_natal_delete)

    parser._ae_natals_added = True


def cmd_cache_info(_: argparse.Namespace) -> int:
    from .cache.positions_cache import CACHE_DIR, DB as POSITIONS_DB
    import sqlite3

    print(f"cache directory: {CACHE_DIR}")
    if POSITIONS_DB.exists():
        size = POSITIONS_DB.stat().st_size
        row_count = 0
        con = sqlite3.connect(str(POSITIONS_DB))
        try:
            cur = con.execute("SELECT COUNT(*) FROM positions_daily")
            row = cur.fetchone()
            if row:
                row_count = int(row[0])
        except sqlite3.OperationalError:
            row_count = 0
        finally:
            con.close()
        print(f"cache database: {POSITIONS_DB} ({size} bytes, {row_count} rows)")
    else:
        print(f"cache database: {POSITIONS_DB} (missing)")
    return 0


def cmd_cache_warm(args: argparse.Namespace) -> int:
    from .cache.positions_cache import warm_daily

    bodies = (
        [b.strip().lower() for b in args.bodies.split(",") if b.strip()]
        if args.bodies
        else [
            "sun",
            "moon",
            "mercury",
            "venus",
            "mars",
            "jupiter",
            "saturn",
            "uranus",
            "neptune",
            "pluto",
        ]
    )
    if not bodies:
        print("no bodies specified for cache warm", file=sys.stderr)
        return 1

    enable_cache(True)
    start_jd = _iso_to_jd(args.start)
    end_jd = _iso_to_jd(args.end)
    if end_jd < start_jd:
        print("end must be after start", file=sys.stderr)
        return 1

    entries = warm_daily(bodies, start_jd, end_jd)
    print(
        f"warmed {entries} cache entries for bodies {', '.join(bodies)} "
        f"[{args.start} → {args.end}]"
    )
    return 0


def _augment_parser_with_cache(parser: argparse.ArgumentParser) -> None:
    if getattr(parser, "_ae_cache_added", False):
        return
    subparsers = _ensure_subparsers(parser)
    cache = subparsers.add_parser("cache", help="Inspect or warm Swiss ephemeris caches")
    cache_sub = cache.add_subparsers(dest="cache_command")
    cache_sub.required = True

    cache_info = cache_sub.add_parser("info", help="Display cache metadata")
    cache_info.set_defaults(func=cmd_cache_info)

    cache_warm = cache_sub.add_parser("warm", help="Warm the daily positions cache")
    cache_warm.add_argument("--start", required=True, help="Start date (ISO-8601)")
    cache_warm.add_argument("--end", required=True, help="End date (ISO-8601)")
    cache_warm.add_argument(
        "--bodies",
        help="Comma-separated list of bodies (default: Sun, Moon, Mercury … Pluto)",
    )
    cache_warm.set_defaults(func=cmd_cache_warm)

    parser._ae_cache_added = True


def cmd_dataset_parquet(args: argparse.Namespace) -> int:
    if args.input == "-":
        payload_text = sys.stdin.read()
    else:
        payload_text = Path(args.input).read_text(encoding="utf-8")

    try:
        if args.format == "jsonl":
            events = [json.loads(line) for line in payload_text.splitlines() if line.strip()]
        else:
            document = json.loads(payload_text)
            if isinstance(document, dict):
                key = args.key or "events"
                if key not in document:
                    raise KeyError(key)
                events = document[key]
            elif isinstance(document, list):
                events = document
            else:
                raise TypeError("unsupported JSON payload")
        if not isinstance(events, list):
            raise TypeError("event payload must be a list")
    except Exception as exc:  # pragma: no cover - defensive parsing
        print(f"failed to load input events: {exc}", file=sys.stderr)
        return 1

    written = export_parquet_dataset(args.output, events)
    print(f"wrote {written} events to {args.output}")
    return 0


def _augment_parser_with_parquet_dataset(parser: argparse.ArgumentParser) -> None:
    if getattr(parser, "_ae_dataset_added", False):
        return
    subparsers = _ensure_subparsers(parser)
    dataset = subparsers.add_parser("dataset", help="Materialise event datasets")
    dataset_sub = dataset.add_subparsers(dest="dataset_command")
    dataset_sub.required = True

    parquet_cmd = dataset_sub.add_parser("parquet", help="Write canonical events to Parquet")
    parquet_cmd.add_argument("input", help="Input JSON/JSONL file (use '-' for stdin)")
    parquet_cmd.add_argument("output", help="Destination Parquet file or directory")
    parquet_cmd.add_argument(
        "--format",
        choices=("json", "jsonl"),
        default="jsonl",
        help="Input format (default: jsonl)",
    )
    parquet_cmd.add_argument(
        "--key",
        help="JSON key containing events when --format json (default: events)",
    )
    parquet_cmd.set_defaults(func=cmd_dataset_parquet)

    parser._ae_dataset_added = True


def cmd_provision_status(args: argparse.Namespace) -> int:
    meta = get_ephemeris_meta()
    meta["provisioned"] = is_provisioned()
    if args.json:
        _print_json(meta)
    else:
        status = "provisioned" if meta["provisioned"] else "not provisioned"
        print(f"Swiss ephemeris status: {status}")
        if meta.get("swe_version"):
            print(f"pyswisseph version: {meta['swe_version']}")
        if meta.get("ephe_path"):
            print(f"ephemeris path: {meta['ephe_path']}")
    return 0


def cmd_provision_ephemeris(args: argparse.Namespace) -> int:
    meta = provision_ephemeris()
    meta["meta_path"] = str(PROVISION_META)
    if args.json:
        _print_json(meta)
    else:
        print(f"Recorded Swiss ephemeris metadata at {meta['meta_path']}")
        if meta.get("swe_version"):
            print(f"pyswisseph version: {meta['swe_version']}")
        if meta.get("ephe_path"):
            print(f"ephemeris path: {meta['ephe_path']}")
    return 0


def _augment_parser_with_provisioning(parser: argparse.ArgumentParser) -> None:
    if getattr(parser, "_ae_provision_added", False):
        return
    subparsers = _ensure_subparsers(parser)
    provision = subparsers.add_parser("provision", help="Manage Swiss ephemeris provisioning")
    provision_sub = provision.add_subparsers(dest="provision_command")
    provision_sub.required = True

    status = provision_sub.add_parser("status", help="Show provisioning state")
    status.add_argument("--json", action="store_true", help="Emit JSON status information")
    status.set_defaults(func=cmd_provision_status)



def _chart_config_from_args(args: argparse.Namespace) -> ChartConfig:
    """Return a :class:`ChartConfig` built from CLI arguments."""

    zodiac = getattr(args, "zodiac", "tropical")
    ayanamsha = getattr(args, "ayanamsha", None)
    house_system = getattr(args, "house_system", "placidus")
    try:
        return ChartConfig(zodiac=zodiac, ayanamsha=ayanamsha, house_system=house_system)
    except ValueError as exc:
        raise SystemExit(f"Invalid chart configuration: {exc}") from exc



def _parse_iso_arg(value: str) -> datetime:
    return datetime.fromisoformat(value.replace("Z", "+00:00")).astimezone(timezone.utc)


def _primary_chart(args: argparse.Namespace) -> Optional[NatalChart]:
    natal_ts = getattr(args, "natal_utc", None)
    lat = getattr(args, "lat", None)
    lon = getattr(args, "lon", None)
    if not natal_ts or lat is None or lon is None:
        return None
    moment = _parse_iso_arg(str(natal_ts))
    location = ChartLocation(latitude=float(lat), longitude=float(lon))
    return compute_natal_chart(moment, location)


def _partner_chart(args: argparse.Namespace) -> Optional[NatalChart]:
    partner_ts = getattr(args, "partner_utc", None)
    lat = getattr(args, "partner_lat", None)
    lon = getattr(args, "partner_lon", None)
    if not partner_ts or lat is None or lon is None:
        return None
    moment = _parse_iso_arg(str(partner_ts))
    location = ChartLocation(latitude=float(lat), longitude=float(lon))
    return compute_natal_chart(moment, location)


def _resolver_for_target_frame(args: argparse.Namespace) -> Optional[TargetFrameResolver]:
    frame = getattr(args, "target_frame", "natal")
    frame_lower = frame.lower()
    target_name = getattr(args, "target", None)
    static_positions: dict[str, float] = {}
    if target_name and getattr(args, "target_longitude", None) is not None:
        try:
            static_positions[target_name.lower()] = float(args.target_longitude) % 360.0
        except Exception:
            pass

    primary = _primary_chart(args)

    if frame_lower == "natal":
        if primary is None and not static_positions:
            return None
        return TargetFrameResolver("natal", natal_chart=primary, static_positions=static_positions)

    if frame_lower == "progressed":
        if primary is None:
            raise ValueError("--target-frame progressed requires --natal-utc, --lat, and --lon")
        return TargetFrameResolver("progressed", natal_chart=primary, static_positions=static_positions)

    if frame_lower == "directed":
        if primary is None:
            raise ValueError("--target-frame directed requires --natal-utc, --lat, and --lon")
        return TargetFrameResolver("directed", natal_chart=primary)

    if frame_lower == "composite":
        if primary is None:
            raise ValueError("--target-frame composite requires --natal-utc, --lat, and --lon")
        partner = _partner_chart(args)
        if partner is None:
            raise ValueError(
                "--target-frame composite requires --partner-utc, --partner-lat, and --partner-lon"
            )
        composite = compute_composite_chart(primary, partner)
        return TargetFrameResolver("composite", natal_chart=primary, composite_chart=composite)

    raise ValueError(f"Unsupported target frame '{frame}'")

# >>> AUTO-GEN BEGIN: CLI Canonical Export Commands v1.0
from .exporters import write_sqlite_canonical, write_parquet_canonical


def _cli_export(args: argparse.Namespace, events: Sequence[Any]) -> dict[str, int]:
    """Standardized export helper accepting canonical or legacy events."""

    written: dict[str, int] = {}
    if getattr(args, "sqlite", None):
        written["sqlite"] = write_sqlite_canonical(args.sqlite, events)
    if getattr(args, "parquet", None):
        written["parquet"] = write_parquet_canonical(args.parquet, events)
    return written


def _ingress_to_canonical(event: Any) -> dict[str, Any]:
    """Convert an ingress dataclass into a canonical export mapping."""

    payload = {
        "kind": f"ingress_{getattr(event, 'sign', '').lower()}",
        "timestamp": getattr(event, "ts", None) or getattr(event, "timestamp", None),
        "moving": getattr(event, "body", ""),
        "target": getattr(event, "sign", ""),
        "orb_abs": 0.0,
        "orb_allow": 0.0,
        "applying_or_separating": "exact",
        "score": 0.0,
        "lon_moving": getattr(event, "longitude", None),
        "lon_target": None,
        "metadata": {
            "jd": getattr(event, "jd", None),
            "method": getattr(event, "method", "sign_ingress"),
            "sign_index": getattr(event, "sign_index", -1),
        },
    }
    return payload


def add_canonical_export_args(p: argparse.ArgumentParser) -> None:
    group = p.add_argument_group("canonical export")
    group.add_argument("--sqlite", help="Path to SQLite DB; writes into table transits_events")
    group.add_argument(
        "--parquet",
        help="Path to Parquet file or dataset directory",
    )


# >>> AUTO-GEN END: CLI Canonical Export Commands v1.0

# >>> AUTO-GEN BEGIN: cli-run-experimental v1.1
from .detectors import (
    find_eclipses,
    find_lunations,
    find_out_of_bounds,
    find_stations,
    secondary_progressions,
    solar_arc_directions,
    solar_lunar_returns,
)
from .detectors.common import iso_to_jd
from .detectors.common import enable_cache  # ENSURE-LINE
from .cache.positions_cache import warm_daily  # ENSURE-LINE
from .exporters_batch import export_parquet_dataset  # ENSURE-LINE


def run_experimental(args) -> None:
    if not any(
        [
            args.eclipses,
            args.lunations,
            args.stations,
            args.returns,
            args.progressions,
            args.directions,
            getattr(args, "oob", False),
        ]
    ):
        return
    start_jd = iso_to_jd(args.start_utc)
    end_jd = iso_to_jd(args.end_utc)
    if args.eclipses:
        ev = find_eclipses(start_jd, end_jd)
        print(f"eclipses: {len(ev)} events")
    if args.lunations:
        ev = find_lunations(start_jd, end_jd)
        print(f"lunations: {len(ev)} events")
    if args.stations:
        ev = find_stations(start_jd, end_jd, None)
        print(f"stations: {len(ev)} events")
    if getattr(args, "oob", False):
        ev = find_out_of_bounds(start_jd, end_jd)
        print(f"out-of-bounds: {len(ev)} events")
    if args.returns:
        if not getattr(args, "natal_utc", None):
            print("returns: missing --natal-utc; skipping")
        else:
            which = getattr(args, "return_kind", "solar")
            ev = solar_lunar_returns(iso_to_jd(args.natal_utc), start_jd, end_jd, which)
            print(f"{which}-returns: {len(ev)} events")
    if args.progressions:
        if not getattr(args, "natal_utc", None):
            print("progressions: missing --natal-utc; skipping")
        else:
            ev = secondary_progressions(args.natal_utc, args.start_utc, args.end_utc)
            print(f"progressions: {len(ev)} events")
    if args.directions:
        if not getattr(args, "natal_utc", None):
            print("directions: missing --natal-utc; skipping")
        else:
            ev = solar_arc_directions(args.natal_utc, args.start_utc, args.end_utc)
            print(f"solar-arc directions: {len(ev)} events")
# >>> AUTO-GEN END: cli-run-experimental v1.1

__all__ = ["build_parser", "main", "serialize_events_to_json", "json"]


# >>> AUTO-GEN BEGIN: cli-new-detector-flags v1.0
def _augment_parser_with_features(p: argparse.ArgumentParser) -> None:
    targets = getattr(p, "_ae_feature_parsers", [p])
    for target in targets:
        if getattr(target, "_ae_features_added", False):
            continue
        g = target.add_argument_group("Detectors (experimental)")
        g.add_argument("--lunations", action="store_true", help="Enable lunations detector")
        g.add_argument("--eclipses", action="store_true", help="Enable eclipses detector")
        g.add_argument("--oob", action="store_true", help="Enable out-of-bounds detector")
        g.add_argument("--stations", action="store_true", help="Enable stations detector")
        g.add_argument("--progressions", action="store_true", help="Enable secondary progressions")
        g.add_argument("--directions", action="store_true", help="Enable solar arc directions")
        g.add_argument("--returns", action="store_true", help="Enable solar/lunar returns")
        g.add_argument("--profections", action="store_true", help="Enable annual profections")
        g.add_argument("--prog-aspects", action="store_true", help="Enable progressed natal aspects detector")
        g.add_argument("--dir-aspects", action="store_true", help="Enable directed natal aspects detector")
        target._ae_features_added = True
# >>> AUTO-GEN END: cli-new-detector-flags v1.0



def serialize_events_to_json(events: Iterable) -> str:
    """Serialize events into a pretty-printed JSON string."""

    return json.dumps(events_to_dicts(events), indent=2)


def cmd_experimental(args: argparse.Namespace) -> int:
    run_experimental(args)
    return 0


def cmd_env(_: argparse.Namespace) -> int:
    providers = ", ".join(list_providers()) or "(none)"
    print("Registered providers:", providers)
    return 0


def cmd_transits(args: argparse.Namespace) -> int:
    engine_module.FEATURE_LUNATIONS = args.lunations
    engine_module.FEATURE_ECLIPSES = args.eclipses
    engine_module.FEATURE_STATIONS = args.stations
    engine_module.FEATURE_PROGRESSIONS = args.progressions
    engine_module.FEATURE_DIRECTIONS = args.directions
    engine_module.FEATURE_RETURNS = args.returns
    engine_module.FEATURE_PROFECTIONS = args.profections
<<<<<<< HEAD
    try:
        resolver = _resolver_for_target_frame(args)
    except ValueError as exc:
        print(f"error: {exc}", file=sys.stderr)
        return 1
=======

    include_mirrors = not args.decl_only
    include_aspects = not args.decl_only

    observer = None
    if args.lat is not None and args.lon is not None:
        observer = ObserverLocation(
            latitude_deg=float(args.lat),
            longitude_deg=float(args.lon),
            elevation_m=float(getattr(args, "elevation_m", 0.0) or 0.0),
        )
    if args.topocentric and observer is None:
        print("topocentric mode requires --lat and --lon", file=sys.stderr)
        return 1
    time_scale = TimeScaleContext(ephemeris_scale=args.ephemeris_time_scale.upper())
    ephemeris_config = EphemerisConfig(
        topocentric=bool(args.topocentric),
        observer=observer,
        sidereal=bool(args.sidereal),
        time_scale=time_scale,
    )

>>>>>>> ec1c9656
    events = scan_contacts(
        start_iso=args.start,
        end_iso=args.end,
        moving=args.moving,
        target=args.target,
        provider_name=args.provider,
        ephemeris_config=ephemeris_config,
        decl_parallel_orb=args.decl_orb,
        decl_contra_orb=args.decl_orb,
        antiscia_orb=args.mirror_orb,
        contra_antiscia_orb=args.mirror_orb,
        step_minutes=args.step,
        aspects_policy_path=args.aspects_policy,
<<<<<<< HEAD
        target_frame=args.target_frame,
        target_resolver=resolver,
=======
        profile_id=args.profile,
        include_declination=True,
        include_mirrors=include_mirrors,
        include_aspects=include_aspects,
        antiscia_axis=args.mirror_axis,
>>>>>>> ec1c9656
    )

    if args.json:
        payload = {
            "generated_at": datetime.now(timezone.utc).strftime("%Y-%m-%dT%H:%M:%SZ"),
            "parameters": {
                "start_timestamp": args.start,
                "end_timestamp": args.end,
                "moving": args.moving,
                "target": args.target,
                "provider": args.provider,
                "target_longitude": args.target_longitude,
                "target_frame": args.target_frame,
            },
            "events": events_to_dicts(events),
        }
        Path(args.json).write_text(json.dumps(payload, indent=2), encoding="utf-8")
        print(f"Wrote {len(events)} events to {args.json}")

    written = _cli_export(args, events)
    if args.sqlite and written.get("sqlite"):
        print(f"SQLite export complete: {args.sqlite} ({written['sqlite']} rows)")
    if args.parquet and written.get("parquet"):
        print(f"Parquet export complete: {args.parquet} ({written['parquet']} rows)")

    if getattr(args, "narrative", False):
        summary = summarize_top_events(events, top_n=getattr(args, "narrative_top", 5))
        print(summary)

    if not any((args.json, args.sqlite, args.parquet)):
        print(serialize_events_to_json(events))

    return 0


def cmd_validate(args: argparse.Namespace) -> int:
    payload_path = Path(args.path)
    payload = json.loads(payload_path.read_text(encoding="utf-8"))
    try:
        validate_payload(args.schema, payload)
    except SchemaValidationError as exc:
        print("Validation failed:", file=sys.stderr)
        for message in exc.errors:
            print("  -", message, file=sys.stderr)
        return 1

    print(f"Payload validated against {args.schema}")
    return 0


def cmd_ingresses(args: argparse.Namespace) -> int:
    chart_config = _chart_config_from_args(args)
    adapter = SwissEphemerisAdapter(chart_config=chart_config)
    start_dt = datetime.fromisoformat(args.start.replace("Z", "+00:00")).astimezone(timezone.utc)
    end_dt = datetime.fromisoformat(args.end.replace("Z", "+00:00")).astimezone(timezone.utc)
    if end_dt <= start_dt:
        print("ingresses: end must be after start", file=sys.stderr)
        return 1
    start_jd = adapter.julian_day(start_dt)
    end_jd = adapter.julian_day(end_dt)
    bodies = [body.strip() for body in args.bodies.split(",") if body.strip()]
    if not bodies:
        bodies = ["Sun"]
    events = find_ingresses(start_jd, end_jd, bodies, step_hours=args.step_hours)
    canonical = [_ingress_to_canonical(event) for event in events]

    if args.json:
        payload = {
            "generated_at": datetime.now(timezone.utc).strftime("%Y-%m-%dT%H:%M:%SZ"),
            "parameters": {
                "start_timestamp": args.start,
                "end_timestamp": args.end,
                "bodies": bodies,
                "step_hours": args.step_hours,
                "zodiac": chart_config.zodiac,
                "ayanamsha": chart_config.ayanamsha,
                "house_system": chart_config.house_system,
            },
            "events": canonical,
        }
        Path(args.json).write_text(json.dumps(payload, indent=2), encoding="utf-8")
        print(f"Wrote {len(events)} ingresses to {args.json}")

    written = _cli_export(args, canonical)
    if args.sqlite and written.get("sqlite"):
        print(f"SQLite export complete: {args.sqlite} ({written['sqlite']} rows)")
    if args.parquet and written.get("parquet"):
        print(f"Parquet export complete: {args.parquet} ({written['parquet']} rows)")

    if not any((args.json, args.sqlite, args.parquet)):
        print(json.dumps(canonical, indent=2))

    return 0


def cmd_timelords(args: argparse.Namespace) -> int:
    start_dt = datetime.fromisoformat(args.start.replace("Z", "+00:00")).astimezone(timezone.utc)
    results: list[dict[str, Any]] = []

    if args.vimshottari:
        if args.moon_longitude is None:
            print("timelords: --moon-longitude is required for Vimshottari dashas", file=sys.stderr)
            return 1
        levels = [level.strip() for level in args.timelord_levels.split(",") if level.strip()]
        periods = compute_vimshottari_dasha(
            args.moon_longitude,
            start_dt,
            cycles=args.dasha_cycles,
            levels=tuple(levels) if levels else ("maha", "antar"),
        )
        results.extend(asdict(event) for event in periods)

    if args.zr:
        if args.fortune_longitude is None:
            print("timelords: --fortune-longitude is required for zodiacal releasing", file=sys.stderr)
            return 1
        zr_levels = [level.strip() for level in args.zr_levels.split(",") if level.strip()]
        zr_periods = compute_zodiacal_releasing(
            args.fortune_longitude,
            start_dt,
            lot=args.lot,
            periods=args.zr_periods,
            levels=tuple(zr_levels) if zr_levels else ("l1", "l2"),
        )
        results.extend(asdict(event) for event in zr_periods)

    if not results:
        print("timelords: no systems selected", file=sys.stderr)
        return 1

    payload = {
        "generated_at": datetime.now(timezone.utc).strftime("%Y-%m-%dT%H:%M:%SZ"),
        "start": args.start,
        "events": results,
    }

    if args.json:
        Path(args.json).write_text(json.dumps(payload, indent=2), encoding="utf-8")
        print(f"Wrote {len(results)} periods to {args.json}")
    else:
        print(json.dumps(payload, indent=2))

    return 0


def _iso_to_jd(iso_ts: str) -> float:
    dt = datetime.fromisoformat(iso_ts.replace('Z', '+00:00')).astimezone(timezone.utc)
    return (dt.timestamp() / 86400.0) + UNIX_EPOCH_JD


def run_experimental(args) -> None:
    # Expect args.start_utc, args.end_utc in ISO-8601, and feature flags
    if not any([args.lunations, args.stations, args.returns]):
        return
    if not args.start_utc or not args.end_utc:
        print("experimental detectors require --start-utc and --end-utc; skipping")
        return
    start_jd = _iso_to_jd(args.start_utc)
    end_jd = _iso_to_jd(args.end_utc)
    if args.lunations:
        ev = find_lunations(start_jd, end_jd)
        print(f"lunations: {len(ev)} events")
    if args.stations:
        ev = find_stations(start_jd, end_jd, None)
        print(f"stations: {len(ev)} events")
    if args.returns:
        # need args.natal_utc and args.return_kind
        if not getattr(args, 'natal_utc', None):
            print("returns: missing --natal-utc; skipping")
        else:
            natal_jd = _iso_to_jd(args.natal_utc)
            which = getattr(args, 'return_kind', 'solar')
            ev = solar_lunar_returns(natal_jd, start_jd, end_jd, which)
            print(f"{which}-returns: {len(ev)} events")


def build_parser() -> argparse.ArgumentParser:
    parser = argparse.ArgumentParser(prog="astroengine", description="AstroEngine CLI")
    parser.add_argument("--start-utc", help="Start timestamp (ISO-8601) for experimental detectors")  # ENSURE-LINE
    parser.add_argument("--end-utc", help="End timestamp (ISO-8601) for experimental detectors")  # ENSURE-LINE
    parser.add_argument("--natal-utc", help="Natal timestamp (ISO-8601) for return calculations")  # ENSURE-LINE
    parser.add_argument("--natal-id", help="Natal identifier for provenance and vault operations")  # ENSURE-LINE
    parser.add_argument("--return-kind", default="solar", help="Return kind: solar or lunar")  # ENSURE-LINE
    parser.add_argument("--export-sqlite", help="Write precomputed events to this SQLite file")
    parser.add_argument("--export-parquet", help="Write precomputed events to this Parquet file")
    parser.add_argument("--export-ics", help="Write precomputed events to this ICS calendar file")
    parser.add_argument("--ics-title", default="AstroEngine Events", help="Title to use for ICS export events")
    parser.add_argument("--profile", help="Profile identifier to annotate export metadata")
    parser.add_argument("--lat", type=float, help="Latitude for location-sensitive detectors")
    parser.add_argument("--lon", type=float, help="Longitude for location-sensitive detectors")
    parser.add_argument(
        "--elevation-m",
        type=float,
        default=0.0,
        help="Observer elevation in meters for topocentric calculations",
    )
    parser.add_argument(
        "--topocentric",
        action="store_true",
        help="Use topocentric coordinates (requires --lat and --lon; refraction disabled)",
    )
    parser.add_argument(
        "--ephemeris-time-scale",
        choices=["tt", "ut"],
        default="tt",
        help="Ephemeris time scale (inputs are always treated as UTC)",
    )
    parser.add_argument(
        "--sidereal",
        action="store_true",
        help="Enable sidereal zodiac output (ayanamsha configuration handled separately)",
    )
    parser.add_argument("--aspects", help="Comma-separated aspect angles for natal aspect detectors")
    parser.add_argument("--orb", type=float, help="Orb allowance in degrees for natal aspect detectors")
    parser.add_argument(
        "--zodiac",
        choices=sorted(VALID_ZODIAC_SYSTEMS),
        default="tropical",
        help="Zodiac frame for calculations (tropical or sidereal)",
    )
    parser.add_argument(
        "--ayanamsha",
        help="Sidereal ayanamsha name when --zodiac=sidereal",
    )
    parser.add_argument(
        "--house-system",
        choices=sorted(VALID_HOUSE_SYSTEMS),
        default="placidus",
        help="Preferred house system for derived charts",
    )
    parser.add_argument("--lunations", action="store_true", help="Run lunation detector")
    parser.add_argument("--eclipses", action="store_true", help="Run eclipse detector")
    parser.add_argument("--stations", action="store_true", help="Run planetary station detector")
    parser.add_argument("--progressions", action="store_true", help="Run secondary progression detector")
    parser.add_argument("--directions", action="store_true", help="Run solar arc direction detector")
    parser.add_argument("--returns", action="store_true", help="Run solar/lunar return detector")
    parser.add_argument("--profections", action="store_true", help="Run annual profection timelord detector")
    parser.add_argument("--prog-aspects", action="store_true", help="Run progressed natal aspect detector")
    parser.add_argument("--dir-aspects", action="store_true", help="Run directed natal aspect detector")
    sub = parser.add_subparsers(dest="command")
    parser._ae_subparsers = sub

    env_parser = sub.add_parser("env", help="List registered providers")
    env_parser.set_defaults(func=cmd_env)

    transits = sub.add_parser("transits", help="Scan for transit contacts")
    feature_targets = getattr(parser, "_ae_feature_parsers", [])
    feature_targets.append(transits)
    parser._ae_feature_parsers = feature_targets
    transits.add_argument("--start", required=True)
    transits.add_argument("--end", required=True)
    transits.add_argument("--moving", default="sun")
    transits.add_argument("--target", default="moon")
    transits.add_argument(
        "--target-frame",
        choices=["natal", "progressed", "directed", "composite"],
        default="natal",
    )
    transits.add_argument("--provider", default="swiss")
    transits.add_argument(
        "--decl-orb",
        type=float,
        default=None,
        help="Override declination orb (degrees); defaults to profile policy",
    )
    transits.add_argument(
        "--mirror-orb",
        type=float,
        default=None,
        help="Override antiscia orb (degrees); defaults to profile policy",
    )
    transits.add_argument(
        "--mirror-axis",
        choices=available_antiscia_axes(),
        help="Antiscia axis (profile default when omitted)",
    )
    transits.add_argument(
        "--decl-only",
        action="store_true",
        help="Emit only declination contacts (skip aspects and antiscia)",
    )
    transits.add_argument("--step", type=int, default=60)
    transits.add_argument("--aspects-policy")
    transits.add_argument("--target-longitude", type=float, default=None)
    transits.add_argument("--partner-utc")
    transits.add_argument("--partner-lat", type=float)
    transits.add_argument("--partner-lon", type=float)
    transits.add_argument("--json")
    transits.add_argument("--narrative", action="store_true", help="Summarize detected contacts")
    transits.add_argument(
        "--narrative-top",
        type=int,
        default=5,
        help="Number of top-scoring events to include in the narrative summary",
    )
    add_canonical_export_args(transits)
    transits.set_defaults(func=cmd_transits)

    experimental = sub.add_parser("experimental", help="Run experimental detectors")
    experimental.add_argument("--start-utc", required=True)
    experimental.add_argument("--end-utc", required=True)
    experimental.add_argument("--natal-utc")
    experimental.add_argument("--return-kind", default="solar")
    experimental.add_argument("--lunations", action="store_true")
    experimental.add_argument("--stations", action="store_true")
    experimental.add_argument("--returns", action="store_true")
    experimental.add_argument("--progressions", action="store_true")  # ENSURE-LINE
    experimental.add_argument("--directions", action="store_true")  # ENSURE-LINE
    experimental.set_defaults(func=cmd_experimental)

    validate = sub.add_parser("validate", help="Validate a JSON payload against a schema")
    validate.add_argument("schema", choices=list(available_schema_keys("jsonschema")))
    validate.add_argument("path")
    validate.set_defaults(func=cmd_validate)


    ingresses = sub.add_parser("ingresses", help="Detect sign ingress events")
    ingresses.add_argument("--start", required=True)
    ingresses.add_argument("--end", required=True)
    ingresses.add_argument("--bodies", default="Sun")
    ingresses.add_argument("--step-hours", type=float, default=6.0)
    ingresses.add_argument("--json")
    add_canonical_export_args(ingresses)
    ingresses.set_defaults(func=cmd_ingresses)

    timelords = sub.add_parser("timelords", help="Compute timelord periods")
    timelords.add_argument("--start", required=True)
    timelords.add_argument("--vimshottari", action="store_true")
    timelords.add_argument("--moon-longitude", type=float)
    timelords.add_argument("--dasha-cycles", type=int, default=1)
    timelords.add_argument(
        "--timelord-levels",
        default="maha,antar",
        help="Comma-separated Vimshottari levels to compute",
    )
    timelords.add_argument("--zr", action="store_true")
    timelords.add_argument("--fortune-longitude", type=float)
    timelords.add_argument("--zr-periods", type=int, default=12)
    timelords.add_argument(
        "--zr-levels",
        default="l1,l2",
        help="Comma-separated releasing levels",
    )
    timelords.add_argument("--lot", default="fortune")
    timelords.add_argument("--json")
    timelords.set_defaults(func=cmd_timelords)


    _augment_parser_with_features(parser)
    setup_plugins(parser)
    return parser


def main(argv: Iterable[str] | None = None) -> int:
    parser = build_parser()
    _augment_parser_with_natals(parser)
    _augment_parser_with_cache(parser)
    _augment_parser_with_parquet_dataset(parser)
    _augment_parser_with_provisioning(parser)
    _augment_parser_with_features(parser)
    namespace = parser.parse_args(list(argv) if argv is not None else None)

    run_experimental(namespace)
    func = getattr(namespace, "func", None)
    if func is not None:
        return func(namespace)
    if not any((namespace.lunations, namespace.stations, namespace.returns)):
        parser.print_help()
    return 0


if __name__ == "__main__":  # pragma: no cover
    raise SystemExit(main())<|MERGE_RESOLUTION|>--- conflicted
+++ resolved
@@ -12,17 +12,16 @@
 
 
 from . import engine as engine_module
-<<<<<<< HEAD
+
 from .engine import events_to_dicts, scan_contacts, TargetFrameResolver
-=======
+
 from .chart.config import ChartConfig, VALID_HOUSE_SYSTEMS, VALID_ZODIAC_SYSTEMS
 from .detectors.ingress import find_ingresses
-from .engine import events_to_dicts, scan_contacts
+
 from .astro.declination import available_antiscia_axes
 from .ephemeris import SwissEphemerisAdapter
 from .narrative import summarize_top_events
 
->>>>>>> ec1c9656
 from .pipeline.provision import provision_ephemeris, is_provisioned  # ENSURE-LINE
 
 from .providers import list_providers
@@ -35,13 +34,13 @@
 )
 
 from .userdata.vault import Natal, save_natal, load_natal, list_natals, delete_natal  # ENSURE-LINE
-<<<<<<< HEAD
+
 from .chart import ChartLocation, NatalChart, compute_natal_chart
 from .chart.composite import compute_composite_chart
-=======
+
 from .ux.plugins import setup_cli as setup_plugins
 
->>>>>>> ec1c9656
+
 
 
 def _augment_parser_with_natals(parser: argparse.ArgumentParser) -> None:
@@ -504,13 +503,13 @@
     engine_module.FEATURE_DIRECTIONS = args.directions
     engine_module.FEATURE_RETURNS = args.returns
     engine_module.FEATURE_PROFECTIONS = args.profections
-<<<<<<< HEAD
+
     try:
         resolver = _resolver_for_target_frame(args)
     except ValueError as exc:
         print(f"error: {exc}", file=sys.stderr)
         return 1
-=======
+
 
     include_mirrors = not args.decl_only
     include_aspects = not args.decl_only
@@ -533,7 +532,7 @@
         time_scale=time_scale,
     )
 
->>>>>>> ec1c9656
+
     events = scan_contacts(
         start_iso=args.start,
         end_iso=args.end,
@@ -547,16 +546,16 @@
         contra_antiscia_orb=args.mirror_orb,
         step_minutes=args.step,
         aspects_policy_path=args.aspects_policy,
-<<<<<<< HEAD
+
         target_frame=args.target_frame,
         target_resolver=resolver,
-=======
+
         profile_id=args.profile,
         include_declination=True,
         include_mirrors=include_mirrors,
         include_aspects=include_aspects,
         antiscia_axis=args.mirror_axis,
->>>>>>> ec1c9656
+
     )
 
     if args.json:
