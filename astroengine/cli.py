"""Command line interface for AstroEngine."""

from __future__ import annotations

<<<<<<< HEAD
import argparse
import json
import sys
from datetime import datetime, timezone
from pathlib import Path
from typing import Iterable

from .engine import events_to_dicts, scan_contacts
from .exporters import ParquetExporter, SQLiteExporter, serialize_events_to_json
from .providers import list_providers
from .validation import SchemaValidationError, available_schema_keys, validate_payload
=======
>>>>>>> 626cbf03


def cmd_env(_: argparse.Namespace) -> int:
    providers = ", ".join(list_providers()) or "(none)"
    print("Registered providers:", providers)
    return 0


<<<<<<< HEAD
def cmd_transits(args: argparse.Namespace) -> int:
=======

def cmd_scan(args: argparse.Namespace) -> int:
>>>>>>> 626cbf03
    events = scan_contacts(
        start_iso=args.start,
        end_iso=args.end,
        moving=args.moving,
        target=args.target,
        provider_name=args.provider,
        decl_parallel_orb=args.decl_orb,
        decl_contra_orb=args.decl_orb,
        antiscia_orb=args.mirror_orb,
        contra_antiscia_orb=args.mirror_orb,
        step_minutes=args.step,
        aspects_policy_path=args.aspects_policy,
    )

    if args.json:
        payload = {
            "generated_at": datetime.now(timezone.utc).strftime("%Y-%m-%dT%H:%M:%SZ"),
            "parameters": {
                "start_timestamp": args.start,
                "end_timestamp": args.end,
                "moving": args.moving,
                "target": args.target,
                "provider": args.provider,
                "target_longitude": args.target_longitude,
            },
            "events": events_to_dicts(events),
        }
        Path(args.json).write_text(json.dumps(payload, indent=2), encoding="utf-8")
        print(f"Wrote {len(events)} events to {args.json}")

    if args.sqlite:
        SQLiteExporter(args.sqlite).write(events)
        print(f"SQLite export complete: {args.sqlite}")

    if args.parquet:
        ParquetExporter(args.parquet).write(events)
        print(f"Parquet export complete: {args.parquet}")

    if not any((args.json, args.sqlite, args.parquet)):
        print(serialize_events_to_json(events))

    return 0


<<<<<<< HEAD
def cmd_validate(args: argparse.Namespace) -> int:
    try:
        payload = json.loads(Path(args.path).read_text(encoding="utf-8"))
    except json.JSONDecodeError as exc:  # pragma: no cover - defensive
        print(f"Invalid JSON: {exc}", file=sys.stderr)
        return 1
=======
    p_scan.add_argument("--moving", default="mars")
    p_scan.add_argument("--target", default="venus")
    p_scan.add_argument("--provider", default="swiss", choices=["swiss", "skyfield"])
    p_scan.add_argument("--decl-orb", type=float, default=0.5)
    p_scan.add_argument("--mirror-orb", type=float, default=2.0)

>>>>>>> 626cbf03

    try:
        validate_payload(args.schema, payload)
    except SchemaValidationError as exc:
        print("Validation failed:", file=sys.stderr)
        for message in exc.errors:
            print("  -", message, file=sys.stderr)
        return 1

    print(f"Payload validated against {args.schema}")
    return 0


def build_parser() -> argparse.ArgumentParser:
    parser = argparse.ArgumentParser(prog="astroengine", description="AstroEngine CLI")
    sub = parser.add_subparsers(dest="command", required=True)

    env_parser = sub.add_parser("env", help="List registered providers")
    env_parser.set_defaults(func=cmd_env)

    transits = sub.add_parser("transits", help="Scan for transit contacts")
    transits.add_argument("--start", required=True)
    transits.add_argument("--end", required=True)
    transits.add_argument("--moving", default="sun")
    transits.add_argument("--target", default="moon")
    transits.add_argument("--provider", default="swiss")
    transits.add_argument("--decl-orb", type=float, default=0.5)
    transits.add_argument("--mirror-orb", type=float, default=2.0)
    transits.add_argument("--step", type=int, default=60)
    transits.add_argument("--aspects-policy")
    transits.add_argument("--target-longitude", type=float)
    transits.add_argument("--json")
    transits.add_argument("--sqlite")
    transits.add_argument("--parquet")
    transits.set_defaults(func=cmd_transits)

    validate = sub.add_parser("validate", help="Validate a JSON payload against a schema")
    validate.add_argument("schema", choices=list(available_schema_keys("jsonschema")))
    validate.add_argument("path")
    validate.set_defaults(func=cmd_validate)

    return parser


def main(argv: Iterable[str] | None = None) -> int:
    parser = build_parser()
    namespace = parser.parse_args(list(argv) if argv is not None else None)
    return namespace.func(namespace)


if __name__ == "__main__":  # pragma: no cover
    raise SystemExit(main())<|MERGE_RESOLUTION|>--- conflicted
+++ resolved
@@ -2,20 +2,7 @@
 
 from __future__ import annotations
 
-<<<<<<< HEAD
-import argparse
-import json
-import sys
-from datetime import datetime, timezone
-from pathlib import Path
-from typing import Iterable
 
-from .engine import events_to_dicts, scan_contacts
-from .exporters import ParquetExporter, SQLiteExporter, serialize_events_to_json
-from .providers import list_providers
-from .validation import SchemaValidationError, available_schema_keys, validate_payload
-=======
->>>>>>> 626cbf03
 
 
 def cmd_env(_: argparse.Namespace) -> int:
@@ -24,12 +11,7 @@
     return 0
 
 
-<<<<<<< HEAD
-def cmd_transits(args: argparse.Namespace) -> int:
-=======
 
-def cmd_scan(args: argparse.Namespace) -> int:
->>>>>>> 626cbf03
     events = scan_contacts(
         start_iso=args.start,
         end_iso=args.end,
@@ -74,21 +56,7 @@
     return 0
 
 
-<<<<<<< HEAD
-def cmd_validate(args: argparse.Namespace) -> int:
-    try:
-        payload = json.loads(Path(args.path).read_text(encoding="utf-8"))
-    except json.JSONDecodeError as exc:  # pragma: no cover - defensive
-        print(f"Invalid JSON: {exc}", file=sys.stderr)
-        return 1
-=======
-    p_scan.add_argument("--moving", default="mars")
-    p_scan.add_argument("--target", default="venus")
-    p_scan.add_argument("--provider", default="swiss", choices=["swiss", "skyfield"])
-    p_scan.add_argument("--decl-orb", type=float, default=0.5)
-    p_scan.add_argument("--mirror-orb", type=float, default=2.0)
 
->>>>>>> 626cbf03
 
     try:
         validate_payload(args.schema, payload)
