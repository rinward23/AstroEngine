--- conflicted
+++ resolved
@@ -24,19 +24,19 @@
 from .chart.config import ChartConfig, VALID_HOUSE_SYSTEMS, VALID_ZODIAC_SYSTEMS
 from .detectors.ingress import find_ingresses
 from .engine import events_to_dicts, scan_contacts
-<<<<<<< HEAD
+
 from .exporters_ics import (
     DEFAULT_DESCRIPTION_TEMPLATE as ICS_DEFAULT_DESCRIPTION_TEMPLATE,
     DEFAULT_SUMMARY_TEMPLATE as ICS_DEFAULT_SUMMARY_TEMPLATE,
     write_ics,
 )
-=======
+
 from .astro.declination import available_antiscia_axes
 from .ephemeris import SwissEphemerisAdapter
 from .narrative import summarize_top_events
 
 
->>>>>>> 5053afe5
+
 from .pipeline.provision import provision_ephemeris, is_provisioned  # ENSURE-LINE
 
 from .providers import list_providers
@@ -54,12 +54,11 @@
 )
 
 from .userdata.vault import Natal, save_natal, load_natal, list_natals, delete_natal  # ENSURE-LINE
-<<<<<<< HEAD
+
 from .infrastructure.storage.sqlite.query import top_events_by_score
-=======
+
 from .ux.plugins import setup_cli as setup_plugins
 
->>>>>>> 5053afe5
 
 
 def _augment_parser_with_natals(parser: argparse.ArgumentParser) -> None:
@@ -713,7 +712,7 @@
         print(f"SQLite export complete: {args.sqlite} ({written['sqlite']} rows)")
     if args.parquet and written.get("parquet"):
         print(f"Parquet export complete: {args.parquet} ({written['parquet']} rows)")
-<<<<<<< HEAD
+
     if getattr(args, "export_ics", None):
         summary_template = args.ics_summary_template or ICS_DEFAULT_SUMMARY_TEMPLATE
         description_template = (
@@ -729,14 +728,7 @@
         print(f"ICS export complete: {args.export_ics} ({count_ics} events)")
 
     if not any((args.json, args.sqlite, args.parquet, args.export_ics)):
-=======
-
-    if getattr(args, "narrative", False):
-        summary = summarize_top_events(events, top_n=getattr(args, "narrative_top", 5))
-        print(summary)
-
-    if not any((args.json, args.sqlite, args.parquet)):
->>>>>>> 5053afe5
+
         print(serialize_events_to_json(events))
 
     return 0
@@ -757,7 +749,7 @@
     return 0
 
 
-<<<<<<< HEAD
+
 def cmd_query(args: argparse.Namespace) -> int:
     results = top_events_by_score(
         args.sqlite,
@@ -769,7 +761,7 @@
         year=args.year,
     )
     print(json.dumps(results, indent=2))
-=======
+
 def cmd_ingresses(args: argparse.Namespace) -> int:
     chart_config = _chart_config_from_args(args)
     adapter = SwissEphemerisAdapter(chart_config=chart_config)
@@ -862,7 +854,7 @@
     else:
         print(json.dumps(payload, indent=2))
 
->>>>>>> 5053afe5
+
     return 0
 
 
@@ -1074,7 +1066,7 @@
     validate.add_argument("path")
     validate.set_defaults(func=cmd_validate)
 
-<<<<<<< HEAD
+
     query = sub.add_parser("query", help="Query exported SQLite transit events")
     query.add_argument("--sqlite", required=True, help="Path to the SQLite database")
     query.add_argument("--limit", type=int, default=10, help="Maximum number of rows to return")
@@ -1084,7 +1076,7 @@
     query.add_argument("--target", help="Filter by target point")
     query.add_argument("--year", type=int, help="Restrict to calendar year")
     query.set_defaults(func=cmd_query)
-=======
+
 
     ingresses = sub.add_parser("ingresses", help="Detect sign ingress events")
     ingresses.add_argument("--start", required=True)
@@ -1117,7 +1109,7 @@
     timelords.add_argument("--json")
     timelords.set_defaults(func=cmd_timelords)
 
->>>>>>> 5053afe5
+
 
     _augment_parser_with_features(parser)
     setup_plugins(parser)
