--- conflicted
+++ resolved
@@ -2197,7 +2197,7 @@
     )
     scan.set_defaults(func=cmd_scan)
 
-<<<<<<< HEAD
+
     synastry = sub.add_parser("synastry", help="Compute natal synastry aspects")
     synastry.add_argument("--a-ts", required=True, help="Chart A timestamp (ISO-8601 UTC)")
     synastry.add_argument("--a-lat", type=float, required=True, help="Chart A latitude")
@@ -2226,82 +2226,7 @@
         help="Optional comma-separated moving bodies for chart B",
     )
     synastry.set_defaults(func=cmd_synastry)
-=======
-    scan_sub = scan.add_subparsers(dest="scan_command")
-    scan_sub.required = False
-
-    scan_prog = scan_sub.add_parser(
-        "progressed-aspects",
-        help="Scan progressed-to-natal aspect hits",
-    )
-    scan_prog.add_argument("--natal", required=True, help="Natal ID or JSON file path")
-    scan_prog.add_argument("--from", dest="start", required=True, help="Start timestamp (ISO-8601)")
-    scan_prog.add_argument("--to", dest="end", required=True, help="End timestamp (ISO-8601)")
-    scan_prog.add_argument("--bodies", help="Comma-separated list of bodies to include")
-    scan_prog.add_argument(
-        "--aspects",
-        default="0,60,90,120,180",
-        help="Comma-separated aspect angles in degrees (default: %(default)s)",
-    )
-    scan_prog.add_argument(
-        "--orb-deg",
-        type=float,
-        default=1.5,
-        help="Orb allowance in degrees (default: %(default)s)",
-    )
-    scan_prog.add_argument(
-        "--step",
-        default="1d",
-        help="Sampling cadence in days (default: %(default)s)",
-    )
-    scan_prog.add_argument(
-        "--out",
-        choices=("json", "sqlite", "parquet"),
-        help="Optional export format",
-    )
-    scan_prog.add_argument(
-        "--path",
-        default="./out",
-        help="Output path when --out is provided (default: %(default)s)",
-    )
-    scan_prog.set_defaults(func=cmd_scan_progressed_aspects)
-
-    scan_dir = scan_sub.add_parser(
-        "solar-arc-aspects",
-        help="Scan solar-arc directed aspect hits",
-    )
-    scan_dir.add_argument("--natal", required=True, help="Natal ID or JSON file path")
-    scan_dir.add_argument("--from", dest="start", required=True, help="Start timestamp (ISO-8601)")
-    scan_dir.add_argument("--to", dest="end", required=True, help="End timestamp (ISO-8601)")
-    scan_dir.add_argument("--bodies", help="Comma-separated list of bodies to include")
-    scan_dir.add_argument(
-        "--aspects",
-        default="0,60,90,120,180",
-        help="Comma-separated aspect angles in degrees (default: %(default)s)",
-    )
-    scan_dir.add_argument(
-        "--orb-deg",
-        type=float,
-        default=1.5,
-        help="Orb allowance in degrees (default: %(default)s)",
-    )
-    scan_dir.add_argument(
-        "--step",
-        default="1d",
-        help="Sampling cadence in days (default: %(default)s)",
-    )
-    scan_dir.add_argument(
-        "--out",
-        choices=("json", "sqlite", "parquet"),
-        help="Optional export format",
-    )
-    scan_dir.add_argument(
-        "--path",
-        default="./out",
-        help="Output path when --out is provided (default: %(default)s)",
-    )
-    scan_dir.set_defaults(func=cmd_scan_solar_arc_aspects)
->>>>>>> 1892fd85
+
 
     transits = sub.add_parser("transits", help="Scan for transit contacts")
     feature_targets = getattr(parser, "_ae_feature_parsers", [])
