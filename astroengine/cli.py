<<<<<<< HEAD
# >>> AUTO-GEN BEGIN: AE CLI v1.5
from __future__ import annotations
import sys
import argparse
=======
# >>> AUTO-GEN BEGIN: AE CLI v1.4
from __future__ import annotations
import sys
import argparse
import json
>>>>>>> d0755913

from .providers import get_provider, list_providers
from .engine import scan_contacts
from .exporters import SQLiteExporter, ParquetExporter
from .domains import rollup_domain_scores


def cmd_env(args: argparse.Namespace) -> int:
    import importlib, os
    mods = ["pyswisseph", "numpy", "pandas"]
    missing = [m for m in mods if importlib.util.find_spec(m) is None]
    print("imports:", "ok" if not missing else f"missing={missing}")
    eph = os.environ.get("SE_EPHE_PATH") or os.environ.get("SWE_EPH_PATH")
    print("ephemeris:", eph or "(unset)")
    print("providers:", ", ".join(list_providers()) or "(none)")
    return 0


<<<<<<< HEAD
=======
def cmd_provider(args: argparse.Namespace) -> int:
    if args.action == "list":
        print("available:", ", ".join(list_providers()) or "(none)")
        return 0
    prov = get_provider(args.name)
    out = prov.positions_ecliptic(args.iso, ["sun", "moon"])  # smoke
    print(out)
    return 0


>>>>>>> d0755913
def cmd_scan(args: argparse.Namespace) -> int:
    events = scan_contacts(
        start_iso=args.start,
        end_iso=args.end,
        moving=args.moving,
        target=args.target,
        provider_name=args.provider,
        decl_parallel_orb=args.decl_orb,
        decl_contra_orb=args.decl_orb,
        antiscia_orb=args.mirror_orb,
        contra_antiscia_orb=args.mirror_orb,
        step_minutes=args.step,
<<<<<<< HEAD
        valence_policy_path=args.valence_policy,
    )
    for e in events:
        print({
            "when": e.when_iso, "kind": e.kind, "pair": f"{e.moving}->{e.target}",
            "orb": round(e.orb_abs, 4), "phase": e.applying_or_separating,
            "base": round(e.score, 4), "valence": e.valence,
            "factor": round(e.valence_factor, 4), "signed": round(e.signed_score, 4)
        })
=======
    )
    for e in events:
        print({"when": e.when_iso, "kind": e.kind, "pair": f"{e.moving}->{e.target}", "orb": round(e.orb_abs, 4), "phase": e.applying_or_separating, "score": round(e.score, 4)})
>>>>>>> d0755913
    if args.sqlite:
        SQLiteExporter(args.sqlite).write(events)
    if args.parquet:
        ParquetExporter(args.parquet).write(events)
    return 0


<<<<<<< HEAD
=======
def cmd_report(args: argparse.Namespace) -> int:
    events = scan_contacts(
        start_iso=args.start,
        end_iso=args.end,
        moving=args.moving,
        target=args.target,
        provider_name=args.provider,
        decl_parallel_orb=args.decl_orb,
        decl_contra_orb=args.decl_orb,
        antiscia_orb=args.mirror_orb,
        contra_antiscia_orb=args.mirror_orb,
        step_minutes=args.step,
    )
    scores = rollup_domain_scores(events)
    out = {
        d_id: {
            "score": round(d.score, 6),
            "channels": {
                ch_id: {
                    "score": round(ch.score, 6),
                    "positive": round(ch.sub.get("positive").score, 6),
                    "negative": round(ch.sub.get("negative").score, 6)
                }
                for ch_id, ch in d.channels.items()
            }
        }
        for d_id, d in scores.items()
    }
    if args.out:
        with open(args.out, "w", encoding="utf-8") as f:
            json.dump(out, f, indent=2)
    print(json.dumps(out, indent=2))
    return 0


>>>>>>> d0755913
def build_parser() -> argparse.ArgumentParser:
    ap = argparse.ArgumentParser(prog="astroengine", description="AstroEngine CLI")
    sub = ap.add_subparsers(dest="cmd", required=True)

    p_env = sub.add_parser("env", help="Print environment diagnostics")
<<<<<<< HEAD
    p_env.set_defaults(fn=lambda a: cmd_env(a))

    p_scan = sub.add_parser("scan", help="Scan window for contacts (with valence & signed scores)")
=======
    p_env.set_defaults(fn=cmd_env)

    p_prov = sub.add_parser("provider", help="List/check providers")
    p_prov.add_argument("action", choices=["list", "check"], default="list")
    p_prov.add_argument("--name", default="swiss")
    p_prov.add_argument("--iso", default="2024-06-01T00:00:00Z")
    p_prov.set_defaults(fn=cmd_provider)

    p_scan = sub.add_parser("scan", help="Scan window for contacts (with scores)")
>>>>>>> d0755913
    p_scan.add_argument("--start", required=True)
    p_scan.add_argument("--end", required=True)
    p_scan.add_argument("--moving", default="mars")
    p_scan.add_argument("--target", default="venus")
    p_scan.add_argument("--provider", default="swiss", choices=["swiss", "skyfield"])
    p_scan.add_argument("--decl-orb", type=float, default=0.5)
    p_scan.add_argument("--mirror-orb", type=float, default=2.0)
    p_scan.add_argument("--step", type=int, default=60)
    p_scan.add_argument("--sqlite")
    p_scan.add_argument("--parquet")
<<<<<<< HEAD
    p_scan.add_argument("--valence-policy", help="custom valence_policy.json path")
    p_scan.set_defaults(fn=cmd_scan)

=======
    p_scan.set_defaults(fn=cmd_scan)

    p_rep = sub.add_parser("report", help="Scan + roll up into Mind/Body/Spirit domain report")
    p_rep.add_argument("--start", required=True)
    p_rep.add_argument("--end", required=True)
    p_rep.add_argument("--moving", default="mars")
    p_rep.add_argument("--target", default="venus")
    p_rep.add_argument("--provider", default="swiss", choices=["swiss", "skyfield"])
    p_rep.add_argument("--decl-orb", type=float, default=0.5)
    p_rep.add_argument("--mirror-orb", type=float, default=2.0)
    p_rep.add_argument("--step", type=int, default=60)
    p_rep.add_argument("--out", help="write JSON report to file")
    p_rep.set_defaults(fn=cmd_report)

>>>>>>> d0755913
    return ap


def main(argv: list[str] | None = None) -> int:
    ap = build_parser()
    ns = ap.parse_args(argv if argv is not None else sys.argv[1:])
    return int(ns.fn(ns))

if __name__ == "__main__":
    raise SystemExit(main())
<<<<<<< HEAD
# >>> AUTO-GEN END: AE CLI v1.5
=======
# >>> AUTO-GEN END: AE CLI v1.4
>>>>>>> d0755913
<|MERGE_RESOLUTION|>--- conflicted
+++ resolved
@@ -1,15 +1,4 @@
-<<<<<<< HEAD
-# >>> AUTO-GEN BEGIN: AE CLI v1.5
-from __future__ import annotations
-import sys
-import argparse
-=======
-# >>> AUTO-GEN BEGIN: AE CLI v1.4
-from __future__ import annotations
-import sys
-import argparse
-import json
->>>>>>> d0755913
+
 
 from .providers import get_provider, list_providers
 from .engine import scan_contacts
@@ -28,19 +17,7 @@
     return 0
 
 
-<<<<<<< HEAD
-=======
-def cmd_provider(args: argparse.Namespace) -> int:
-    if args.action == "list":
-        print("available:", ", ".join(list_providers()) or "(none)")
-        return 0
-    prov = get_provider(args.name)
-    out = prov.positions_ecliptic(args.iso, ["sun", "moon"])  # smoke
-    print(out)
-    return 0
 
-
->>>>>>> d0755913
 def cmd_scan(args: argparse.Namespace) -> int:
     events = scan_contacts(
         start_iso=args.start,
@@ -53,21 +30,7 @@
         antiscia_orb=args.mirror_orb,
         contra_antiscia_orb=args.mirror_orb,
         step_minutes=args.step,
-<<<<<<< HEAD
-        valence_policy_path=args.valence_policy,
-    )
-    for e in events:
-        print({
-            "when": e.when_iso, "kind": e.kind, "pair": f"{e.moving}->{e.target}",
-            "orb": round(e.orb_abs, 4), "phase": e.applying_or_separating,
-            "base": round(e.score, 4), "valence": e.valence,
-            "factor": round(e.valence_factor, 4), "signed": round(e.signed_score, 4)
-        })
-=======
-    )
-    for e in events:
-        print({"when": e.when_iso, "kind": e.kind, "pair": f"{e.moving}->{e.target}", "orb": round(e.orb_abs, 4), "phase": e.applying_or_separating, "score": round(e.score, 4)})
->>>>>>> d0755913
+
     if args.sqlite:
         SQLiteExporter(args.sqlite).write(events)
     if args.parquet:
@@ -75,64 +38,13 @@
     return 0
 
 
-<<<<<<< HEAD
-=======
-def cmd_report(args: argparse.Namespace) -> int:
-    events = scan_contacts(
-        start_iso=args.start,
-        end_iso=args.end,
-        moving=args.moving,
-        target=args.target,
-        provider_name=args.provider,
-        decl_parallel_orb=args.decl_orb,
-        decl_contra_orb=args.decl_orb,
-        antiscia_orb=args.mirror_orb,
-        contra_antiscia_orb=args.mirror_orb,
-        step_minutes=args.step,
-    )
-    scores = rollup_domain_scores(events)
-    out = {
-        d_id: {
-            "score": round(d.score, 6),
-            "channels": {
-                ch_id: {
-                    "score": round(ch.score, 6),
-                    "positive": round(ch.sub.get("positive").score, 6),
-                    "negative": round(ch.sub.get("negative").score, 6)
-                }
-                for ch_id, ch in d.channels.items()
-            }
-        }
-        for d_id, d in scores.items()
-    }
-    if args.out:
-        with open(args.out, "w", encoding="utf-8") as f:
-            json.dump(out, f, indent=2)
-    print(json.dumps(out, indent=2))
-    return 0
 
-
->>>>>>> d0755913
 def build_parser() -> argparse.ArgumentParser:
     ap = argparse.ArgumentParser(prog="astroengine", description="AstroEngine CLI")
     sub = ap.add_subparsers(dest="cmd", required=True)
 
     p_env = sub.add_parser("env", help="Print environment diagnostics")
-<<<<<<< HEAD
-    p_env.set_defaults(fn=lambda a: cmd_env(a))
 
-    p_scan = sub.add_parser("scan", help="Scan window for contacts (with valence & signed scores)")
-=======
-    p_env.set_defaults(fn=cmd_env)
-
-    p_prov = sub.add_parser("provider", help="List/check providers")
-    p_prov.add_argument("action", choices=["list", "check"], default="list")
-    p_prov.add_argument("--name", default="swiss")
-    p_prov.add_argument("--iso", default="2024-06-01T00:00:00Z")
-    p_prov.set_defaults(fn=cmd_provider)
-
-    p_scan = sub.add_parser("scan", help="Scan window for contacts (with scores)")
->>>>>>> d0755913
     p_scan.add_argument("--start", required=True)
     p_scan.add_argument("--end", required=True)
     p_scan.add_argument("--moving", default="mars")
@@ -143,26 +55,7 @@
     p_scan.add_argument("--step", type=int, default=60)
     p_scan.add_argument("--sqlite")
     p_scan.add_argument("--parquet")
-<<<<<<< HEAD
-    p_scan.add_argument("--valence-policy", help="custom valence_policy.json path")
-    p_scan.set_defaults(fn=cmd_scan)
 
-=======
-    p_scan.set_defaults(fn=cmd_scan)
-
-    p_rep = sub.add_parser("report", help="Scan + roll up into Mind/Body/Spirit domain report")
-    p_rep.add_argument("--start", required=True)
-    p_rep.add_argument("--end", required=True)
-    p_rep.add_argument("--moving", default="mars")
-    p_rep.add_argument("--target", default="venus")
-    p_rep.add_argument("--provider", default="swiss", choices=["swiss", "skyfield"])
-    p_rep.add_argument("--decl-orb", type=float, default=0.5)
-    p_rep.add_argument("--mirror-orb", type=float, default=2.0)
-    p_rep.add_argument("--step", type=int, default=60)
-    p_rep.add_argument("--out", help="write JSON report to file")
-    p_rep.set_defaults(fn=cmd_report)
-
->>>>>>> d0755913
     return ap
 
 
@@ -173,8 +66,3 @@
 
 if __name__ == "__main__":
     raise SystemExit(main())
-<<<<<<< HEAD
-# >>> AUTO-GEN END: AE CLI v1.5
-=======
-# >>> AUTO-GEN END: AE CLI v1.4
->>>>>>> d0755913
