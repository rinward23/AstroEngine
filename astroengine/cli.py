--- conflicted
+++ resolved
@@ -9,12 +9,7 @@
 from pathlib import Path
 from typing import Iterable
 
-<<<<<<< HEAD
-from .detectors import find_lunations, find_stations, solar_lunar_returns  # type: ignore
-from .detectors.common import UNIX_EPOCH_JD
-=======
-from . import engine as engine_module
->>>>>>> fbafc853
+
 from .engine import events_to_dicts, scan_contacts
 from .exporters import ParquetExporter, SQLiteExporter
 from .providers import list_providers
