"""Command line interface for AstroEngine."""

from __future__ import annotations

import argparse
import json
import sys
from datetime import datetime, timezone
from pathlib import Path
from typing import Iterable, Sequence, Any


from . import engine as engine_module
from .engine import events_to_dicts, scan_contacts
<<<<<<< HEAD
from .pipeline.provision import (  # ENSURE-LINE
    PROVISION_META,
    get_ephemeris_meta,
    is_provisioned,
    provision_ephemeris,
)
=======
from .ephemeris import EphemerisConfig, ObserverLocation, TimeScaleContext
from .pipeline.provision import provision_ephemeris, is_provisioned  # ENSURE-LINE
>>>>>>> 0b6beda1
from .providers import list_providers
from .validation import (
    SchemaValidationError,
    available_schema_keys,
    validate_payload,
)
from .userdata.vault import (  # ENSURE-LINE
    Natal,
    delete_natal,
    list_natals,
    load_natal,
    save_natal,
)


_SubParsers = argparse._SubParsersAction  # type: ignore[attr-defined]


def _ensure_subparsers(parser: argparse.ArgumentParser) -> _SubParsers:
    subparsers = getattr(parser, "_ae_subparsers", None)
    if subparsers is None:
        subparsers = parser.add_subparsers(dest="command")
        parser._ae_subparsers = subparsers
    return subparsers


def _print_json(payload: object) -> None:
    print(json.dumps(payload, indent=2, sort_keys=True))


def cmd_natal_list(_: argparse.Namespace) -> int:
    entries = list_natals()
    if not entries:
        print("(no stored natal charts)")
        return 0
    for entry in entries:
        print(entry)
    return 0


def cmd_natal_show(args: argparse.Namespace) -> int:
    try:
        natal = load_natal(args.natal_id)
    except FileNotFoundError:
        print(f"natal not found: {args.natal_id}", file=sys.stderr)
        return 1
    _print_json(natal.__dict__)
    return 0


def cmd_natal_save(args: argparse.Namespace) -> int:
    natal = Natal(
        natal_id=args.natal_id,
        name=args.name,
        utc=args.utc,
        lat=float(args.lat),
        lon=float(args.lon),
        tz=args.tz,
        place=args.place,
    )
    path = save_natal(natal)
    print(f"saved natal {args.natal_id} -> {path}")
    return 0


def cmd_natal_delete(args: argparse.Namespace) -> int:
    if delete_natal(args.natal_id):
        print(f"deleted natal {args.natal_id}")
        return 0
    print(f"natal not found: {args.natal_id}", file=sys.stderr)
    return 1


def _augment_parser_with_natals(parser: argparse.ArgumentParser) -> None:
    if getattr(parser, "_ae_natals_added", False):
        return
    subparsers = _ensure_subparsers(parser)
    natal = subparsers.add_parser("natal", help="Manage the natal vault")
    natal_sub = natal.add_subparsers(dest="natal_command")
    natal_sub.required = True

    natal_list = natal_sub.add_parser("list", help="List stored natal chart identifiers")
    natal_list.set_defaults(func=cmd_natal_list)

    natal_show = natal_sub.add_parser("show", help="Display a stored natal chart")
    natal_show.add_argument("natal_id")
    natal_show.set_defaults(func=cmd_natal_show)

    natal_save = natal_sub.add_parser("save", help="Persist a natal chart entry")
    natal_save.add_argument("natal_id")
    natal_save.add_argument("--utc", required=True, help="Birth time (UTC ISO-8601)")
    natal_save.add_argument("--lat", type=float, required=True, help="Latitude in decimal degrees")
    natal_save.add_argument("--lon", type=float, required=True, help="Longitude in decimal degrees")
    natal_save.add_argument("--name", help="Human-friendly label")
    natal_save.add_argument("--tz", help="IANA timezone identifier for provenance")
    natal_save.add_argument("--place", help="Birth location description")
    natal_save.set_defaults(func=cmd_natal_save)

    natal_delete = natal_sub.add_parser("delete", help="Remove a stored natal chart")
    natal_delete.add_argument("natal_id")
    natal_delete.set_defaults(func=cmd_natal_delete)

    parser._ae_natals_added = True


def cmd_cache_info(_: argparse.Namespace) -> int:
    from .cache.positions_cache import CACHE_DIR, DB as POSITIONS_DB
    import sqlite3

    print(f"cache directory: {CACHE_DIR}")
    if POSITIONS_DB.exists():
        size = POSITIONS_DB.stat().st_size
        row_count = 0
        con = sqlite3.connect(str(POSITIONS_DB))
        try:
            cur = con.execute("SELECT COUNT(*) FROM positions_daily")
            row = cur.fetchone()
            if row:
                row_count = int(row[0])
        except sqlite3.OperationalError:
            row_count = 0
        finally:
            con.close()
        print(f"cache database: {POSITIONS_DB} ({size} bytes, {row_count} rows)")
    else:
        print(f"cache database: {POSITIONS_DB} (missing)")
    return 0


def cmd_cache_warm(args: argparse.Namespace) -> int:
    from .cache.positions_cache import warm_daily

    bodies = (
        [b.strip().lower() for b in args.bodies.split(",") if b.strip()]
        if args.bodies
        else [
            "sun",
            "moon",
            "mercury",
            "venus",
            "mars",
            "jupiter",
            "saturn",
            "uranus",
            "neptune",
            "pluto",
        ]
    )
    if not bodies:
        print("no bodies specified for cache warm", file=sys.stderr)
        return 1

    enable_cache(True)
    start_jd = _iso_to_jd(args.start)
    end_jd = _iso_to_jd(args.end)
    if end_jd < start_jd:
        print("end must be after start", file=sys.stderr)
        return 1

    entries = warm_daily(bodies, start_jd, end_jd)
    print(
        f"warmed {entries} cache entries for bodies {', '.join(bodies)} "
        f"[{args.start} → {args.end}]"
    )
    return 0


def _augment_parser_with_cache(parser: argparse.ArgumentParser) -> None:
    if getattr(parser, "_ae_cache_added", False):
        return
    subparsers = _ensure_subparsers(parser)
    cache = subparsers.add_parser("cache", help="Inspect or warm Swiss ephemeris caches")
    cache_sub = cache.add_subparsers(dest="cache_command")
    cache_sub.required = True

    cache_info = cache_sub.add_parser("info", help="Display cache metadata")
    cache_info.set_defaults(func=cmd_cache_info)

    cache_warm = cache_sub.add_parser("warm", help="Warm the daily positions cache")
    cache_warm.add_argument("--start", required=True, help="Start date (ISO-8601)")
    cache_warm.add_argument("--end", required=True, help="End date (ISO-8601)")
    cache_warm.add_argument(
        "--bodies",
        help="Comma-separated list of bodies (default: Sun, Moon, Mercury … Pluto)",
    )
    cache_warm.set_defaults(func=cmd_cache_warm)

    parser._ae_cache_added = True


def cmd_dataset_parquet(args: argparse.Namespace) -> int:
    if args.input == "-":
        payload_text = sys.stdin.read()
    else:
        payload_text = Path(args.input).read_text(encoding="utf-8")

    try:
        if args.format == "jsonl":
            events = [json.loads(line) for line in payload_text.splitlines() if line.strip()]
        else:
            document = json.loads(payload_text)
            if isinstance(document, dict):
                key = args.key or "events"
                if key not in document:
                    raise KeyError(key)
                events = document[key]
            elif isinstance(document, list):
                events = document
            else:
                raise TypeError("unsupported JSON payload")
        if not isinstance(events, list):
            raise TypeError("event payload must be a list")
    except Exception as exc:  # pragma: no cover - defensive parsing
        print(f"failed to load input events: {exc}", file=sys.stderr)
        return 1

    written = export_parquet_dataset(args.output, events)
    print(f"wrote {written} events to {args.output}")
    return 0


def _augment_parser_with_parquet_dataset(parser: argparse.ArgumentParser) -> None:
    if getattr(parser, "_ae_dataset_added", False):
        return
    subparsers = _ensure_subparsers(parser)
    dataset = subparsers.add_parser("dataset", help="Materialise event datasets")
    dataset_sub = dataset.add_subparsers(dest="dataset_command")
    dataset_sub.required = True

    parquet_cmd = dataset_sub.add_parser("parquet", help="Write canonical events to Parquet")
    parquet_cmd.add_argument("input", help="Input JSON/JSONL file (use '-' for stdin)")
    parquet_cmd.add_argument("output", help="Destination Parquet file or directory")
    parquet_cmd.add_argument(
        "--format",
        choices=("json", "jsonl"),
        default="jsonl",
        help="Input format (default: jsonl)",
    )
    parquet_cmd.add_argument(
        "--key",
        help="JSON key containing events when --format json (default: events)",
    )
    parquet_cmd.set_defaults(func=cmd_dataset_parquet)

    parser._ae_dataset_added = True


def cmd_provision_status(args: argparse.Namespace) -> int:
    meta = get_ephemeris_meta()
    meta["provisioned"] = is_provisioned()
    if args.json:
        _print_json(meta)
    else:
        status = "provisioned" if meta["provisioned"] else "not provisioned"
        print(f"Swiss ephemeris status: {status}")
        if meta.get("swe_version"):
            print(f"pyswisseph version: {meta['swe_version']}")
        if meta.get("ephe_path"):
            print(f"ephemeris path: {meta['ephe_path']}")
    return 0


def cmd_provision_ephemeris(args: argparse.Namespace) -> int:
    meta = provision_ephemeris()
    meta["meta_path"] = str(PROVISION_META)
    if args.json:
        _print_json(meta)
    else:
        print(f"Recorded Swiss ephemeris metadata at {meta['meta_path']}")
        if meta.get("swe_version"):
            print(f"pyswisseph version: {meta['swe_version']}")
        if meta.get("ephe_path"):
            print(f"ephemeris path: {meta['ephe_path']}")
    return 0


def _augment_parser_with_provisioning(parser: argparse.ArgumentParser) -> None:
    if getattr(parser, "_ae_provision_added", False):
        return
    subparsers = _ensure_subparsers(parser)
    provision = subparsers.add_parser("provision", help="Manage Swiss ephemeris provisioning")
    provision_sub = provision.add_subparsers(dest="provision_command")
    provision_sub.required = True

    status = provision_sub.add_parser("status", help="Show provisioning state")
    status.add_argument("--json", action="store_true", help="Emit JSON status information")
    status.set_defaults(func=cmd_provision_status)

    ephemeris = provision_sub.add_parser("ephemeris", help="Record provisioning metadata")
    ephemeris.add_argument("--json", action="store_true", help="Emit JSON metadata")
    ephemeris.set_defaults(func=cmd_provision_ephemeris)

    parser._ae_provision_added = True
# >>> AUTO-GEN BEGIN: CLI Canonical Export Commands v1.0
from .exporters import write_sqlite_canonical, write_parquet_canonical


def _cli_export(args: argparse.Namespace, events: Sequence[Any]) -> dict[str, int]:
    """Standardized export helper accepting canonical or legacy events."""

    written: dict[str, int] = {}
    if getattr(args, "sqlite", None):
        written["sqlite"] = write_sqlite_canonical(args.sqlite, events)
    if getattr(args, "parquet", None):
        written["parquet"] = write_parquet_canonical(args.parquet, events)
    return written


def add_canonical_export_args(p: argparse.ArgumentParser) -> None:
    group = p.add_argument_group("canonical export")
    group.add_argument("--sqlite", help="Path to SQLite DB; writes into table transits_events")
    group.add_argument(
        "--parquet",
        help="Path to Parquet file or dataset directory",
    )


# >>> AUTO-GEN END: CLI Canonical Export Commands v1.0

# >>> AUTO-GEN BEGIN: cli-run-experimental v1.1
from .detectors import (
    find_lunations,
    find_stations,
    secondary_progressions,
    solar_arc_directions,
    solar_lunar_returns,
)
from .detectors.common import iso_to_jd
from .detectors.common import enable_cache  # ENSURE-LINE
from .cache.positions_cache import warm_daily  # ENSURE-LINE
from .exporters_batch import export_parquet_dataset  # ENSURE-LINE


def run_experimental(args) -> None:
    if not any(
        [
            args.lunations,
            args.stations,
            args.returns,
            args.progressions,
            args.directions,
        ]
    ):
        return
    start_jd = iso_to_jd(args.start_utc)
    end_jd = iso_to_jd(args.end_utc)
    if args.lunations:
        ev = find_lunations(start_jd, end_jd)
        print(f"lunations: {len(ev)} events")
    if args.stations:
        ev = find_stations(start_jd, end_jd, None)
        print(f"stations: {len(ev)} events")
    if args.returns:
        if not getattr(args, "natal_utc", None):
            print("returns: missing --natal-utc; skipping")
        else:
            which = getattr(args, "return_kind", "solar")
            ev = solar_lunar_returns(iso_to_jd(args.natal_utc), start_jd, end_jd, which)
            print(f"{which}-returns: {len(ev)} events")
    if args.progressions:
        if not getattr(args, "natal_utc", None):
            print("progressions: missing --natal-utc; skipping")
        else:
            ev = secondary_progressions(args.natal_utc, args.start_utc, args.end_utc)
            print(f"progressions: {len(ev)} events")
    if args.directions:
        if not getattr(args, "natal_utc", None):
            print("directions: missing --natal-utc; skipping")
        else:
            ev = solar_arc_directions(args.natal_utc, args.start_utc, args.end_utc)
            print(f"solar-arc directions: {len(ev)} events")
# >>> AUTO-GEN END: cli-run-experimental v1.1

__all__ = ["build_parser", "main", "serialize_events_to_json", "json"]


# >>> AUTO-GEN BEGIN: cli-new-detector-flags v1.0
def _augment_parser_with_features(p: argparse.ArgumentParser) -> None:
    targets = getattr(p, "_ae_feature_parsers", [p])
    for target in targets:
        if getattr(target, "_ae_features_added", False):
            continue
        g = target.add_argument_group("Detectors (experimental)")
        g.add_argument("--lunations", action="store_true", help="Enable lunations detector")
        g.add_argument("--eclipses", action="store_true", help="Enable eclipses detector")
        g.add_argument("--stations", action="store_true", help="Enable stations detector")
        g.add_argument("--progressions", action="store_true", help="Enable secondary progressions")
        g.add_argument("--directions", action="store_true", help="Enable solar arc directions")
        g.add_argument("--returns", action="store_true", help="Enable solar/lunar returns")
        g.add_argument("--profections", action="store_true", help="Enable annual profections")
        g.add_argument("--prog-aspects", action="store_true", help="Enable progressed natal aspects detector")
        g.add_argument("--dir-aspects", action="store_true", help="Enable directed natal aspects detector")
        target._ae_features_added = True
# >>> AUTO-GEN END: cli-new-detector-flags v1.0



def serialize_events_to_json(events: Iterable) -> str:
    """Serialize events into a pretty-printed JSON string."""

    return json.dumps(events_to_dicts(events), indent=2)


def cmd_experimental(args: argparse.Namespace) -> int:
    run_experimental(args)
    return 0


def cmd_env(_: argparse.Namespace) -> int:
    providers = ", ".join(list_providers()) or "(none)"
    print("Registered providers:", providers)
    return 0


def cmd_transits(args: argparse.Namespace) -> int:
    engine_module.FEATURE_LUNATIONS = args.lunations
    engine_module.FEATURE_ECLIPSES = args.eclipses
    engine_module.FEATURE_STATIONS = args.stations
    engine_module.FEATURE_PROGRESSIONS = args.progressions
    engine_module.FEATURE_DIRECTIONS = args.directions
    engine_module.FEATURE_RETURNS = args.returns
    engine_module.FEATURE_PROFECTIONS = args.profections
    observer = None
    if args.lat is not None and args.lon is not None:
        observer = ObserverLocation(
            latitude_deg=float(args.lat),
            longitude_deg=float(args.lon),
            elevation_m=float(getattr(args, "elevation_m", 0.0) or 0.0),
        )
    if args.topocentric and observer is None:
        print("topocentric mode requires --lat and --lon", file=sys.stderr)
        return 1
    time_scale = TimeScaleContext(ephemeris_scale=args.ephemeris_time_scale.upper())
    ephemeris_config = EphemerisConfig(
        topocentric=bool(args.topocentric),
        observer=observer,
        sidereal=bool(args.sidereal),
        time_scale=time_scale,
    )
    events = scan_contacts(
        start_iso=args.start,
        end_iso=args.end,
        moving=args.moving,
        target=args.target,
        provider_name=args.provider,
        ephemeris_config=ephemeris_config,
        decl_parallel_orb=args.decl_orb,
        decl_contra_orb=args.decl_orb,
        antiscia_orb=args.mirror_orb,
        contra_antiscia_orb=args.mirror_orb,
        step_minutes=args.step,
        aspects_policy_path=args.aspects_policy,
    )

    if args.json:
        payload = {
            "generated_at": datetime.now(timezone.utc).strftime("%Y-%m-%dT%H:%M:%SZ"),
            "parameters": {
                "start_timestamp": args.start,
                "end_timestamp": args.end,
                "moving": args.moving,
                "target": args.target,
                "provider": args.provider,
                "target_longitude": args.target_longitude,
            },
            "events": events_to_dicts(events),
        }
        Path(args.json).write_text(json.dumps(payload, indent=2), encoding="utf-8")
        print(f"Wrote {len(events)} events to {args.json}")

    written = _cli_export(args, events)
    if args.sqlite and written.get("sqlite"):
        print(f"SQLite export complete: {args.sqlite} ({written['sqlite']} rows)")
    if args.parquet and written.get("parquet"):
        print(f"Parquet export complete: {args.parquet} ({written['parquet']} rows)")

    if not any((args.json, args.sqlite, args.parquet)):
        print(serialize_events_to_json(events))

    return 0


def cmd_validate(args: argparse.Namespace) -> int:
    payload_path = Path(args.path)
    payload = json.loads(payload_path.read_text(encoding="utf-8"))
    try:
        validate_payload(args.schema, payload)
    except SchemaValidationError as exc:
        print("Validation failed:", file=sys.stderr)
        for message in exc.errors:
            print("  -", message, file=sys.stderr)
        return 1

    print(f"Payload validated against {args.schema}")
    return 0


def _iso_to_jd(iso_ts: str) -> float:
    dt = datetime.fromisoformat(iso_ts.replace('Z', '+00:00')).astimezone(timezone.utc)
    return (dt.timestamp() / 86400.0) + UNIX_EPOCH_JD


def run_experimental(args) -> None:
    # Expect args.start_utc, args.end_utc in ISO-8601, and feature flags
    if not any([args.lunations, args.stations, args.returns]):
        return
    if not args.start_utc or not args.end_utc:
        print("experimental detectors require --start-utc and --end-utc; skipping")
        return
    start_jd = _iso_to_jd(args.start_utc)
    end_jd = _iso_to_jd(args.end_utc)
    if args.lunations:
        ev = find_lunations(start_jd, end_jd)
        print(f"lunations: {len(ev)} events")
    if args.stations:
        ev = find_stations(start_jd, end_jd, None)
        print(f"stations: {len(ev)} events")
    if args.returns:
        # need args.natal_utc and args.return_kind
        if not getattr(args, 'natal_utc', None):
            print("returns: missing --natal-utc; skipping")
        else:
            natal_jd = _iso_to_jd(args.natal_utc)
            which = getattr(args, 'return_kind', 'solar')
            ev = solar_lunar_returns(natal_jd, start_jd, end_jd, which)
            print(f"{which}-returns: {len(ev)} events")


def build_parser() -> argparse.ArgumentParser:
    parser = argparse.ArgumentParser(prog="astroengine", description="AstroEngine CLI")
    parser.add_argument("--start-utc", help="Start timestamp (ISO-8601) for experimental detectors")  # ENSURE-LINE
    parser.add_argument("--end-utc", help="End timestamp (ISO-8601) for experimental detectors")  # ENSURE-LINE
    parser.add_argument("--natal-utc", help="Natal timestamp (ISO-8601) for return calculations")  # ENSURE-LINE
    parser.add_argument("--natal-id", help="Natal identifier for provenance and vault operations")  # ENSURE-LINE
    parser.add_argument("--return-kind", default="solar", help="Return kind: solar or lunar")  # ENSURE-LINE
    parser.add_argument("--export-sqlite", help="Write precomputed events to this SQLite file")
    parser.add_argument("--export-parquet", help="Write precomputed events to this Parquet file")
    parser.add_argument("--export-ics", help="Write precomputed events to this ICS calendar file")
    parser.add_argument("--ics-title", default="AstroEngine Events", help="Title to use for ICS export events")
    parser.add_argument("--profile", help="Profile identifier to annotate export metadata")
    parser.add_argument("--lat", type=float, help="Latitude for location-sensitive detectors")
    parser.add_argument("--lon", type=float, help="Longitude for location-sensitive detectors")
    parser.add_argument(
        "--elevation-m",
        type=float,
        default=0.0,
        help="Observer elevation in meters for topocentric calculations",
    )
    parser.add_argument(
        "--topocentric",
        action="store_true",
        help="Use topocentric coordinates (requires --lat and --lon; refraction disabled)",
    )
    parser.add_argument(
        "--ephemeris-time-scale",
        choices=["tt", "ut"],
        default="tt",
        help="Ephemeris time scale (inputs are always treated as UTC)",
    )
    parser.add_argument(
        "--sidereal",
        action="store_true",
        help="Enable sidereal zodiac output (ayanamsha configuration handled separately)",
    )
    parser.add_argument("--aspects", help="Comma-separated aspect angles for natal aspect detectors")
    parser.add_argument("--orb", type=float, help="Orb allowance in degrees for natal aspect detectors")
    parser.add_argument("--lunations", action="store_true", help="Run lunation detector")
    parser.add_argument("--eclipses", action="store_true", help="Run eclipse detector")
    parser.add_argument("--stations", action="store_true", help="Run planetary station detector")
    parser.add_argument("--progressions", action="store_true", help="Run secondary progression detector")
    parser.add_argument("--directions", action="store_true", help="Run solar arc direction detector")
    parser.add_argument("--returns", action="store_true", help="Run solar/lunar return detector")
    parser.add_argument("--profections", action="store_true", help="Run annual profection timelord detector")
    parser.add_argument("--prog-aspects", action="store_true", help="Run progressed natal aspect detector")
    parser.add_argument("--dir-aspects", action="store_true", help="Run directed natal aspect detector")
    sub = parser.add_subparsers(dest="command")
    parser._ae_subparsers = sub

    env_parser = sub.add_parser("env", help="List registered providers")
    env_parser.set_defaults(func=cmd_env)

    transits = sub.add_parser("transits", help="Scan for transit contacts")
    feature_targets = getattr(parser, "_ae_feature_parsers", [])
    feature_targets.append(transits)
    parser._ae_feature_parsers = feature_targets
    transits.add_argument("--start", required=True)
    transits.add_argument("--end", required=True)
    transits.add_argument("--moving", default="sun")
    transits.add_argument("--target", default="moon")
    transits.add_argument("--provider", default="swiss")
    transits.add_argument("--decl-orb", type=float, default=0.5)
    transits.add_argument("--mirror-orb", type=float, default=2.0)
    transits.add_argument("--step", type=int, default=60)
    transits.add_argument("--aspects-policy")
    transits.add_argument("--target-longitude", type=float, default=None)
    transits.add_argument("--json")
    add_canonical_export_args(transits)
    transits.set_defaults(func=cmd_transits)

    experimental = sub.add_parser("experimental", help="Run experimental detectors")
    experimental.add_argument("--start-utc", required=True)
    experimental.add_argument("--end-utc", required=True)
    experimental.add_argument("--natal-utc")
    experimental.add_argument("--return-kind", default="solar")
    experimental.add_argument("--lunations", action="store_true")
    experimental.add_argument("--stations", action="store_true")
    experimental.add_argument("--returns", action="store_true")
    experimental.add_argument("--progressions", action="store_true")  # ENSURE-LINE
    experimental.add_argument("--directions", action="store_true")  # ENSURE-LINE
    experimental.set_defaults(func=cmd_experimental)

    validate = sub.add_parser("validate", help="Validate a JSON payload against a schema")
    validate.add_argument("schema", choices=list(available_schema_keys("jsonschema")))
    validate.add_argument("path")
    validate.set_defaults(func=cmd_validate)

    _augment_parser_with_natals(parser)
    _augment_parser_with_cache(parser)
    _augment_parser_with_parquet_dataset(parser)
    _augment_parser_with_provisioning(parser)
    _augment_parser_with_features(parser)
    return parser


def main(argv: Iterable[str] | None = None) -> int:
    parser = build_parser()
    _augment_parser_with_natals(parser)
    _augment_parser_with_cache(parser)
    _augment_parser_with_parquet_dataset(parser)
    _augment_parser_with_provisioning(parser)
    _augment_parser_with_features(parser)
    namespace = parser.parse_args(list(argv) if argv is not None else None)

    run_experimental(namespace)
    func = getattr(namespace, "func", None)
    if func is not None:
        return func(namespace)
    if not any((namespace.lunations, namespace.stations, namespace.returns)):
        parser.print_help()
    return 0


if __name__ == "__main__":  # pragma: no cover
    raise SystemExit(main())<|MERGE_RESOLUTION|>--- conflicted
+++ resolved
@@ -12,17 +12,14 @@
 
 from . import engine as engine_module
 from .engine import events_to_dicts, scan_contacts
-<<<<<<< HEAD
+
 from .pipeline.provision import (  # ENSURE-LINE
     PROVISION_META,
     get_ephemeris_meta,
     is_provisioned,
     provision_ephemeris,
 )
-=======
-from .ephemeris import EphemerisConfig, ObserverLocation, TimeScaleContext
-from .pipeline.provision import provision_ephemeris, is_provisioned  # ENSURE-LINE
->>>>>>> 0b6beda1
+
 from .providers import list_providers
 from .validation import (
     SchemaValidationError,
