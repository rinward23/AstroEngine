"""Scoring helpers for contact events (aspects, declinations, mirrors)."""

from __future__ import annotations

import json
import math
from collections.abc import Mapping
from dataclasses import dataclass
from functools import lru_cache
from pathlib import Path

from ..core.bodies import body_class
from ..infrastructure.paths import profiles_dir
from ..refine import fuzzy_membership
from ..plugins import apply_score_extensions

__all__ = [
    "ScoreInputs",
    "ScoreResult",
    "compute_score",
    "compute_uncertainty_confidence",
]
_DEF_POLICY = profiles_dir() / "scoring_policy.json"


@dataclass(frozen=True)
class ScoreInputs:
    kind: str
    orb_abs_deg: float
    orb_allow_deg: float
    moving: str
    target: str
    applying_or_separating: str
    corridor_width_deg: float | None = None
    corridor_profile: str = "gaussian"
    resonance_weights: Mapping[str, float] | None = None
    observers: int = 1
    overlap_count: int = 1
    severity_modifiers: Mapping[str, float] | None = None
    dignity_modifiers: Mapping[str, float] | None = None
    retrograde: bool = False
    combust_state: str | None = None
    out_of_bounds: bool = False
    custom_modifiers: Mapping[str, float] | None = None


@dataclass
class ScoreResult:
    score: float
    components: dict[str, float]
    confidence: float = 1.0


@lru_cache(maxsize=None)
def _load_policy(path: str | None) -> dict:
    policy_path = Path(path) if path else _DEF_POLICY
    raw = policy_path.read_text().splitlines()
    payload = "\n".join(line for line in raw if not line.strip().startswith("#"))
    return json.loads(payload)


def _resolve_policy(policy: Mapping[str, object] | None, policy_path: str | None) -> dict:
    if policy is not None:
        return {key: value for key, value in policy.items()}
    return _load_policy(policy_path)


def _gaussian(value: float, sigma: float) -> float:
    if sigma <= 0:
        return 0.0
    return math.exp(-0.5 * (value / sigma) ** 2)


def _dignity_factor(inputs: ScoreInputs) -> tuple[float, dict[str, float]]:
    modifiers = inputs.dignity_modifiers or {}
    factor = 1.0
    applied: dict[str, float] = {}
    for key, value in modifiers.items():
        numeric = float(value)
        factor *= numeric
        applied[key] = numeric
    return max(factor, 0.0), applied


def _condition_factor(policy: Mapping[str, object], inputs: ScoreInputs) -> tuple[float, dict[str, float]]:
    base = policy.get("condition_modifiers", {})
    table: dict[str, float] = {}
    if isinstance(base, Mapping):
        for key, value in base.items():
            if isinstance(value, (int, float)):
                table[key] = float(value)
    if inputs.severity_modifiers:
        for key, value in inputs.severity_modifiers.items():
            table[key] = float(value)

    factor = 1.0
    applied: dict[str, float] = {}

    if inputs.retrograde:
        value = table.get("retrograde", 1.0)
        factor *= value
        applied["retrograde"] = value

    state = (inputs.combust_state or "").lower()
    for key in ("cazimi", "combust", "under_beams"):
        if state == key:
            value = table.get(key, 1.0)
            factor *= value
            applied[key] = value
            break

    if inputs.out_of_bounds:
        value = table.get("out_of_bounds", 1.0)
        factor *= value
        applied["out_of_bounds"] = value

    if inputs.custom_modifiers:
        for key, value in inputs.custom_modifiers.items():
            numeric = float(value)
            factor *= numeric
            applied[key] = numeric

    return max(factor, 0.0), applied


def _resonance_factor(inputs: ScoreInputs) -> float:
    weights = inputs.resonance_weights or {}
    if not weights:
        return 1.0
    mind = float(weights.get("mind", 1.0))
    body = float(weights.get("body", 1.0))
    spirit = float(weights.get("spirit", 1.0))
    if inputs.corridor_width_deg is None or inputs.corridor_width_deg >= inputs.orb_allow_deg:
        numerator = mind + body
    else:
        numerator = mind + spirit
    denominator = max(mind + body + spirit, 1e-9)
    return max(numerator / denominator, 0.0)


def compute_uncertainty_confidence(
    orb_allow_deg: float,
    corridor_width_deg: float | None,
    *,
    observers: int = 1,
    overlap_count: int = 1,
) -> float:
    """Return a 0–1 confidence score mixing orb width and observer effects."""

    width = max(float(orb_allow_deg), 1e-9)
    corridor = float(corridor_width_deg) if corridor_width_deg else width
    corridor_ratio = width / (width + corridor)
    observer_penalty = 1.0 / (1.0 + math.log1p(max(0, observers - 1)))
    overlap_penalty = 1.0 / (1.0 + max(0, overlap_count - 1) * 0.5)
    confidence = corridor_ratio * observer_penalty * overlap_penalty
    return max(0.0, min(confidence, 1.0))


def compute_score(
    inputs: ScoreInputs,
    *,
    policy_path: str | None = None,
    policy: Mapping[str, object] | None = None,
) -> ScoreResult:
    policy_dict = _resolve_policy(policy, policy_path)
    base_weight = float(policy_dict.get("base_weights", {}).get(inputs.kind, 0.0))
    if base_weight <= 0.0 or inputs.orb_allow_deg <= 0:
        confidence = compute_uncertainty_confidence(
            inputs.orb_allow_deg,
            inputs.corridor_width_deg,
            observers=inputs.observers,
            overlap_count=inputs.overlap_count,
        )
        result = ScoreResult(0.0, {"base_weight": base_weight}, confidence)
        return apply_score_extensions(inputs, result)

    curve = policy_dict.get("curve", {})
    sigma_frac = float(curve.get("sigma_frac_of_orb", 0.5))
    sigma = max(inputs.orb_allow_deg * sigma_frac, 1e-6)
    min_score = float(curve.get("min_score", 0.0))
    max_score = float(curve.get("max_score", 1.0))
    gaussian_value = _gaussian(inputs.orb_abs_deg, sigma)
    corridor_factor = 1.0
    if inputs.corridor_width_deg:
        corridor_factor = fuzzy_membership(
            inputs.orb_abs_deg,
            float(inputs.corridor_width_deg),
            profile=inputs.corridor_profile,
            softness=sigma_frac,
        )
    if inputs.orb_abs_deg >= inputs.orb_allow_deg:
        gaussian_value = 0.0
        corridor_factor = 0.0
    normalized = min_score + (max_score - min_score) * gaussian_value * corridor_factor

    cls_m = body_class(inputs.moving)
    cls_t = body_class(inputs.target)
    body_weights = policy_dict.get("body_class_weights", {})
    weight_m = float(body_weights.get(cls_m, 1.0))
    weight_t = float(body_weights.get(cls_t, 1.0))
    pair_key = "-".join(sorted((cls_m, cls_t)))
    pair_matrix = policy_dict.get("pair_matrix", {})
    pair_weight = float(pair_matrix.get(pair_key, 1.0))

    resonance_factor = _resonance_factor(inputs)
    dignity_factor, dignity_components = _dignity_factor(inputs)
    condition_factor, condition_components = _condition_factor(policy_dict, inputs)
    score = (
        base_weight
        * weight_m
        * weight_t
        * pair_weight
        * normalized
        * resonance_factor
        * dignity_factor
        * condition_factor
    )

    phase = (inputs.applying_or_separating or "").lower()
    applying_cfg = policy_dict.get("applying_bias", {})
    if applying_cfg.get("enabled") and phase == "applying":
        score *= float(applying_cfg.get("factor", 1.0))

    partile_cfg = policy_dict.get("partile", {})
    if partile_cfg.get("enabled") and inputs.orb_abs_deg <= float(
        partile_cfg.get("threshold_deg", 0.0)
    ):
        score *= float(partile_cfg.get("boost_factor", 1.0))

    confidence = compute_uncertainty_confidence(
        inputs.orb_allow_deg,
        inputs.corridor_width_deg,
        observers=inputs.observers,
        overlap_count=inputs.overlap_count,
    )
    score *= max(confidence, 1e-9)
    score = max(min(score, max_score), min_score)
    components = {
        "base_weight": base_weight,
        "weight_m": weight_m,
        "weight_t": weight_t,
        "pair_weight": pair_weight,
        "gaussian": gaussian_value,
        "corridor_factor": corridor_factor,
        "resonance_factor": resonance_factor,
        "dignity_factor": dignity_factor,
        "condition_factor": condition_factor,
        "confidence": confidence,
    }
<<<<<<< HEAD
    result = ScoreResult(score=score, components=components, confidence=confidence)
    return apply_score_extensions(inputs, result)
=======
    if dignity_components:
        components["dignity_components"] = len(dignity_components)
    if condition_components:
        components["condition_components"] = len(condition_components)
    return ScoreResult(score=score, components=components, confidence=confidence)
>>>>>>> 6bd719b5
<|MERGE_RESOLUTION|>--- conflicted
+++ resolved
@@ -247,13 +247,12 @@
         "condition_factor": condition_factor,
         "confidence": confidence,
     }
-<<<<<<< HEAD
+
     result = ScoreResult(score=score, components=components, confidence=confidence)
     return apply_score_extensions(inputs, result)
-=======
+
     if dignity_components:
         components["dignity_components"] = len(dignity_components)
     if condition_components:
         components["condition_components"] = len(condition_components)
     return ScoreResult(score=score, components=components, confidence=confidence)
->>>>>>> 6bd719b5
