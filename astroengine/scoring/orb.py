--- conflicted
+++ resolved
@@ -1,8 +1,6 @@
-<<<<<<< HEAD
+
 """Aspect angle defaults and orb calculations sourced from policy JSON."""
-=======
-"""Aspect orb policy helpers backed by :mod:`astroengine` JSON profiles."""
->>>>>>> 3a88bb58
+
 
 from __future__ import annotations
 
@@ -11,7 +9,7 @@
 from functools import lru_cache
 from importlib import resources as importlib_resources
 from math import isclose
-<<<<<<< HEAD
+
 from pathlib import Path
 from typing import Mapping, Sequence
 
@@ -29,21 +27,7 @@
         if n in personals:
             return "personal"
         if n in socials:
-=======
-from typing import Mapping, Sequence
 
-# Prefer the project-level body classification but fall back to a minimal map.
-try:  # pragma: no cover - import guard for editable installs
-    from ..core.bodies import body_class  # type: ignore
-except Exception:  # pragma: no cover
-    def body_class(name: str) -> str:
-        lowered = (name or "").lower()
-        if lowered in {"sun", "moon"}:
-            return "luminary"
-        if lowered in {"mercury", "venus", "mars"}:
-            return "personal"
-        if lowered in {"jupiter", "saturn"}:
->>>>>>> 3a88bb58
             return "social"
         return "outer"
 
@@ -52,23 +36,17 @@
     return str(name).strip().lower()
 
 
-<<<<<<< HEAD
 @lru_cache(maxsize=1)
 def _load_aspects_policy() -> dict:
     """Load the packaged aspect policy with an editable-install fallback."""
 
     text: str | None = None
-=======
-def _policy_text() -> str:
-    """Return the raw aspects policy JSON, tolerating comment lines."""
 
-    # First attempt to load from the installed package resources.
->>>>>>> 3a88bb58
     try:
         resource = importlib_resources.files("astroengine.profiles").joinpath(
             "aspects_policy.json"
         )
-<<<<<<< HEAD
+
         # ``read_text`` works for regular and zip-based installations alike.
         text = resource.read_text(encoding="utf-8")
     except (FileNotFoundError, ModuleNotFoundError):  # pragma: no cover - packaging issues
@@ -81,29 +59,7 @@
         line for line in text.splitlines() if not line.strip().startswith("#")
     )
     return json.loads(filtered)
-=======
-        with resource.open("r", encoding="utf-8") as handle:
-            text = handle.read()
-    except (FileNotFoundError, ModuleNotFoundError):  # pragma: no cover - fallback path
-        # Fallback to the repository profiles directory (editable installs).
-        try:
-            from ..infrastructure.paths import profiles_dir
-        except Exception as exc:  # pragma: no cover - defensive guard
-            raise FileNotFoundError("Unable to locate aspects_policy.json") from exc
-        fallback_path = profiles_dir() / "aspects_policy.json"
-        with fallback_path.open("r", encoding="utf-8") as handle:
-            text = handle.read()
-    # Remove comment lines starting with '#'
-    filtered = "\n".join(
-        line for line in text.splitlines() if not line.strip().startswith("#")
-    )
-    return filtered
 
-
-@lru_cache(maxsize=1)
-def _load_aspects_policy() -> dict:
-    return json.loads(_policy_text())
->>>>>>> 3a88bb58
 
 
 @lru_cache(maxsize=1)
@@ -141,14 +97,11 @@
     name_to_angle, _ = _angles_index()
     enabled: set[str] = set()
     for key in ("enabled", "enabled_minors", "enabled_harmonics"):
-<<<<<<< HEAD
+
         values = policy.get(key) or []
         for name in values:
             normalized = _normalize_name(str(name))
-=======
-        for entry in policy.get(key, []) or []:
-            normalized = _normalize_name(str(entry))
->>>>>>> 3a88bb58
+
             if normalized:
                 enabled.add(normalized)
     return tuple(
@@ -161,11 +114,9 @@
 
 @dataclass(frozen=True)
 class OrbCalculator:
-<<<<<<< HEAD
+
     """Compute orb allowances using the repository's aspect policy."""
-=======
-    """Compute orb allowances for aspect detections based on JSON policy."""
->>>>>>> 3a88bb58
+
 
     _policy: Mapping[str, object] | None = None
 
@@ -181,7 +132,7 @@
         profile: str = "standard",
     ) -> float:
         policy = self._policy or {}
-<<<<<<< HEAD
+
         aspect_name = _aspect_name_for_angle(float(angle_deg))
         per_aspect: Mapping[str, Mapping[str, float]] = policy.get("orbs_deg", {})  # type: ignore[assignment]
         if aspect_name and aspect_name in per_aspect:
@@ -203,32 +154,7 @@
             default_value = float(family_defaults.get("default", 2.0))
             allow_a = float(family_defaults.get(classification_a, default_value))
             allow_b = float(family_defaults.get(classification_b, default_value))
-=======
-        name = _aspect_name_for_angle(float(angle_deg)) or ""
 
-        per_aspect = policy.get("orbs_deg", {})  # type: ignore[assignment]
-        if name and name in per_aspect:
-            spec = per_aspect[name]  # type: ignore[index]
-            if isinstance(spec, Mapping):
-                class_a = body_class(body_a)
-                class_b = body_class(body_b)
-                allow_a = float(spec.get(class_a, spec.get("outer", 2.0)))
-                allow_b = float(spec.get(class_b, spec.get("outer", 2.0)))
-                return min(allow_a, allow_b)
-            if isinstance(spec, (int, float)):
-                return float(spec)
-
-        family = _family_for_name(name)
-        family_defaults: Mapping[str, float] | None = policy.get("orb_defaults", {}).get(  # type: ignore[index]
-            family
-        )
-        if isinstance(family_defaults, Mapping):
-            class_a = body_class(body_a)
-            class_b = body_class(body_b)
-            default = float(family_defaults.get("default", policy.get("default_orb_deg", 2.0)))
-            allow_a = float(family_defaults.get(class_a, default))
-            allow_b = float(family_defaults.get(class_b, default))
->>>>>>> 3a88bb58
             return min(allow_a, allow_b)
 
         return float(policy.get("default_orb_deg", 2.0))
