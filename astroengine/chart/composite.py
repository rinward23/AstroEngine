--- conflicted
+++ resolved
@@ -217,11 +217,9 @@
     method: str = "midpoint",
     include: Sequence[str] | None = None,
     body_codes: Mapping[str, int] | None = None,
-<<<<<<< HEAD
+
     config: ChartConfig | None = None,
-=======
-    chart_config: ChartConfig | None = None,
->>>>>>> ec1c9656
+
     adapter: SwissEphemerisAdapter | None = None,
 ) -> CompositeChart:
     """Compute a relationship composite chart from two natal charts."""
@@ -248,11 +246,9 @@
         }
         houses = _average_houses(chart_a.houses, chart_b.houses)
     elif method_normalized == "davison":
-<<<<<<< HEAD
+
         adapter = adapter or SwissEphemerisAdapter.from_chart_config(chart_config)
-=======
-        adapter = adapter or SwissEphemerisAdapter(chart_config=chart_config)
->>>>>>> ec1c9656
+
         mapping = body_codes or DEFAULT_BODIES
         body_map = {name: mapping[name] for name in shared_names if name in mapping}
         if len(body_map) != len(shared_names):
@@ -264,11 +260,9 @@
             moment,
             location,
             bodies=body_map,
-<<<<<<< HEAD
+
             config=chart_config,
-=======
-            chart_config=chart_config,
->>>>>>> ec1c9656
+
             adapter=adapter,
         )
         julian_day = natal.julian_day
