"""Natal chart computation helpers."""

from __future__ import annotations

from collections.abc import Mapping, Sequence
from dataclasses import dataclass
from datetime import datetime

import swisseph as swe

from .config import ChartConfig
from ..ephemeris import BodyPosition, HousePositions, SwissEphemerisAdapter
from ..scoring import DEFAULT_ASPECTS, OrbCalculator

__all__ = [
    "AspectHit",
    "ChartLocation",
    "NatalChart",
    "DEFAULT_BODIES",
    "compute_natal_chart",
]

DEFAULT_BODIES: Mapping[str, int] = {
    "Sun": swe.SUN,
    "Moon": swe.MOON,
    "Mercury": swe.MERCURY,
    "Venus": swe.VENUS,
    "Mars": swe.MARS,
    "Jupiter": swe.JUPITER,
    "Saturn": swe.SATURN,
    "Uranus": swe.URANUS,
    "Neptune": swe.NEPTUNE,
    "Pluto": swe.PLUTO,
}


@dataclass(frozen=True)
class ChartLocation:
    """Simple latitude/longitude pair used for house calculations."""

    latitude: float
    longitude: float


@dataclass(frozen=True)
class AspectHit:
    """Represents an aspect between two bodies within an orb allowance."""

    body_a: str
    body_b: str
    angle: int
    orb: float
    separation: float


@dataclass(frozen=True)
class NatalChart:
    """Computed positions and derived metadata for a natal event."""

    moment: datetime
    location: ChartLocation
    julian_day: float
    positions: Mapping[str, BodyPosition]
    houses: HousePositions
    aspects: Sequence[AspectHit]


def _circular_delta(a: float, b: float) -> float:
    diff = (b - a) % 360.0
    return diff if diff <= 180.0 else 360.0 - diff


def _compute_aspects(
    positions: Mapping[str, BodyPosition],
    aspect_angles: Sequence[int],
    orb_calculator: OrbCalculator,
    profile: str,
) -> list[AspectHit]:
    hits: list[AspectHit] = []
    body_names = list(positions.keys())
    for idx, name_a in enumerate(body_names):
        for name_b in body_names[idx + 1 :]:
            pos_a = positions[name_a].longitude
            pos_b = positions[name_b].longitude
            separation = _circular_delta(pos_a, pos_b)
            for angle in aspect_angles:
                orb = abs(separation - angle)
                threshold = orb_calculator.orb_for(name_a, name_b, angle, profile=profile)
                if orb <= threshold:
                    hits.append(
                        AspectHit(
                            body_a=name_a,
                            body_b=name_b,
                            angle=int(angle),
                            orb=orb,
                            separation=separation,
                        )
                    )
                    break
    return hits


def compute_natal_chart(
    moment: datetime,
    location: ChartLocation,
    *,
    bodies: Mapping[str, int] | None = None,
    aspect_angles: Sequence[int] | None = None,
    orb_profile: str = "standard",
<<<<<<< HEAD
    config: ChartConfig | None = None,
=======
    chart_config: ChartConfig | None = None,
>>>>>>> ec1c9656
    adapter: SwissEphemerisAdapter | None = None,
    orb_calculator: OrbCalculator | None = None,
) -> NatalChart:
    """Compute a natal chart snapshot using Swiss Ephemeris data."""

<<<<<<< HEAD
    chart_config = config or ChartConfig()
    adapter = adapter or SwissEphemerisAdapter.from_chart_config(chart_config)
=======
    adapter = adapter or SwissEphemerisAdapter(chart_config=chart_config)
>>>>>>> ec1c9656
    orb_calculator = orb_calculator or OrbCalculator()
    body_map = bodies or DEFAULT_BODIES
    angles = aspect_angles or DEFAULT_ASPECTS

    jd_ut = adapter.julian_day(moment)
    positions = adapter.body_positions(jd_ut, body_map)
    houses = adapter.houses(jd_ut, location.latitude, location.longitude)
    aspects = _compute_aspects(positions, list(angles), orb_calculator, orb_profile)

    return NatalChart(
        moment=moment,
        location=location,
        julian_day=jd_ut,
        positions=positions,
        houses=houses,
        aspects=tuple(aspects),
    )<|MERGE_RESOLUTION|>--- conflicted
+++ resolved
@@ -107,22 +107,18 @@
     bodies: Mapping[str, int] | None = None,
     aspect_angles: Sequence[int] | None = None,
     orb_profile: str = "standard",
-<<<<<<< HEAD
+
     config: ChartConfig | None = None,
-=======
-    chart_config: ChartConfig | None = None,
->>>>>>> ec1c9656
+
     adapter: SwissEphemerisAdapter | None = None,
     orb_calculator: OrbCalculator | None = None,
 ) -> NatalChart:
     """Compute a natal chart snapshot using Swiss Ephemeris data."""
 
-<<<<<<< HEAD
+
     chart_config = config or ChartConfig()
     adapter = adapter or SwissEphemerisAdapter.from_chart_config(chart_config)
-=======
-    adapter = adapter or SwissEphemerisAdapter(chart_config=chart_config)
->>>>>>> ec1c9656
+
     orb_calculator = orb_calculator or OrbCalculator()
     body_map = bodies or DEFAULT_BODIES
     angles = aspect_angles or DEFAULT_ASPECTS
