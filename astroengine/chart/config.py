"""Runtime configuration for chart computations."""

from __future__ import annotations

from dataclasses import dataclass

from ..ephemeris.house_systems import HOUSE_ALIASES, HOUSE_CODE_BY_NAME
from ..ephemeris.sidereal import (
    DEFAULT_SIDEREAL_AYANAMSHA,
    SUPPORTED_AYANAMSHAS,
    normalize_ayanamsha_name,
)
<<<<<<< HEAD
=======

HOUSE_CODE_BY_NAME: dict[str, str] = {
    "placidus": "P",
    "koch": "K",
    "regiomontanus": "R",
    "campanus": "C",
    "equal": "A",
    "whole_sign": "W",
    "porphyry": "O",
    "alcabitius": "B",
    "topocentric": "T",
    "morinus": "M",
    "meridian": "X",
    "vehlow_equal": "V",
    "sripati": "S",
    "equal_mc": "D",
}

HOUSE_ALIASES: dict[str, str] = {
    "ws": "whole_sign",
    "wholesign": "whole_sign",
    "w": "whole_sign",
    "axial": "meridian",
    "vehlow": "vehlow_equal",
    "sripathi": "sripati",
    "equalmc": "equal_mc",
}
>>>>>>> 6839b5e6

__all__ = [
    "ChartConfig",
    "DEFAULT_SIDEREAL_AYANAMSHA",
    "SUPPORTED_AYANAMSHAS",
    "HOUSE_SYSTEM_ALIASES",
    "HOUSE_SYSTEM_CANONICAL_CODES",
    "HOUSE_SYSTEM_CHOICES",
    "VALID_HOUSE_SYSTEMS",
    "VALID_LILITH_VARIANTS",
    "VALID_NODE_VARIANTS",
    "normalize_ayanamsha_name",
]

VALID_ZODIAC_SYSTEMS = {"tropical", "sidereal"}

# Mirror the Swiss Ephemeris adapter canonical/alias mappings to keep the runtime
# configuration in sync with the provider layer.
HOUSE_SYSTEM_CANONICAL_CODES = tuple(sorted(HOUSE_CODE_BY_NAME.keys()))
HOUSE_SYSTEM_ALIASES = {key: value for key, value in HOUSE_ALIASES.items()}

VALID_HOUSE_SYSTEMS = set(HOUSE_SYSTEM_CANONICAL_CODES)
HOUSE_SYSTEM_CHOICES = sorted({*VALID_HOUSE_SYSTEMS, *HOUSE_SYSTEM_ALIASES.keys()})

VALID_NODE_VARIANTS = {"mean", "true"}
VALID_LILITH_VARIANTS = {"mean", "true"}


@dataclass(frozen=True)
class ChartConfig:
    """Container describing house system and zodiac configuration."""

    zodiac: str = "tropical"
    ayanamsha: str | None = None
    house_system: str = "placidus"
    nodes_variant: str = "mean"
    lilith_variant: str = "mean"

    def __post_init__(self) -> None:
        zodiac_normalized = self.zodiac.lower()
        object.__setattr__(self, "zodiac", zodiac_normalized)
        if zodiac_normalized not in VALID_ZODIAC_SYSTEMS:
            options = ", ".join(sorted(VALID_ZODIAC_SYSTEMS))
            raise ValueError(
                f"Unknown zodiac mode '{self.zodiac}'. Valid options: {options}"
            )

        house_normalized = self.house_system.lower()
        canonical_house = HOUSE_SYSTEM_ALIASES.get(house_normalized, house_normalized)
        if canonical_house not in VALID_HOUSE_SYSTEMS:
            options = ", ".join(sorted(HOUSE_SYSTEM_CHOICES))
            raise ValueError(
                f"Unknown house system '{self.house_system}'. Valid options: {options}"
            )
        object.__setattr__(self, "house_system", canonical_house)

        nodes_variant = (self.nodes_variant or "mean").lower()
        if nodes_variant not in VALID_NODE_VARIANTS:
            options = ", ".join(sorted(VALID_NODE_VARIANTS))
            raise ValueError(
                f"Unknown nodes variant '{self.nodes_variant}'. Valid options: {options}"
            )
        object.__setattr__(self, "nodes_variant", nodes_variant)

        lilith_variant = (self.lilith_variant or "mean").lower()
        if lilith_variant not in VALID_LILITH_VARIANTS:
            options = ", ".join(sorted(VALID_LILITH_VARIANTS))
            raise ValueError(
                f"Unknown Lilith variant '{self.lilith_variant}'. Valid options: {options}"
            )
        object.__setattr__(self, "lilith_variant", lilith_variant)

        if zodiac_normalized == "tropical":
            if self.ayanamsha is not None:
                raise ValueError("Tropical charts do not accept ayanamsha parameters")
            object.__setattr__(self, "ayanamsha", None)
            return

        ayanamsha = self.ayanamsha or DEFAULT_SIDEREAL_AYANAMSHA
        ayanamsha_normalized = normalize_ayanamsha_name(ayanamsha)
        if ayanamsha_normalized not in SUPPORTED_AYANAMSHAS:
            options = ", ".join(sorted(SUPPORTED_AYANAMSHAS))
            raise ValueError(
                f"Unsupported ayanamsha '{ayanamsha}'. Supported options: {options}"
            )
        object.__setattr__(self, "ayanamsha", ayanamsha_normalized)<|MERGE_RESOLUTION|>--- conflicted
+++ resolved
@@ -10,8 +10,6 @@
     SUPPORTED_AYANAMSHAS,
     normalize_ayanamsha_name,
 )
-<<<<<<< HEAD
-=======
 
 HOUSE_CODE_BY_NAME: dict[str, str] = {
     "placidus": "P",
@@ -39,7 +37,6 @@
     "sripathi": "sripati",
     "equalmc": "equal_mc",
 }
->>>>>>> 6839b5e6
 
 __all__ = [
     "ChartConfig",
