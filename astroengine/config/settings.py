"""Configuration models and helpers for AstroEngine settings."""

from __future__ import annotations

import os
from pathlib import Path
from typing import Dict, List, Literal, Optional

import yaml
from pydantic import BaseModel, Field

# -------------------- Settings Schema --------------------


class ZodiacCfg(BaseModel):
    """Zodiac configuration for chart calculations."""

    type: Literal["tropical", "sidereal"] = "tropical"
    ayanamsa: Literal[
        "lahiri",
        "fagan_bradley",
        "krishnamurti",
        "de_luce",
        "raman",
        "none",
    ] = "lahiri"


class HousesCfg(BaseModel):
    """House system configuration."""

    system: Literal[
        "placidus",
        "whole_sign",
        "equal",
        "koch",
        "porphyry",
        "regiomontanus",
        "alcabitius",
        "campanus",
    ] = "placidus"


class BodiesCfg(BaseModel):
    """Configuration for body groups and custom asteroid selections."""

    groups: Dict[str, bool] = Field(
        default_factory=lambda: {
            "luminaries": True,
            "classical": True,
            "modern": True,
            "dwarf": False,
            "centaurs": False,
            "asteroids_major": False,
            "asteroids_extended": False,
            "hypothetical": False,
        }
    )
    custom_asteroids: List[int] = Field(default_factory=list)


class AspectsCfg(BaseModel):
    """Aspect detection and orb configuration."""

    sets: Dict[str, bool] = Field(
        default_factory=lambda: {
            "ptolemaic": True,
            "minor": True,
            "harmonics": False,
        }
    )
    detect_patterns: bool = True
    orbs_global: float = 6.0
    orbs_by_aspect: Dict[str, float] = Field(
        default_factory=lambda: {
            "conjunction": 8.0,
            "opposition": 8.0,
            "trine": 7.0,
            "square": 6.0,
            "sextile": 4.0,
        }
    )
    orbs_by_body: Dict[str, float] = Field(
        default_factory=lambda: {
            "sun": 10.0,
            "moon": 8.0,
        }
    )
    use_moiety: bool = True
    show_applying: bool = True


class AntisciaCfg(BaseModel):
    """Configuration for antiscia/contra-antiscia mirror detection."""

    enabled: bool = False
    orb: float = 2.0
    show_overlay: bool = False


class ChartsCfg(BaseModel):
    """Toggle availability of chart techniques exposed by the engine."""

    enabled: Dict[str, bool] = Field(
        default_factory=lambda: {
            "natal": True,
            "transit_moment": True,
            "transit_to_natal": True,
            "synastry": True,
            "composite": True,
            "davison": True,
            "solar_return": True,
            "lunar_return": True,
            "secondary_progressions": True,
            "solar_arc": True,
            "annual_profections": True,
            "zodiacal_releasing": False,
            "firdaria": False,
            "primary_directions": False,
            "vedic_dasha_vimshottari": False,
            "vedic_dasha_yogini": False,
            "varga_d1": True,
            "varga_d9": False,
            "varga_d10": False,
        }
    )


class NarrativeCfg(BaseModel):
    """Narrative rendering preferences for interpretive output."""

    library: Literal["western_basic", "hellenistic", "vedic", "none"] = "western_basic"
    tone: Literal["neutral", "teaching", "brief"] = "neutral"
    length: Literal["short", "medium", "long"] = "medium"
    language: str = "en"
    disclaimers: bool = True


class RenderingCfg(BaseModel):
    """Chart rendering options."""

    layers: Dict[str, bool] = Field(
        default_factory=lambda: {
            "wheel": True,
            "aspect_lines": True,
            "grid": True,
            "patterns": True,
            "dignities": False,
            "retro_markers": True,
        }
    )
    theme: Literal["dark", "light", "high_contrast"] = "dark"
    glyph_set: Literal["default", "classic", "modern"] = "default"


class FixedStarsCfg(BaseModel):
    """Fixed star visibility and orb defaults."""

    enabled: bool = False
    orb_deg: float = 1.0
    catalog: str = "robson"


class EphemerisCfg(BaseModel):
    """Ephemeris source configuration."""

    source: Literal["swiss", "approx"] = "swiss"
    path: Optional[str] = None
    precision: Literal["normal", "high"] = "normal"


class ReturnsIngressCfg(BaseModel):
    """Feature toggles for return charts and ingress lookups."""

    solar_return: bool = True
    lunar_return: bool = True
    aries_ingress: bool = True
    lunar_count: int = Field(12, ge=1, le=36)
    timezone: Optional[str] = None


class PerfCfg(BaseModel):
    """Performance tuning options for heavy calculations."""

    qcache_size: int = 4096
    qcache_sec: float = 1.0
    max_scan_days: int = 365


<<<<<<< HEAD
class ForecastStackCfg(BaseModel):
    """Toggle inclusion of predictive techniques in the forecast stack."""

    components: Dict[str, bool] = Field(
        default_factory=lambda: {
            "transits": True,
            "progressions": True,
            "solar_arc": True,
        }
    )


=======
class AstroCartoCfg(BaseModel):
    """Astrocartography rendering controls."""

    enabled: bool = False
    show_parans: bool = False


class MidpointTreeCfg(BaseModel):
    """Tree settings for midpoint expansion."""

    enabled: bool = False
    max_depth: int = 2


class MidpointsCfg(BaseModel):
    """Midpoint feature toggles."""

    enabled: bool = True
    tree: MidpointTreeCfg = Field(default_factory=MidpointTreeCfg)


class FixedStarsCfg(BaseModel):
    """Configuration for fixed star inclusion."""

    enabled: bool = False
    catalog: Literal["robson", "brady"] = "robson"
    orb_deg: float = 1.0


class AntisciaCfg(BaseModel):
    """Antiscia and contra-antiscia toggles."""

    enabled: bool = False
    include_contra: bool = True


class DignitiesCfg(BaseModel):
    """Dignity scoring options."""

    enabled: bool = True
    scoring: Literal["lilly", "ptolemy", "custom"] = "lilly"


class ArabicPartCustomCfg(BaseModel):
    """Custom arabic part formula definition."""

    name: str
    day_formula: str
    night_formula: str


class ArabicPartsCfg(BaseModel):
    """Arabic parts presets and custom definitions."""

    enabled: bool = True
    presets: List[str] = Field(default_factory=lambda: ["fortune", "spirit"])
    custom: List[ArabicPartCustomCfg] = Field(default_factory=list)


class DeclinationAspectsCfg(BaseModel):
    """Declination aspect toggles."""

    parallel: bool = True
    contraparallel: bool = True


class DeclinationsCfg(BaseModel):
    """Declination analysis toggles."""

    enabled: bool = False
    aspects: DeclinationAspectsCfg = Field(default_factory=DeclinationAspectsCfg)
    orb_deg: float = 0.5


class EclipseFinderCfg(BaseModel):
    """Eclipse and lunation search configuration."""

    enabled: bool = False
    orb_days: int = 3


class VoidOfCourseCfg(BaseModel):
    """Void of course detection toggle."""

    enabled: bool = False


class StationsCfg(BaseModel):
    """Planetary station discovery configuration."""

    enabled: bool = True
    void_of_course: VoidOfCourseCfg = Field(default_factory=VoidOfCourseCfg)


class PrimaryDirectionsCfg(BaseModel):
    """Primary directions configuration."""

    enabled: bool = False
    key: Literal["placidean", "regiomontanus"] = "placidean"
    zodiacal: bool = False


class MultiWheelCfg(BaseModel):
    """Multiwheel rendering controls."""

    enabled: bool = True
    max_wheels: int = 3


class ForecastStackCfg(BaseModel):
    """Forecast stack component toggles."""

    enabled: bool = True
    components: List[str] = Field(
        default_factory=lambda: [
            "transits",
            "secondary_progressions",
            "solar_arc",
        ]
    )


class SynastryCfg(BaseModel):
    """Synastry depth controls."""

    declination: bool = False
    house_overlays: bool = True
    progressed_composite: bool = False


class ElectionalCfg(BaseModel):
    """Electional search constraints."""

    enabled: bool = False
    constraints: List[Dict[str, object]] = Field(default_factory=list)


class ReturnsIngressCfg(BaseModel):
    """Return and ingress toggles."""

    solar_return: bool = True
    lunar_return: bool = True
    aries_ingress: bool = False


class TimelineUICfg(BaseModel):
    """Timeline UI behaviour toggles."""

    show_exact_only: bool = False
    max_events: int = 2000


class ReportsCfg(BaseModel):
    """Report generation preferences."""

    pdf_enabled: bool = False
    template: Literal["classic", "minimal"] = "classic"


class AtlasCfg(BaseModel):
    """Atlas availability configuration."""

    offline_enabled: bool = False
    data_path: Optional[str] = None


>>>>>>> 1b0bf075
class Settings(BaseModel):
    """Top-level settings model persisted on disk."""

    preset: Literal[
        "modern_western",
        "traditional_western",
        "hellenistic",
        "vedic",
        "minimalist",
    ] = "modern_western"
    zodiac: ZodiacCfg = Field(default_factory=ZodiacCfg)
    houses: HousesCfg = Field(default_factory=HousesCfg)
    bodies: BodiesCfg = Field(default_factory=BodiesCfg)
    aspects: AspectsCfg = Field(default_factory=AspectsCfg)
    declinations: DeclinationsCfg = Field(default_factory=DeclinationsCfg)
    charts: ChartsCfg = Field(default_factory=ChartsCfg)
    narrative: NarrativeCfg = Field(default_factory=NarrativeCfg)
    rendering: RenderingCfg = Field(default_factory=RenderingCfg)
    fixed_stars: FixedStarsCfg = Field(default_factory=FixedStarsCfg)
    ephemeris: EphemerisCfg = Field(default_factory=EphemerisCfg)
    perf: PerfCfg = Field(default_factory=PerfCfg)
<<<<<<< HEAD
    forecast_stack: ForecastStackCfg = Field(default_factory=ForecastStackCfg)
=======
    astrocartography: AstroCartoCfg = Field(default_factory=AstroCartoCfg)
    midpoints: MidpointsCfg = Field(default_factory=MidpointsCfg)
    fixed_stars: FixedStarsCfg = Field(default_factory=FixedStarsCfg)
    antiscia: AntisciaCfg = Field(default_factory=AntisciaCfg)
    dignities: DignitiesCfg = Field(default_factory=DignitiesCfg)
    arabic_parts: ArabicPartsCfg = Field(default_factory=ArabicPartsCfg)
    declinations: DeclinationsCfg = Field(default_factory=DeclinationsCfg)
    eclipse_finder: EclipseFinderCfg = Field(default_factory=EclipseFinderCfg)
    stations: StationsCfg = Field(default_factory=StationsCfg)
    primary_directions: PrimaryDirectionsCfg = Field(
        default_factory=PrimaryDirectionsCfg
    )
    multiwheel: MultiWheelCfg = Field(default_factory=MultiWheelCfg)
    forecast_stack: ForecastStackCfg = Field(default_factory=ForecastStackCfg)
    synastry: SynastryCfg = Field(default_factory=SynastryCfg)
    electional: ElectionalCfg = Field(default_factory=ElectionalCfg)
    returns_ingress: ReturnsIngressCfg = Field(default_factory=ReturnsIngressCfg)
    timeline_ui: TimelineUICfg = Field(default_factory=TimelineUICfg)
    reports: ReportsCfg = Field(default_factory=ReportsCfg)
    atlas: AtlasCfg = Field(default_factory=AtlasCfg)
>>>>>>> 1b0bf075


# -------------------- I/O Helpers --------------------

CONFIG_FILENAME = "config.yaml"


def get_config_home() -> Path:
    """Return the directory where settings should be stored."""

    if os.name == "nt":
        base = Path(
            os.environ.get(
                "LOCALAPPDATA", str(Path.home() / "AppData" / "Local")
            )
        )
        return base / "AstroEngine"
    return Path(os.environ.get("ASTROENGINE_HOME", str(Path.home() / ".astroengine")))


def config_path() -> Path:
    """Return the full path to the configuration file, creating directories as needed."""

    home = get_config_home()
    home.mkdir(parents=True, exist_ok=True)
    return home / CONFIG_FILENAME


def default_settings() -> Settings:
    """Instantiate a Settings object populated with defaults."""

    return Settings()


def save_settings(settings: Settings, path: Optional[Path] = None) -> Path:
    """Persist the given settings to disk as YAML."""

    target_path = Path(path) if path else config_path()
    target_path.parent.mkdir(parents=True, exist_ok=True)
    data = settings.model_dump()
    with target_path.open("w", encoding="utf-8") as handle:
        yaml.safe_dump(data, handle, sort_keys=False, allow_unicode=True)
    return target_path


def load_settings(path: Optional[Path] = None) -> Settings:
    """Load settings from disk, creating defaults if missing."""

    source_path = Path(path) if path else config_path()
    if not source_path.exists():
        settings = default_settings()
        save_settings(settings, source_path)
        return settings
    with source_path.open("r", encoding="utf-8") as handle:
        data = yaml.safe_load(handle) or {}
    return Settings(**data)


def ensure_default_config() -> Path:
    """Ensure a configuration file exists on disk and return its path."""

    target = config_path()
    if not target.exists():
        save_settings(default_settings(), target)
    return target
<|MERGE_RESOLUTION|>--- conflicted
+++ resolved
@@ -187,20 +187,6 @@
     max_scan_days: int = 365
 
 
-<<<<<<< HEAD
-class ForecastStackCfg(BaseModel):
-    """Toggle inclusion of predictive techniques in the forecast stack."""
-
-    components: Dict[str, bool] = Field(
-        default_factory=lambda: {
-            "transits": True,
-            "progressions": True,
-            "solar_arc": True,
-        }
-    )
-
-
-=======
 class AstroCartoCfg(BaseModel):
     """Astrocartography rendering controls."""
 
@@ -367,7 +353,6 @@
     data_path: Optional[str] = None
 
 
->>>>>>> 1b0bf075
 class Settings(BaseModel):
     """Top-level settings model persisted on disk."""
 
@@ -389,9 +374,6 @@
     fixed_stars: FixedStarsCfg = Field(default_factory=FixedStarsCfg)
     ephemeris: EphemerisCfg = Field(default_factory=EphemerisCfg)
     perf: PerfCfg = Field(default_factory=PerfCfg)
-<<<<<<< HEAD
-    forecast_stack: ForecastStackCfg = Field(default_factory=ForecastStackCfg)
-=======
     astrocartography: AstroCartoCfg = Field(default_factory=AstroCartoCfg)
     midpoints: MidpointsCfg = Field(default_factory=MidpointsCfg)
     fixed_stars: FixedStarsCfg = Field(default_factory=FixedStarsCfg)
@@ -412,7 +394,6 @@
     timeline_ui: TimelineUICfg = Field(default_factory=TimelineUICfg)
     reports: ReportsCfg = Field(default_factory=ReportsCfg)
     atlas: AtlasCfg = Field(default_factory=AtlasCfg)
->>>>>>> 1b0bf075
 
 
 # -------------------- I/O Helpers --------------------
