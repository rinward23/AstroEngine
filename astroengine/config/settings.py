"""Configuration models and helpers for AstroEngine settings."""

from __future__ import annotations

import os
from pathlib import Path
from typing import Dict, List, Literal, Optional

import yaml
from pydantic import BaseModel, Field

# -------------------- Settings Schema --------------------


class ZodiacCfg(BaseModel):
    """Zodiac configuration for chart calculations."""

    type: Literal["tropical", "sidereal"] = "tropical"
    ayanamsa: Literal[
        "lahiri",
        "fagan_bradley",
        "krishnamurti",
        "de_luce",
        "raman",
        "none",
    ] = "lahiri"


class HousesCfg(BaseModel):
    """House system configuration."""

    system: Literal[
        "placidus",
        "whole_sign",
        "equal",
        "koch",
        "porphyry",
        "regiomontanus",
        "alcabitius",
        "campanus",
    ] = "placidus"


class BodiesCfg(BaseModel):
    """Configuration for body groups and custom asteroid selections."""

    groups: Dict[str, bool] = Field(
        default_factory=lambda: {
            "luminaries": True,
            "classical": True,
            "modern": True,
            "dwarf": False,
            "centaurs": False,
            "asteroids_major": False,
            "asteroids_extended": False,
            "hypothetical": False,
        }
    )
    custom_asteroids: List[int] = Field(default_factory=list)


class AspectsCfg(BaseModel):
    """Aspect detection and orb configuration."""

    sets: Dict[str, bool] = Field(
        default_factory=lambda: {
            "ptolemaic": True,
            "minor": True,
            "harmonics": False,
        }
    )
    detect_patterns: bool = True
    orbs_global: float = 6.0
    orbs_by_aspect: Dict[str, float] = Field(
        default_factory=lambda: {
            "conjunction": 8.0,
            "opposition": 8.0,
            "trine": 7.0,
            "square": 6.0,
            "sextile": 4.0,
        }
    )
    orbs_by_body: Dict[str, float] = Field(
        default_factory=lambda: {
            "sun": 10.0,
            "moon": 8.0,
        }
    )
    use_moiety: bool = True
    show_applying: bool = True


class ChartsCfg(BaseModel):
    """Toggle availability of chart techniques exposed by the engine."""

    enabled: Dict[str, bool] = Field(
        default_factory=lambda: {
            "natal": True,
            "transit_moment": True,
            "transit_to_natal": True,
            "synastry": True,
            "composite": True,
            "davison": True,
            "solar_return": True,
            "lunar_return": True,
            "secondary_progressions": True,
            "solar_arc": True,
            "annual_profections": True,
            "zodiacal_releasing": False,
            "firdaria": False,
            "primary_directions": False,
            "vedic_dasha_vimshottari": False,
            "vedic_dasha_yogini": False,
            "varga_d1": True,
            "varga_d9": False,
            "varga_d10": False,
        }
    )


class NarrativeCfg(BaseModel):
    """Narrative rendering preferences for interpretive output."""

    library: Literal["western_basic", "hellenistic", "vedic", "none"] = "western_basic"
    tone: Literal["neutral", "teaching", "brief"] = "neutral"
    length: Literal["short", "medium", "long"] = "medium"
    language: str = "en"
    disclaimers: bool = True


class RenderingCfg(BaseModel):
    """Chart rendering options."""

    layers: Dict[str, bool] = Field(
        default_factory=lambda: {
            "wheel": True,
            "aspect_lines": True,
            "grid": True,
            "patterns": True,
            "dignities": False,
            "retro_markers": True,
        }
    )
    theme: Literal["dark", "light", "high_contrast"] = "dark"
    glyph_set: Literal["default", "classic", "modern"] = "default"


class EphemerisCfg(BaseModel):
    """Ephemeris source configuration."""

    source: Literal["swiss", "approx"] = "swiss"
    path: Optional[str] = None
    precision: Literal["normal", "high"] = "normal"


class PerfCfg(BaseModel):
    """Performance tuning options for heavy calculations."""

    qcache_size: int = 4096
    qcache_sec: float = 1.0
    max_scan_days: int = 365


<<<<<<< HEAD
class MidpointTreeCfg(BaseModel):
    """Configuration for midpoint tree expansion."""

    enabled: bool = False
    max_depth: int = Field(default=2, ge=1, le=6)


class MidpointsCfg(BaseModel):
    """Configuration block for midpoint calculations."""

    enabled: bool = True
    include_nodes: bool = True
    tree: MidpointTreeCfg = Field(default_factory=MidpointTreeCfg)


=======
class AstroCartoCfg(BaseModel):
    """Astrocartography rendering controls."""

    enabled: bool = False
    show_parans: bool = False


class MidpointTreeCfg(BaseModel):
    """Tree settings for midpoint expansion."""

    enabled: bool = False
    max_depth: int = 2


class MidpointsCfg(BaseModel):
    """Midpoint feature toggles."""

    enabled: bool = True
    tree: MidpointTreeCfg = Field(default_factory=MidpointTreeCfg)


class FixedStarsCfg(BaseModel):
    """Configuration for fixed star inclusion."""

    enabled: bool = False
    catalog: Literal["robson", "brady"] = "robson"
    orb_deg: float = 1.0


class AntisciaCfg(BaseModel):
    """Antiscia and contra-antiscia toggles."""

    enabled: bool = False
    include_contra: bool = True


class DignitiesCfg(BaseModel):
    """Dignity scoring options."""

    enabled: bool = True
    scoring: Literal["lilly", "ptolemy", "custom"] = "lilly"


class ArabicPartCustomCfg(BaseModel):
    """Custom arabic part formula definition."""

    name: str
    day_formula: str
    night_formula: str


class ArabicPartsCfg(BaseModel):
    """Arabic parts presets and custom definitions."""

    enabled: bool = True
    presets: List[str] = Field(default_factory=lambda: ["fortune", "spirit"])
    custom: List[ArabicPartCustomCfg] = Field(default_factory=list)


class DeclinationAspectsCfg(BaseModel):
    """Declination aspect toggles."""

    parallel: bool = True
    contraparallel: bool = True


class DeclinationsCfg(BaseModel):
    """Declination analysis toggles."""

    enabled: bool = False
    aspects: DeclinationAspectsCfg = Field(default_factory=DeclinationAspectsCfg)
    orb_deg: float = 0.5


class EclipseFinderCfg(BaseModel):
    """Eclipse and lunation search configuration."""

    enabled: bool = False
    orb_days: int = 3


class VoidOfCourseCfg(BaseModel):
    """Void of course detection toggle."""

    enabled: bool = False


class StationsCfg(BaseModel):
    """Planetary station discovery configuration."""

    enabled: bool = True
    void_of_course: VoidOfCourseCfg = Field(default_factory=VoidOfCourseCfg)


class PrimaryDirectionsCfg(BaseModel):
    """Primary directions configuration."""

    enabled: bool = False
    key: Literal["placidean", "regiomontanus"] = "placidean"
    zodiacal: bool = False


class MultiWheelCfg(BaseModel):
    """Multiwheel rendering controls."""

    enabled: bool = True
    max_wheels: int = 3


class ForecastStackCfg(BaseModel):
    """Forecast stack component toggles."""

    enabled: bool = True
    components: List[str] = Field(
        default_factory=lambda: [
            "transits",
            "secondary_progressions",
            "solar_arc",
        ]
    )


class SynastryCfg(BaseModel):
    """Synastry depth controls."""

    declination: bool = False
    house_overlays: bool = True
    progressed_composite: bool = False


class ElectionalCfg(BaseModel):
    """Electional search constraints."""

    enabled: bool = False
    constraints: List[Dict[str, object]] = Field(default_factory=list)


class ReturnsIngressCfg(BaseModel):
    """Return and ingress toggles."""

    solar_return: bool = True
    lunar_return: bool = True
    aries_ingress: bool = False


class TimelineUICfg(BaseModel):
    """Timeline UI behaviour toggles."""

    show_exact_only: bool = False
    max_events: int = 2000


class ReportsCfg(BaseModel):
    """Report generation preferences."""

    pdf_enabled: bool = False
    template: Literal["classic", "minimal"] = "classic"


class AtlasCfg(BaseModel):
    """Atlas availability configuration."""

    offline_enabled: bool = False
    data_path: Optional[str] = None


>>>>>>> b73c8a8d
class Settings(BaseModel):
    """Top-level settings model persisted on disk."""

    preset: Literal[
        "modern_western",
        "traditional_western",
        "hellenistic",
        "vedic",
        "minimalist",
    ] = "modern_western"
    zodiac: ZodiacCfg = Field(default_factory=ZodiacCfg)
    houses: HousesCfg = Field(default_factory=HousesCfg)
    bodies: BodiesCfg = Field(default_factory=BodiesCfg)
    aspects: AspectsCfg = Field(default_factory=AspectsCfg)
    charts: ChartsCfg = Field(default_factory=ChartsCfg)
    narrative: NarrativeCfg = Field(default_factory=NarrativeCfg)
    rendering: RenderingCfg = Field(default_factory=RenderingCfg)
    ephemeris: EphemerisCfg = Field(default_factory=EphemerisCfg)
    perf: PerfCfg = Field(default_factory=PerfCfg)
<<<<<<< HEAD
    midpoints: MidpointsCfg = Field(default_factory=MidpointsCfg)
=======
    astrocartography: AstroCartoCfg = Field(default_factory=AstroCartoCfg)
    midpoints: MidpointsCfg = Field(default_factory=MidpointsCfg)
    fixed_stars: FixedStarsCfg = Field(default_factory=FixedStarsCfg)
    antiscia: AntisciaCfg = Field(default_factory=AntisciaCfg)
    dignities: DignitiesCfg = Field(default_factory=DignitiesCfg)
    arabic_parts: ArabicPartsCfg = Field(default_factory=ArabicPartsCfg)
    declinations: DeclinationsCfg = Field(default_factory=DeclinationsCfg)
    eclipse_finder: EclipseFinderCfg = Field(default_factory=EclipseFinderCfg)
    stations: StationsCfg = Field(default_factory=StationsCfg)
    primary_directions: PrimaryDirectionsCfg = Field(
        default_factory=PrimaryDirectionsCfg
    )
    multiwheel: MultiWheelCfg = Field(default_factory=MultiWheelCfg)
    forecast_stack: ForecastStackCfg = Field(default_factory=ForecastStackCfg)
    synastry: SynastryCfg = Field(default_factory=SynastryCfg)
    electional: ElectionalCfg = Field(default_factory=ElectionalCfg)
    returns_ingress: ReturnsIngressCfg = Field(default_factory=ReturnsIngressCfg)
    timeline_ui: TimelineUICfg = Field(default_factory=TimelineUICfg)
    reports: ReportsCfg = Field(default_factory=ReportsCfg)
    atlas: AtlasCfg = Field(default_factory=AtlasCfg)
>>>>>>> b73c8a8d


# -------------------- I/O Helpers --------------------

CONFIG_FILENAME = "config.yaml"


def get_config_home() -> Path:
    """Return the directory where settings should be stored."""

    if os.name == "nt":
        base = Path(
            os.environ.get(
                "LOCALAPPDATA", str(Path.home() / "AppData" / "Local")
            )
        )
        return base / "AstroEngine"
    return Path(os.environ.get("ASTROENGINE_HOME", str(Path.home() / ".astroengine")))


def config_path() -> Path:
    """Return the full path to the configuration file, creating directories as needed."""

    home = get_config_home()
    home.mkdir(parents=True, exist_ok=True)
    return home / CONFIG_FILENAME


def default_settings() -> Settings:
    """Instantiate a Settings object populated with defaults."""

    return Settings()


def save_settings(settings: Settings, path: Optional[Path] = None) -> Path:
    """Persist the given settings to disk as YAML."""

    target_path = Path(path) if path else config_path()
    target_path.parent.mkdir(parents=True, exist_ok=True)
    data = settings.model_dump()
    with target_path.open("w", encoding="utf-8") as handle:
        yaml.safe_dump(data, handle, sort_keys=False, allow_unicode=True)
    return target_path


def load_settings(path: Optional[Path] = None) -> Settings:
    """Load settings from disk, creating defaults if missing."""

    source_path = Path(path) if path else config_path()
    if not source_path.exists():
        settings = default_settings()
        save_settings(settings, source_path)
        return settings
    with source_path.open("r", encoding="utf-8") as handle:
        data = yaml.safe_load(handle) or {}
    return Settings(**data)


def ensure_default_config() -> Path:
    """Ensure a configuration file exists on disk and return its path."""

    target = config_path()
    if not target.exists():
        save_settings(default_settings(), target)
    return target
<|MERGE_RESOLUTION|>--- conflicted
+++ resolved
@@ -161,23 +161,6 @@
     max_scan_days: int = 365
 
 
-<<<<<<< HEAD
-class MidpointTreeCfg(BaseModel):
-    """Configuration for midpoint tree expansion."""
-
-    enabled: bool = False
-    max_depth: int = Field(default=2, ge=1, le=6)
-
-
-class MidpointsCfg(BaseModel):
-    """Configuration block for midpoint calculations."""
-
-    enabled: bool = True
-    include_nodes: bool = True
-    tree: MidpointTreeCfg = Field(default_factory=MidpointTreeCfg)
-
-
-=======
 class AstroCartoCfg(BaseModel):
     """Astrocartography rendering controls."""
 
@@ -344,7 +327,6 @@
     data_path: Optional[str] = None
 
 
->>>>>>> b73c8a8d
 class Settings(BaseModel):
     """Top-level settings model persisted on disk."""
 
@@ -364,9 +346,6 @@
     rendering: RenderingCfg = Field(default_factory=RenderingCfg)
     ephemeris: EphemerisCfg = Field(default_factory=EphemerisCfg)
     perf: PerfCfg = Field(default_factory=PerfCfg)
-<<<<<<< HEAD
-    midpoints: MidpointsCfg = Field(default_factory=MidpointsCfg)
-=======
     astrocartography: AstroCartoCfg = Field(default_factory=AstroCartoCfg)
     midpoints: MidpointsCfg = Field(default_factory=MidpointsCfg)
     fixed_stars: FixedStarsCfg = Field(default_factory=FixedStarsCfg)
@@ -387,7 +366,6 @@
     timeline_ui: TimelineUICfg = Field(default_factory=TimelineUICfg)
     reports: ReportsCfg = Field(default_factory=ReportsCfg)
     atlas: AtlasCfg = Field(default_factory=AtlasCfg)
->>>>>>> b73c8a8d
 
 
 # -------------------- I/O Helpers --------------------
