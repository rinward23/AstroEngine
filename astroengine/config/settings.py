"""Configuration models and helpers for AstroEngine settings."""

from __future__ import annotations

import os
from pathlib import Path
from typing import Dict, List, Literal, Optional

import yaml
from pydantic import BaseModel, Field

from astroengine.plugins.registry import apply_plugin_settings

# -------------------- Settings Schema --------------------


class ZodiacCfg(BaseModel):
    """Zodiac configuration for chart calculations."""

    type: Literal["tropical", "sidereal"] = "tropical"
    ayanamsa: Literal[
        "lahiri",
        "fagan_bradley",
        "krishnamurti",
        "de_luce",
        "raman",
        "none",
    ] = "lahiri"


class HousesCfg(BaseModel):
    """House system configuration."""

    system: Literal[
        "placidus",
        "whole_sign",
        "equal",
        "koch",
        "porphyry",
        "regiomontanus",
        "alcabitius",
        "campanus",
    ] = "placidus"


class BodiesCfg(BaseModel):
    """Configuration for body groups and custom asteroid selections."""

    groups: Dict[str, bool] = Field(
        default_factory=lambda: {
            "luminaries": True,
            "classical": True,
            "modern": True,
            "dwarf": False,
            "centaurs": False,
            "asteroids_major": False,
            "asteroids_extended": False,
            "hypothetical": False,
        }
    )
    custom_asteroids: List[int] = Field(default_factory=list)


class AspectsCfg(BaseModel):
    """Aspect detection and orb configuration."""

    sets: Dict[str, bool] = Field(
        default_factory=lambda: {
            "ptolemaic": True,
            "minor": True,
            "harmonics": False,
        }
    )
    detect_patterns: bool = True
    orbs_global: float = 6.0
    orbs_by_aspect: Dict[str, float] = Field(
        default_factory=lambda: {
            "conjunction": 8.0,
            "opposition": 8.0,
            "trine": 7.0,
            "square": 6.0,
            "sextile": 4.0,
        }
    )
    orbs_by_body: Dict[str, float] = Field(
        default_factory=lambda: {
            "sun": 10.0,
            "moon": 8.0,
        }
    )
    use_moiety: bool = True
    show_applying: bool = True


class AntisciaCfg(BaseModel):
    """Configuration for antiscia/contra-antiscia mirror detection."""

    enabled: bool = False
    orb: float = 2.0
    show_overlay: bool = False


class ChartsCfg(BaseModel):
    """Toggle availability of chart techniques exposed by the engine."""

    enabled: Dict[str, bool] = Field(
        default_factory=lambda: {
            "natal": True,
            "transit_moment": True,
            "transit_to_natal": True,
            "synastry": True,
            "composite": True,
            "davison": True,
            "solar_return": True,
            "lunar_return": True,
            "secondary_progressions": True,
            "solar_arc": True,
            "annual_profections": True,
            "zodiacal_releasing": False,
            "firdaria": False,
            "primary_directions": False,
            "vedic_dasha_vimshottari": False,
            "vedic_dasha_yogini": False,
            "varga_d1": True,
            "varga_d9": False,
            "varga_d10": False,
        }
    )


class NarrativeCfg(BaseModel):
    """Narrative rendering preferences for interpretive output."""

    library: Literal["western_basic", "hellenistic", "vedic", "none"] = "western_basic"
    tone: Literal["neutral", "teaching", "brief"] = "neutral"
    length: Literal["short", "medium", "long"] = "medium"
    language: str = "en"
    disclaimers: bool = True


class RenderingCfg(BaseModel):
    """Chart rendering options."""

    layers: Dict[str, bool] = Field(
        default_factory=lambda: {
            "wheel": True,
            "aspect_lines": True,
            "grid": True,
            "patterns": True,
            "dignities": False,
            "retro_markers": True,
        }
    )
    theme: Literal["dark", "light", "high_contrast"] = "dark"
    glyph_set: Literal["default", "classic", "modern"] = "default"


class FixedStarsCfg(BaseModel):
    """Fixed star visibility and orb defaults."""

    enabled: bool = False
    orb_deg: float = 1.0
    catalog: str = "robson"


class EphemerisCfg(BaseModel):
    """Ephemeris source configuration."""

    source: Literal["swiss", "approx"] = "swiss"
    path: Optional[str] = None
    precision: Literal["normal", "high"] = "normal"


class ReturnsIngressCfg(BaseModel):
    """Feature toggles for return charts and ingress lookups."""

    solar_return: bool = True
    lunar_return: bool = True
    aries_ingress: bool = True
    lunar_count: int = Field(12, ge=1, le=36)
    timezone: Optional[str] = None


class PerfCfg(BaseModel):
    """Performance tuning options for heavy calculations."""

    qcache_size: int = 4096
    qcache_sec: float = 1.0
    max_scan_days: int = 365


<<<<<<< HEAD
class ReportsCfg(BaseModel):
    """Reporting-related feature flags and defaults."""

    pdf_enabled: bool = True
    disclaimers: List[str] = Field(
        default_factory=lambda: [
            "Astrological interpretations are reflective tools, not certainties.",
            "Use this report for personal insight and not as a substitute for professional advice.",
        ]
    )


=======
class AstroCartoCfg(BaseModel):
    """Astrocartography rendering controls."""

    enabled: bool = False
    show_parans: bool = False


class MidpointTreeCfg(BaseModel):
    """Tree settings for midpoint expansion."""

    enabled: bool = False
    max_depth: int = 2


class MidpointsCfg(BaseModel):
    """Midpoint feature toggles."""

    enabled: bool = True
    tree: MidpointTreeCfg = Field(default_factory=MidpointTreeCfg)


class FixedStarsCfg(BaseModel):
    """Configuration for fixed star inclusion."""

    enabled: bool = False
    catalog: Literal["robson", "brady"] = "robson"
    orb_deg: float = 1.0


class AntisciaCfg(BaseModel):
    """Antiscia and contra-antiscia toggles."""

    enabled: bool = False
    include_contra: bool = True


class DignitiesCfg(BaseModel):
    """Dignity scoring options."""

    enabled: bool = True
    scoring: Literal["lilly", "ptolemy", "custom"] = "lilly"


class ArabicPartCustomCfg(BaseModel):
    """Custom arabic part formula definition."""

    name: str
    day_formula: str
    night_formula: str


class ArabicPartsCfg(BaseModel):
    """Arabic parts presets and custom definitions."""

    enabled: bool = True
    presets: List[str] = Field(default_factory=lambda: ["fortune", "spirit"])
    custom: List[ArabicPartCustomCfg] = Field(default_factory=list)


class DeclinationAspectsCfg(BaseModel):
    """Declination aspect toggles."""

    parallel: bool = True
    contraparallel: bool = True


class DeclinationsCfg(BaseModel):
    """Declination analysis toggles."""

    enabled: bool = False
    aspects: DeclinationAspectsCfg = Field(default_factory=DeclinationAspectsCfg)
    orb_deg: float = 0.5


class EclipseFinderCfg(BaseModel):
    """Eclipse and lunation search configuration."""

    enabled: bool = False
    orb_days: int = 3


class VoidOfCourseCfg(BaseModel):
    """Void of course detection toggle."""

    enabled: bool = False


class StationsCfg(BaseModel):
    """Planetary station discovery configuration."""

    enabled: bool = True
    void_of_course: VoidOfCourseCfg = Field(default_factory=VoidOfCourseCfg)


class PrimaryDirectionsCfg(BaseModel):
    """Primary directions configuration."""

    enabled: bool = False
    key: Literal["placidean", "regiomontanus"] = "placidean"
    zodiacal: bool = False


class MultiWheelCfg(BaseModel):
    """Multiwheel rendering controls."""

    enabled: bool = True
    max_wheels: int = 3


class ForecastStackCfg(BaseModel):
    """Forecast stack component toggles."""

    enabled: bool = True
    components: List[str] = Field(
        default_factory=lambda: [
            "transits",
            "secondary_progressions",
            "solar_arc",
        ]
    )


class SynastryCfg(BaseModel):
    """Synastry depth controls."""

    declination: bool = False
    house_overlays: bool = True
    progressed_composite: bool = False


class ElectionalCfg(BaseModel):
    """Electional search constraints."""

    enabled: bool = False
    constraints: List[Dict[str, object]] = Field(default_factory=list)


class ReturnsIngressCfg(BaseModel):
    """Return and ingress toggles."""

    solar_return: bool = True
    lunar_return: bool = True
    aries_ingress: bool = False


class TimelineUICfg(BaseModel):
    """Timeline UI behaviour toggles."""

    show_exact_only: bool = False
    max_events: int = 2000


class ReportsCfg(BaseModel):
    """Report generation preferences."""

    pdf_enabled: bool = False
    template: Literal["classic", "minimal"] = "classic"


class AtlasCfg(BaseModel):
    """Atlas availability configuration."""

    offline_enabled: bool = False
    data_path: Optional[str] = None


>>>>>>> 2af78142
class Settings(BaseModel):
    """Top-level settings model persisted on disk."""

    preset: Literal[
        "modern_western",
        "traditional_western",
        "hellenistic",
        "vedic",
        "minimalist",
    ] = "modern_western"
    zodiac: ZodiacCfg = Field(default_factory=ZodiacCfg)
    houses: HousesCfg = Field(default_factory=HousesCfg)
    bodies: BodiesCfg = Field(default_factory=BodiesCfg)
    aspects: AspectsCfg = Field(default_factory=AspectsCfg)
    declinations: DeclinationsCfg = Field(default_factory=DeclinationsCfg)
    charts: ChartsCfg = Field(default_factory=ChartsCfg)
    narrative: NarrativeCfg = Field(default_factory=NarrativeCfg)
    rendering: RenderingCfg = Field(default_factory=RenderingCfg)
    fixed_stars: FixedStarsCfg = Field(default_factory=FixedStarsCfg)
    ephemeris: EphemerisCfg = Field(default_factory=EphemerisCfg)
    perf: PerfCfg = Field(default_factory=PerfCfg)
<<<<<<< HEAD
    reports: ReportsCfg = Field(default_factory=ReportsCfg)
=======
    astrocartography: AstroCartoCfg = Field(default_factory=AstroCartoCfg)
    midpoints: MidpointsCfg = Field(default_factory=MidpointsCfg)
    fixed_stars: FixedStarsCfg = Field(default_factory=FixedStarsCfg)
    antiscia: AntisciaCfg = Field(default_factory=AntisciaCfg)
    dignities: DignitiesCfg = Field(default_factory=DignitiesCfg)
    arabic_parts: ArabicPartsCfg = Field(default_factory=ArabicPartsCfg)
    declinations: DeclinationsCfg = Field(default_factory=DeclinationsCfg)
    eclipse_finder: EclipseFinderCfg = Field(default_factory=EclipseFinderCfg)
    stations: StationsCfg = Field(default_factory=StationsCfg)
    primary_directions: PrimaryDirectionsCfg = Field(
        default_factory=PrimaryDirectionsCfg
    )
    multiwheel: MultiWheelCfg = Field(default_factory=MultiWheelCfg)
    forecast_stack: ForecastStackCfg = Field(default_factory=ForecastStackCfg)
    synastry: SynastryCfg = Field(default_factory=SynastryCfg)
    electional: ElectionalCfg = Field(default_factory=ElectionalCfg)
    returns_ingress: ReturnsIngressCfg = Field(default_factory=ReturnsIngressCfg)
    timeline_ui: TimelineUICfg = Field(default_factory=TimelineUICfg)
    reports: ReportsCfg = Field(default_factory=ReportsCfg)
    atlas: AtlasCfg = Field(default_factory=AtlasCfg)
>>>>>>> 2af78142


# -------------------- I/O Helpers --------------------

CONFIG_FILENAME = "config.yaml"


def get_config_home() -> Path:
    """Return the directory where settings should be stored."""

    if os.name == "nt":
        base = Path(
            os.environ.get(
                "LOCALAPPDATA", str(Path.home() / "AppData" / "Local")
            )
        )
        return base / "AstroEngine"
    return Path(os.environ.get("ASTROENGINE_HOME", str(Path.home() / ".astroengine")))


def config_path() -> Path:
    """Return the full path to the configuration file, creating directories as needed."""

    home = get_config_home()
    home.mkdir(parents=True, exist_ok=True)
    return home / CONFIG_FILENAME


def default_settings() -> Settings:
    """Instantiate a Settings object populated with defaults."""

    return Settings()


def save_settings(settings: Settings, path: Optional[Path] = None) -> Path:
    """Persist the given settings to disk as YAML."""

    target_path = Path(path) if path else config_path()
    target_path.parent.mkdir(parents=True, exist_ok=True)
    data = settings.model_dump()
    with target_path.open("w", encoding="utf-8") as handle:
        yaml.safe_dump(data, handle, sort_keys=False, allow_unicode=True)
    apply_plugin_settings(settings)
    return target_path


def load_settings(path: Optional[Path] = None) -> Settings:
    """Load settings from disk, creating defaults if missing."""

    source_path = Path(path) if path else config_path()
    if not source_path.exists():
        settings = default_settings()
        save_settings(settings, source_path)
        return settings
    with source_path.open("r", encoding="utf-8") as handle:
        data = yaml.safe_load(handle) or {}
    settings = Settings(**data)
    apply_plugin_settings(settings)
    return settings


def ensure_default_config() -> Path:
    """Ensure a configuration file exists on disk and return its path."""

    target = config_path()
    if not target.exists():
        save_settings(default_settings(), target)
    return target
<|MERGE_RESOLUTION|>--- conflicted
+++ resolved
@@ -189,20 +189,6 @@
     max_scan_days: int = 365
 
 
-<<<<<<< HEAD
-class ReportsCfg(BaseModel):
-    """Reporting-related feature flags and defaults."""
-
-    pdf_enabled: bool = True
-    disclaimers: List[str] = Field(
-        default_factory=lambda: [
-            "Astrological interpretations are reflective tools, not certainties.",
-            "Use this report for personal insight and not as a substitute for professional advice.",
-        ]
-    )
-
-
-=======
 class AstroCartoCfg(BaseModel):
     """Astrocartography rendering controls."""
 
@@ -369,7 +355,6 @@
     data_path: Optional[str] = None
 
 
->>>>>>> 2af78142
 class Settings(BaseModel):
     """Top-level settings model persisted on disk."""
 
@@ -391,9 +376,6 @@
     fixed_stars: FixedStarsCfg = Field(default_factory=FixedStarsCfg)
     ephemeris: EphemerisCfg = Field(default_factory=EphemerisCfg)
     perf: PerfCfg = Field(default_factory=PerfCfg)
-<<<<<<< HEAD
-    reports: ReportsCfg = Field(default_factory=ReportsCfg)
-=======
     astrocartography: AstroCartoCfg = Field(default_factory=AstroCartoCfg)
     midpoints: MidpointsCfg = Field(default_factory=MidpointsCfg)
     fixed_stars: FixedStarsCfg = Field(default_factory=FixedStarsCfg)
@@ -414,7 +396,6 @@
     timeline_ui: TimelineUICfg = Field(default_factory=TimelineUICfg)
     reports: ReportsCfg = Field(default_factory=ReportsCfg)
     atlas: AtlasCfg = Field(default_factory=AtlasCfg)
->>>>>>> 2af78142
 
 
 # -------------------- I/O Helpers --------------------
