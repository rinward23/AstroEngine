--- conflicted
+++ resolved
@@ -187,12 +187,6 @@
     max_scan_days: int = 365
 
 
-<<<<<<< HEAD
-class ElectionalCfg(BaseModel):
-    """Electional feature gating and defaults."""
-
-    enabled: bool = True
-=======
 class AstroCartoCfg(BaseModel):
     """Astrocartography rendering controls."""
 
@@ -357,7 +351,6 @@
 
     offline_enabled: bool = False
     data_path: Optional[str] = None
->>>>>>> 21550e08
 
 
 class Settings(BaseModel):
@@ -381,9 +374,6 @@
     fixed_stars: FixedStarsCfg = Field(default_factory=FixedStarsCfg)
     ephemeris: EphemerisCfg = Field(default_factory=EphemerisCfg)
     perf: PerfCfg = Field(default_factory=PerfCfg)
-<<<<<<< HEAD
-    electional: ElectionalCfg = Field(default_factory=ElectionalCfg)
-=======
     astrocartography: AstroCartoCfg = Field(default_factory=AstroCartoCfg)
     midpoints: MidpointsCfg = Field(default_factory=MidpointsCfg)
     fixed_stars: FixedStarsCfg = Field(default_factory=FixedStarsCfg)
@@ -404,7 +394,6 @@
     timeline_ui: TimelineUICfg = Field(default_factory=TimelineUICfg)
     reports: ReportsCfg = Field(default_factory=ReportsCfg)
     atlas: AtlasCfg = Field(default_factory=AtlasCfg)
->>>>>>> 21550e08
 
 
 # -------------------- I/O Helpers --------------------
