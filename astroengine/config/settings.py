--- conflicted
+++ resolved
@@ -363,9 +363,6 @@
     fixed_stars: FixedStarsCfg = Field(default_factory=FixedStarsCfg)
     ephemeris: EphemerisCfg = Field(default_factory=EphemerisCfg)
     perf: PerfCfg = Field(default_factory=PerfCfg)
-<<<<<<< HEAD
-    antiscia: AntisciaCfg = Field(default_factory=AntisciaCfg)
-=======
     astrocartography: AstroCartoCfg = Field(default_factory=AstroCartoCfg)
     midpoints: MidpointsCfg = Field(default_factory=MidpointsCfg)
     fixed_stars: FixedStarsCfg = Field(default_factory=FixedStarsCfg)
@@ -386,7 +383,6 @@
     timeline_ui: TimelineUICfg = Field(default_factory=TimelineUICfg)
     reports: ReportsCfg = Field(default_factory=ReportsCfg)
     atlas: AtlasCfg = Field(default_factory=AtlasCfg)
->>>>>>> 1070b0d6
 
 
 # -------------------- I/O Helpers --------------------
