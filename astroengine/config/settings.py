"""Configuration models and helpers for AstroEngine settings."""

from __future__ import annotations

import os
from pathlib import Path
from typing import Dict, List, Literal, Optional

import yaml
from pydantic import BaseModel, Field

# -------------------- Settings Schema --------------------


class ZodiacCfg(BaseModel):
    """Zodiac configuration for chart calculations."""

    type: Literal["tropical", "sidereal"] = "tropical"
    ayanamsa: Literal[
        "lahiri",
        "fagan_bradley",
        "krishnamurti",
        "de_luce",
        "raman",
        "none",
    ] = "lahiri"


class HousesCfg(BaseModel):
    """House system configuration."""

    system: Literal[
        "placidus",
        "whole_sign",
        "equal",
        "koch",
        "porphyry",
        "regiomontanus",
        "alcabitius",
        "campanus",
    ] = "placidus"


class BodiesCfg(BaseModel):
    """Configuration for body groups and custom asteroid selections."""

    groups: Dict[str, bool] = Field(
        default_factory=lambda: {
            "luminaries": True,
            "classical": True,
            "modern": True,
            "dwarf": False,
            "centaurs": False,
            "asteroids_major": False,
            "asteroids_extended": False,
            "hypothetical": False,
        }
    )
    custom_asteroids: List[int] = Field(default_factory=list)


class AspectsCfg(BaseModel):
    """Aspect detection and orb configuration."""

    sets: Dict[str, bool] = Field(
        default_factory=lambda: {
            "ptolemaic": True,
            "minor": True,
            "harmonics": False,
        }
    )
    detect_patterns: bool = True
    orbs_global: float = 6.0
    orbs_by_aspect: Dict[str, float] = Field(
        default_factory=lambda: {
            "conjunction": 8.0,
            "opposition": 8.0,
            "trine": 7.0,
            "square": 6.0,
            "sextile": 4.0,
        }
    )
    orbs_by_body: Dict[str, float] = Field(
        default_factory=lambda: {
            "sun": 10.0,
            "moon": 8.0,
        }
    )
    use_moiety: bool = True
    show_applying: bool = True


class AntisciaCfg(BaseModel):
    """Configuration for antiscia/contra-antiscia mirror detection."""

    enabled: bool = False
    orb: float = 2.0
    show_overlay: bool = False


class ChartsCfg(BaseModel):
    """Toggle availability of chart techniques exposed by the engine."""

    enabled: Dict[str, bool] = Field(
        default_factory=lambda: {
            "natal": True,
            "transit_moment": True,
            "transit_to_natal": True,
            "synastry": True,
            "composite": True,
            "davison": True,
            "solar_return": True,
            "lunar_return": True,
            "secondary_progressions": True,
            "solar_arc": True,
            "annual_profections": True,
            "zodiacal_releasing": False,
            "firdaria": False,
            "primary_directions": False,
            "vedic_dasha_vimshottari": False,
            "vedic_dasha_yogini": False,
            "varga_d1": True,
            "varga_d9": False,
            "varga_d10": False,
        }
    )


class NarrativeCfg(BaseModel):
    """Narrative rendering preferences for interpretive output."""

    library: Literal["western_basic", "hellenistic", "vedic", "none"] = "western_basic"
    tone: Literal["neutral", "teaching", "brief"] = "neutral"
    length: Literal["short", "medium", "long"] = "medium"
    language: str = "en"
    disclaimers: bool = True


class RenderingCfg(BaseModel):
    """Chart rendering options."""

    layers: Dict[str, bool] = Field(
        default_factory=lambda: {
            "wheel": True,
            "aspect_lines": True,
            "grid": True,
            "patterns": True,
            "dignities": False,
            "retro_markers": True,
        }
    )
    theme: Literal["dark", "light", "high_contrast"] = "dark"
    glyph_set: Literal["default", "classic", "modern"] = "default"


class FixedStarsCfg(BaseModel):
    """Fixed star visibility and orb defaults."""

    enabled: bool = False
    orb_deg: float = 1.0
    catalog: str = "robson"


class EphemerisCfg(BaseModel):
    """Ephemeris source configuration."""

    source: Literal["swiss", "approx"] = "swiss"
    path: Optional[str] = None
    precision: Literal["normal", "high"] = "normal"


class PerfCfg(BaseModel):
    """Performance tuning options for heavy calculations."""

    qcache_size: int = 4096
    qcache_sec: float = 1.0
    max_scan_days: int = 365


class AstroCartoCfg(BaseModel):
    """Astrocartography rendering controls."""

    enabled: bool = False
    show_parans: bool = False


class MidpointTreeCfg(BaseModel):
    """Tree settings for midpoint expansion."""

    enabled: bool = False
    max_depth: int = 2


class MidpointsCfg(BaseModel):
    """Midpoint feature toggles."""

    enabled: bool = True
    tree: MidpointTreeCfg = Field(default_factory=MidpointTreeCfg)


class FixedStarsCfg(BaseModel):
    """Configuration for fixed star inclusion."""

    enabled: bool = False
    catalog: Literal["robson", "brady"] = "robson"
    orb_deg: float = 1.0


class AntisciaCfg(BaseModel):
    """Antiscia and contra-antiscia toggles."""

    enabled: bool = False
    include_contra: bool = True


class DignitiesCfg(BaseModel):
    """Dignity scoring options."""

    enabled: bool = True
    scoring: Literal["lilly", "ptolemy", "custom"] = "lilly"


class ArabicPartCustomCfg(BaseModel):
    """Custom arabic part formula definition."""

    name: str
    day_formula: str
    night_formula: str


class ArabicPartsCfg(BaseModel):
    """Arabic parts presets and custom definitions."""

    enabled: bool = True
    presets: List[str] = Field(default_factory=lambda: ["fortune", "spirit"])
    custom: List[ArabicPartCustomCfg] = Field(default_factory=list)


class DeclinationAspectsCfg(BaseModel):
    """Declination aspect toggles."""

    parallel: bool = True
    contraparallel: bool = True


class DeclinationsCfg(BaseModel):
    """Declination analysis toggles."""

    enabled: bool = False
    aspects: DeclinationAspectsCfg = Field(default_factory=DeclinationAspectsCfg)
    orb_deg: float = 0.5


class EclipseFinderCfg(BaseModel):
    """Eclipse and lunation search configuration."""

    enabled: bool = False
    orb_days: int = 3


class VoidOfCourseCfg(BaseModel):
    """Void of course detection toggle."""

    enabled: bool = False


class StationsCfg(BaseModel):
    """Planetary station discovery configuration."""

    enabled: bool = True
    void_of_course: VoidOfCourseCfg = Field(default_factory=VoidOfCourseCfg)


class PrimaryDirectionsCfg(BaseModel):
    """Primary directions configuration."""

    enabled: bool = False
    key: Literal["placidean", "regiomontanus"] = "placidean"
    zodiacal: bool = False


class MultiWheelCfg(BaseModel):
    """Multiwheel rendering controls."""

    enabled: bool = True
    max_wheels: int = 3


class ForecastStackCfg(BaseModel):
    """Forecast stack component toggles."""

    enabled: bool = True
    components: List[str] = Field(
        default_factory=lambda: [
            "transits",
            "secondary_progressions",
            "solar_arc",
        ]
    )


class SynastryCfg(BaseModel):
    """Synastry depth controls."""

    declination: bool = False
    house_overlays: bool = True
    progressed_composite: bool = False


class ElectionalCfg(BaseModel):
    """Electional search constraints."""

    enabled: bool = False
    constraints: List[Dict[str, object]] = Field(default_factory=list)


class ReturnsIngressCfg(BaseModel):
    """Return and ingress toggles."""

    solar_return: bool = True
    lunar_return: bool = True
    aries_ingress: bool = False


class TimelineUICfg(BaseModel):
    """Timeline UI behaviour toggles."""

    show_exact_only: bool = False
    max_events: int = 2000


class ReportsCfg(BaseModel):
    """Report generation preferences."""

    pdf_enabled: bool = False
    template: Literal["classic", "minimal"] = "classic"


class AtlasCfg(BaseModel):
    """Atlas availability configuration."""

    offline_enabled: bool = False
    data_path: Optional[str] = None


class Settings(BaseModel):
    """Top-level settings model persisted on disk."""

    preset: Literal[
        "modern_western",
        "traditional_western",
        "hellenistic",
        "vedic",
        "minimalist",
    ] = "modern_western"
    zodiac: ZodiacCfg = Field(default_factory=ZodiacCfg)
    houses: HousesCfg = Field(default_factory=HousesCfg)
    bodies: BodiesCfg = Field(default_factory=BodiesCfg)
    aspects: AspectsCfg = Field(default_factory=AspectsCfg)
    declinations: DeclinationsCfg = Field(default_factory=DeclinationsCfg)
    charts: ChartsCfg = Field(default_factory=ChartsCfg)
    narrative: NarrativeCfg = Field(default_factory=NarrativeCfg)
    rendering: RenderingCfg = Field(default_factory=RenderingCfg)
    fixed_stars: FixedStarsCfg = Field(default_factory=FixedStarsCfg)
    ephemeris: EphemerisCfg = Field(default_factory=EphemerisCfg)
    perf: PerfCfg = Field(default_factory=PerfCfg)
<<<<<<< HEAD
    eclipse_finder: bool = True
    stations: bool = True
    timeline_ui: bool = True
=======
    astrocartography: AstroCartoCfg = Field(default_factory=AstroCartoCfg)
    midpoints: MidpointsCfg = Field(default_factory=MidpointsCfg)
    fixed_stars: FixedStarsCfg = Field(default_factory=FixedStarsCfg)
    antiscia: AntisciaCfg = Field(default_factory=AntisciaCfg)
    dignities: DignitiesCfg = Field(default_factory=DignitiesCfg)
    arabic_parts: ArabicPartsCfg = Field(default_factory=ArabicPartsCfg)
    declinations: DeclinationsCfg = Field(default_factory=DeclinationsCfg)
    eclipse_finder: EclipseFinderCfg = Field(default_factory=EclipseFinderCfg)
    stations: StationsCfg = Field(default_factory=StationsCfg)
    primary_directions: PrimaryDirectionsCfg = Field(
        default_factory=PrimaryDirectionsCfg
    )
    multiwheel: MultiWheelCfg = Field(default_factory=MultiWheelCfg)
    forecast_stack: ForecastStackCfg = Field(default_factory=ForecastStackCfg)
    synastry: SynastryCfg = Field(default_factory=SynastryCfg)
    electional: ElectionalCfg = Field(default_factory=ElectionalCfg)
    returns_ingress: ReturnsIngressCfg = Field(default_factory=ReturnsIngressCfg)
    timeline_ui: TimelineUICfg = Field(default_factory=TimelineUICfg)
    reports: ReportsCfg = Field(default_factory=ReportsCfg)
    atlas: AtlasCfg = Field(default_factory=AtlasCfg)
>>>>>>> a866ef0c


# -------------------- I/O Helpers --------------------

CONFIG_FILENAME = "config.yaml"


def get_config_home() -> Path:
    """Return the directory where settings should be stored."""

    if os.name == "nt":
        base = Path(
            os.environ.get(
                "LOCALAPPDATA", str(Path.home() / "AppData" / "Local")
            )
        )
        return base / "AstroEngine"
    return Path(os.environ.get("ASTROENGINE_HOME", str(Path.home() / ".astroengine")))


def config_path() -> Path:
    """Return the full path to the configuration file, creating directories as needed."""

    home = get_config_home()
    home.mkdir(parents=True, exist_ok=True)
    return home / CONFIG_FILENAME


def default_settings() -> Settings:
    """Instantiate a Settings object populated with defaults."""

    return Settings()


def save_settings(settings: Settings, path: Optional[Path] = None) -> Path:
    """Persist the given settings to disk as YAML."""

    target_path = Path(path) if path else config_path()
    target_path.parent.mkdir(parents=True, exist_ok=True)
    data = settings.model_dump()
    with target_path.open("w", encoding="utf-8") as handle:
        yaml.safe_dump(data, handle, sort_keys=False, allow_unicode=True)
    return target_path


def load_settings(path: Optional[Path] = None) -> Settings:
    """Load settings from disk, creating defaults if missing."""

    source_path = Path(path) if path else config_path()
    if not source_path.exists():
        settings = default_settings()
        save_settings(settings, source_path)
        return settings
    with source_path.open("r", encoding="utf-8") as handle:
        data = yaml.safe_load(handle) or {}
    return Settings(**data)


def ensure_default_config() -> Path:
    """Ensure a configuration file exists on disk and return its path."""

    target = config_path()
    if not target.exists():
        save_settings(default_settings(), target)
    return target
<|MERGE_RESOLUTION|>--- conflicted
+++ resolved
@@ -364,11 +364,6 @@
     fixed_stars: FixedStarsCfg = Field(default_factory=FixedStarsCfg)
     ephemeris: EphemerisCfg = Field(default_factory=EphemerisCfg)
     perf: PerfCfg = Field(default_factory=PerfCfg)
-<<<<<<< HEAD
-    eclipse_finder: bool = True
-    stations: bool = True
-    timeline_ui: bool = True
-=======
     astrocartography: AstroCartoCfg = Field(default_factory=AstroCartoCfg)
     midpoints: MidpointsCfg = Field(default_factory=MidpointsCfg)
     fixed_stars: FixedStarsCfg = Field(default_factory=FixedStarsCfg)
@@ -389,7 +384,6 @@
     timeline_ui: TimelineUICfg = Field(default_factory=TimelineUICfg)
     reports: ReportsCfg = Field(default_factory=ReportsCfg)
     atlas: AtlasCfg = Field(default_factory=AtlasCfg)
->>>>>>> a866ef0c
 
 
 # -------------------- I/O Helpers --------------------
