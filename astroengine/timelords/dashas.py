<<<<<<< HEAD
"""Vimśottarī daśā timelines derived from the natal Moon nakṣatra."""
=======
"""Vimśottarī dasha utilities (legacy period lists and event timelines)."""
>>>>>>> 88a0df71

from __future__ import annotations

from datetime import UTC, datetime, timedelta
<<<<<<< HEAD
from typing import Iterable, List, Sequence
=======
from typing import List, Sequence
>>>>>>> 88a0df71

from ..detectors.common import UNIX_EPOCH_JD, iso_to_jd, jd_to_iso, moon_lon
from ..events import DashaPeriod, DashaPeriodEvent
from ..utils.angles import norm360

<<<<<<< HEAD
YEAR_IN_DAYS = 365.2425
SIDEREAL_YEAR_DAYS = 365.25636
NAKSHATRA_SIZE = 360.0 / 27.0

=======
__all__ = ["vimsottari_dashas", "compute_vimshottari_dasha"]

NAKSHATRA_DEGREES = 360.0 / 27.0
SIDEREAL_YEAR_DAYS = 365.25636
TROPICAL_YEAR_DAYS = 365.2425

>>>>>>> 88a0df71
_DASHA_SEQUENCE: tuple[str, ...] = (
    "Ketu",
    "Venus",
    "Sun",
    "Moon",
    "Mars",
    "Rahu",
    "Jupiter",
    "Saturn",
    "Mercury",
)

_DASHA_YEARS = {
    "Ketu": 7.0,
    "Venus": 20.0,
    "Sun": 6.0,
    "Moon": 10.0,
    "Mars": 7.0,
    "Rahu": 18.0,
    "Jupiter": 16.0,
    "Saturn": 19.0,
    "Mercury": 17.0,
}

_TOTAL_SEQUENCE_YEARS = sum(_DASHA_YEARS.values())
<<<<<<< HEAD

__all__ = ["vimsottari_dashas", "compute_vimshottari_dasha"]


def _major_index_and_fraction(natal_jd: float) -> tuple[int, float]:
    longitude = norm360(moon_lon(natal_jd))
    nak_index = int(longitude // NAKSHATRA_SIZE)
    within = longitude - nak_index * NAKSHATRA_SIZE
    fraction = within / NAKSHATRA_SIZE
=======


def _major_index_and_fraction(natal_jd: float) -> tuple[int, float]:
    moon_longitude = moon_lon(natal_jd) % 360.0
    nak_index = int(moon_longitude // NAKSHATRA_DEGREES)
    within = moon_longitude - nak_index * NAKSHATRA_DEGREES
    fraction = within / NAKSHATRA_DEGREES
>>>>>>> 88a0df71
    major_index = nak_index % len(_DASHA_SEQUENCE)
    return major_index, fraction


def _major_start_jd(natal_jd: float, major_index: int, fraction: float) -> float:
    major_lord = _DASHA_SEQUENCE[major_index]
    major_days = _DASHA_YEARS[major_lord] * SIDEREAL_YEAR_DAYS
    elapsed_days = major_days * fraction
    return natal_jd - elapsed_days


def _iterate_major_periods(
    start_jd: float,
    major_index: int,
    start_fraction: float,
    end_jd: float,
) -> Iterable[tuple[int, str, float, float, float]]:
    current_start = start_jd
    index = major_index
    fraction = start_fraction
    first = True
    while current_start <= end_jd:
        lord = _DASHA_SEQUENCE[index]
        length_days = _DASHA_YEARS[lord] * SIDEREAL_YEAR_DAYS
        current_end = current_start + length_days
        yield index, lord, current_start, current_end, (fraction if first else 0.0)
        current_start = current_end
        index = (index + 1) % len(_DASHA_SEQUENCE)
        fraction = 0.0
        first = False


def _sub_periods(
    major_index: int,
    major_start: float,
    major_end: float,
    start_fraction: float,
) -> Iterable[tuple[int, str, float, float]]:
    major_length = max(major_end - major_start, 0.0)
    if major_length <= 0.0:
        return []
    cumulative = 0.0
    results: list[tuple[int, str, float, float]] = []
    for offset in range(len(_DASHA_SEQUENCE)):
        sub_index = (major_index + offset) % len(_DASHA_SEQUENCE)
        sub_lord = _DASHA_SEQUENCE[sub_index]
        fraction = _DASHA_YEARS[sub_lord] / _TOTAL_SEQUENCE_YEARS
        sub_start_fraction = cumulative
        sub_end_fraction = cumulative + fraction
        cumulative = sub_end_fraction

        if sub_end_fraction <= start_fraction:
            continue

        start = major_start + max(sub_start_fraction, start_fraction) * major_length
        end = major_start + min(sub_end_fraction, 1.0) * major_length
        results.append((sub_index, sub_lord, start, end))

        if sub_end_fraction >= 1.0:
            break
    return results


def vimsottari_dashas(
    natal_ts: str,
    start_ts: str,
    end_ts: str,
    *,
    include_partial: bool = True,
) -> List[DashaPeriod]:
    """Return Vimśottarī daśā sub-periods intersecting ``start_ts`` → ``end_ts``."""

    start_jd = iso_to_jd(start_ts)
    end_jd = iso_to_jd(end_ts)
    natal_jd = iso_to_jd(natal_ts)

    if end_jd <= start_jd:
        return []

    major_index, major_fraction = _major_index_and_fraction(natal_jd)
    major_start = _major_start_jd(natal_jd, major_index, major_fraction)

    periods: list[DashaPeriod] = []

    for idx, lord, seg_start, seg_end, start_frac in _iterate_major_periods(
        major_start, major_index, major_fraction, end_jd
    ):
        if seg_end < start_jd and not include_partial:
            continue

        for sub_idx, sub_lord, sub_start, sub_end in _sub_periods(
            idx, seg_start, seg_end, start_frac
        ):
            if sub_end < start_jd and not include_partial:
                continue
            if sub_end < start_jd:
                continue
            if sub_start > end_jd:
                break

            periods.append(
                DashaPeriod(
                    ts=jd_to_iso(sub_start),
                    jd=sub_start,
                    method="vimsottari",
                    major_lord=lord,
                    sub_lord=sub_lord,
                    end_jd=sub_end,
                    end_ts=jd_to_iso(sub_end),
                )
            )

        if seg_start > end_jd:
            break

    periods.sort(key=lambda period: period.jd)
    return periods


def _ensure_utc(moment: datetime) -> datetime:
    if moment.tzinfo is None or moment.tzinfo.utcoffset(moment) is None:
        return moment.replace(tzinfo=UTC)
    return moment.astimezone(UTC)


def _to_iso(moment: datetime) -> str:
    return _ensure_utc(moment).replace(microsecond=0).isoformat().replace("+00:00", "Z")


def _to_jd(moment: datetime) -> float:
    moment_utc = _ensure_utc(moment)
    return (moment_utc.timestamp() / 86400.0) + UNIX_EPOCH_JD


def _generate_antar_periods(
    ruler_index: int,
    maha_start: datetime,
    maha_end: datetime,
    maha_total_years: float,
    skip_years: float,
    method: str,
) -> List[DashaPeriodEvent]:
    if maha_start >= maha_end:
        return []

    order = _DASHA_SEQUENCE[ruler_index:] + _DASHA_SEQUENCE[:ruler_index]
    parent = _DASHA_SEQUENCE[ruler_index]
<<<<<<< HEAD
    current = _ensure_utc(maha_start)
=======
    current = maha_start
>>>>>>> 88a0df71
    remaining_skip = max(skip_years, 0.0)
    produced_years = 0.0
    active_years = max(maha_total_years - skip_years, 0.0)
    events: list[DashaPeriodEvent] = []

    epsilon = timedelta(days=1e-6)

    for sub in order:
        full_years = maha_total_years * (_DASHA_YEARS[sub] / _TOTAL_SEQUENCE_YEARS)
        if remaining_skip >= full_years:
            remaining_skip -= full_years
            continue
        if remaining_skip > 0.0:
            full_years -= remaining_skip
            remaining_skip = 0.0
        if full_years <= 0.0:
            continue
        produced_years += full_years
        if produced_years > active_years:
            full_years -= produced_years - active_years
            produced_years = active_years
        delta = timedelta(days=full_years * TROPICAL_YEAR_DAYS)
        end = current + delta
        if end > maha_end:
            end = maha_end
        if end <= current:
            continue
        events.append(
            DashaPeriodEvent(
                ts=_to_iso(current),
                jd=_to_jd(current),
                method=method,
                level="antar",
                ruler=sub,
                end_ts=_to_iso(end),
                end_jd=_to_jd(end),
                parent=parent,
            )
        )
        current = end
        if current >= maha_end - epsilon:
            break
    if events and current < maha_end:
        last = events[-1]
        events[-1] = DashaPeriodEvent(
            ts=last.ts,
            jd=last.jd,
            method=last.method,
            level=last.level,
            ruler=last.ruler,
            end_ts=_to_iso(maha_end),
            end_jd=_to_jd(maha_end),
            parent=last.parent,
        )
    return events


def compute_vimshottari_dasha(
    moon_longitude_deg: float,
    start: datetime,
    *,
    cycles: int = 1,
    levels: Sequence[str] = ("maha", "antar"),
    method: str = "vimshottari",
<<<<<<< HEAD
) -> List[DashaPeriodEvent]:
    """Return ordered daśā periods beginning from ``start``."""
=======
) -> list[DashaPeriodEvent]:
    """Return structured Vimsottari periods from a Moon longitude snapshot."""
>>>>>>> 88a0df71

    if cycles <= 0:
        raise ValueError("cycles must be >= 1")
    normalized_levels = {level.lower() for level in levels}
    if not normalized_levels:
        raise ValueError("at least one dasha level must be requested")
    if not normalized_levels.issubset({"maha", "antar"}):
        raise ValueError("unsupported dasha levels requested")

    start = _ensure_utc(start)
    longitude = norm360(moon_longitude_deg)
<<<<<<< HEAD
    nak_index = int(longitude // NAKSHATRA_SIZE)
=======
    nak_index = int(longitude // NAKSHATRA_DEGREES)
>>>>>>> 88a0df71
    ruler_index = nak_index % len(_DASHA_SEQUENCE)
    ruler = _DASHA_SEQUENCE[ruler_index]
    total_years = _DASHA_YEARS[ruler]
    offset = longitude % NAKSHATRA_DEGREES
    fraction_elapsed = offset / NAKSHATRA_DEGREES
    elapsed_years = total_years * fraction_elapsed
    current = start
    events: list[DashaPeriodEvent] = []

    for cycle in range(cycles):
        for offset_index in range(len(_DASHA_SEQUENCE)):
            idx = (ruler_index + offset_index) % len(_DASHA_SEQUENCE)
            lord = _DASHA_SEQUENCE[idx]
            full_years = _DASHA_YEARS[lord]
            if cycle == 0 and offset_index == 0:
                skip_years = min(elapsed_years, full_years)
                active_years = max(full_years - skip_years, 0.0)
            else:
                skip_years = 0.0
                active_years = full_years
            if active_years <= 0.0:
                continue
            delta = timedelta(days=active_years * TROPICAL_YEAR_DAYS)
            maha_end = current + delta
            if "maha" in normalized_levels:
                events.append(
                    DashaPeriodEvent(
                        ts=_to_iso(current),
                        jd=_to_jd(current),
                        method=method,
                        level="maha",
                        ruler=lord,
                        end_ts=_to_iso(maha_end),
                        end_jd=_to_jd(maha_end),
                        parent=None,
                    )
                )
            if "antar" in normalized_levels:
                events.extend(
                    _generate_antar_periods(
                        idx,
                        current,
                        maha_end,
                        full_years,
                        skip_years,
                        method,
                    )
                )
            current = maha_end
    return events<|MERGE_RESOLUTION|>--- conflicted
+++ resolved
@@ -1,35 +1,23 @@
-<<<<<<< HEAD
+
 """Vimśottarī daśā timelines derived from the natal Moon nakṣatra."""
-=======
-"""Vimśottarī dasha utilities (legacy period lists and event timelines)."""
->>>>>>> 88a0df71
+
 
 from __future__ import annotations
 
 from datetime import UTC, datetime, timedelta
-<<<<<<< HEAD
+
 from typing import Iterable, List, Sequence
-=======
-from typing import List, Sequence
->>>>>>> 88a0df71
+
 
 from ..detectors.common import UNIX_EPOCH_JD, iso_to_jd, jd_to_iso, moon_lon
 from ..events import DashaPeriod, DashaPeriodEvent
 from ..utils.angles import norm360
 
-<<<<<<< HEAD
+
 YEAR_IN_DAYS = 365.2425
 SIDEREAL_YEAR_DAYS = 365.25636
 NAKSHATRA_SIZE = 360.0 / 27.0
 
-=======
-__all__ = ["vimsottari_dashas", "compute_vimshottari_dasha"]
-
-NAKSHATRA_DEGREES = 360.0 / 27.0
-SIDEREAL_YEAR_DAYS = 365.25636
-TROPICAL_YEAR_DAYS = 365.2425
-
->>>>>>> 88a0df71
 _DASHA_SEQUENCE: tuple[str, ...] = (
     "Ketu",
     "Venus",
@@ -55,7 +43,7 @@
 }
 
 _TOTAL_SEQUENCE_YEARS = sum(_DASHA_YEARS.values())
-<<<<<<< HEAD
+
 
 __all__ = ["vimsottari_dashas", "compute_vimshottari_dasha"]
 
@@ -65,15 +53,7 @@
     nak_index = int(longitude // NAKSHATRA_SIZE)
     within = longitude - nak_index * NAKSHATRA_SIZE
     fraction = within / NAKSHATRA_SIZE
-=======
-
-
-def _major_index_and_fraction(natal_jd: float) -> tuple[int, float]:
-    moon_longitude = moon_lon(natal_jd) % 360.0
-    nak_index = int(moon_longitude // NAKSHATRA_DEGREES)
-    within = moon_longitude - nak_index * NAKSHATRA_DEGREES
-    fraction = within / NAKSHATRA_DEGREES
->>>>>>> 88a0df71
+
     major_index = nak_index % len(_DASHA_SEQUENCE)
     return major_index, fraction
 
@@ -221,11 +201,9 @@
 
     order = _DASHA_SEQUENCE[ruler_index:] + _DASHA_SEQUENCE[:ruler_index]
     parent = _DASHA_SEQUENCE[ruler_index]
-<<<<<<< HEAD
+
     current = _ensure_utc(maha_start)
-=======
-    current = maha_start
->>>>>>> 88a0df71
+
     remaining_skip = max(skip_years, 0.0)
     produced_years = 0.0
     active_years = max(maha_total_years - skip_years, 0.0)
@@ -290,13 +268,10 @@
     cycles: int = 1,
     levels: Sequence[str] = ("maha", "antar"),
     method: str = "vimshottari",
-<<<<<<< HEAD
+
 ) -> List[DashaPeriodEvent]:
     """Return ordered daśā periods beginning from ``start``."""
-=======
-) -> list[DashaPeriodEvent]:
-    """Return structured Vimsottari periods from a Moon longitude snapshot."""
->>>>>>> 88a0df71
+
 
     if cycles <= 0:
         raise ValueError("cycles must be >= 1")
@@ -308,11 +283,8 @@
 
     start = _ensure_utc(start)
     longitude = norm360(moon_longitude_deg)
-<<<<<<< HEAD
+
     nak_index = int(longitude // NAKSHATRA_SIZE)
-=======
-    nak_index = int(longitude // NAKSHATRA_DEGREES)
->>>>>>> 88a0df71
     ruler_index = nak_index % len(_DASHA_SEQUENCE)
     ruler = _DASHA_SEQUENCE[ruler_index]
     total_years = _DASHA_YEARS[ruler]
