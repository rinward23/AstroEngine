--- conflicted
+++ resolved
@@ -22,13 +22,5 @@
     "TimelordCalculator",
     "TimelordPeriod",
     "TimelordStack",
-<<<<<<< HEAD
-=======
-    "compute_vimshottari_dasha",
-    "vimsottari_dashas",
-]
 
-
-
->>>>>>> 2b2837c3
 ]