--- conflicted
+++ resolved
@@ -3,11 +3,9 @@
 from __future__ import annotations
 
 from .active import TimelordCalculator, active_timelords
-<<<<<<< HEAD
+
 from .dashas import compute_vimshottari_dasha, vimsottari_dashas
-=======
-from .dashas import vimsottari_dashas
->>>>>>> fe25d7d1
+
 from .models import TimelordPeriod, TimelordStack
 from .profections import annual_profections, generate_profection_periods
 from .vimshottari import generate_vimshottari_periods
@@ -24,8 +22,6 @@
     "TimelordCalculator",
     "TimelordPeriod",
     "TimelordStack",
-<<<<<<< HEAD
     "vimsottari_dashas",
-=======
->>>>>>> fe25d7d1
+
 ]