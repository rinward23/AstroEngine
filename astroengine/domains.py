--- conflicted
+++ resolved
@@ -1,16 +1,4 @@
-<<<<<<< HEAD
-# >>> AUTO-GEN BEGIN: AE Domain Scoring v1.1
-from __future__ import annotations
-from dataclasses import dataclass, field
-from typing import Dict, List
-=======
-"""Compatibility layer for :mod:`astroengine.core.domains` plus domain rollups."""
 
-# >>> AUTO-GEN BEGIN: AE Domain Scoring v1.0
-from __future__ import annotations
-from dataclasses import dataclass, field
-from typing import Dict, List, Tuple
->>>>>>> d0755913
 import json
 from pathlib import Path
 
@@ -18,11 +6,7 @@
 @dataclass
 class SubchannelScore:
     id: str
-<<<<<<< HEAD
-    valence: str
-=======
-    valence: str  # 'positive' | 'negative'
->>>>>>> d0755913
+
     score: float = 0.0
 
 
@@ -48,24 +32,13 @@
         return sum(ch.score for ch in self.channels.values())
 
 
-<<<<<<< HEAD
-=======
-# Load profiles
->>>>>>> d0755913
+
 _DEF_TREE = Path(__file__).resolve().parent.parent / "profiles" / "domain_tree.json"
 _DEF_MAP = Path(__file__).resolve().parent.parent / "profiles" / "domain_mapping.json"
 
 
 def _load_json(path: Path) -> dict:
-<<<<<<< HEAD
-    return json.loads(path.read_text()) if path.exists() else {}
-=======
-    if not path.exists():
-        return {}
-    raw = path.read_text().splitlines()
-    payload = "\n".join(line for line in raw if not line.strip().startswith("#"))
-    return json.loads(payload)
->>>>>>> d0755913
+
 
 
 def _make_empty_scores(tree: dict) -> Dict[str, DomainScore]:
@@ -81,76 +54,18 @@
     return out
 
 
-<<<<<<< HEAD
-=======
-def _valence_for(aspect_name: str, moving: str, mapping: dict) -> str:
-    v = mapping.get("aspect_valence", {}).get(aspect_name, "neutral")
-    if v == "neutral" and aspect_name == "conjunction":
-        ov = mapping.get("conjunction_valence_overrides", {})
-        return ov.get(moving.lower(), "neutral")
-    return v
 
-
->>>>>>> d0755913
 def _channel_weights_for(planet: str, mapping: dict) -> Dict[str, float]:
     return {k: float(v) for k, v in mapping.get("planet_channels", {}).get(planet.lower(), {}).items()}
 
 
-<<<<<<< HEAD
-def rollup_domain_scores(events: List[object], *, tree_path: str | None = None, mapping_path: str | None = None) -> Dict[str, DomainScore]:
-=======
-@dataclass
-class EventLike:
-    kind: str          # e.g., 'aspect_trine', 'decl_parallel', 'antiscia'
-    when_iso: str
-    moving: str
-    target: str
-    orb_abs: float
-    applying_or_separating: str
-    score: float
 
-
-def rollup_domain_scores(events: List[EventLike], *, tree_path: str | None = None, mapping_path: str | None = None) -> Dict[str, DomainScore]:
->>>>>>> d0755913
     tree = _load_json(Path(tree_path) if tree_path else _DEF_TREE)
     mapping = _load_json(Path(mapping_path) if mapping_path else _DEF_MAP)
     scores = _make_empty_scores(tree)
 
     for e in events:
-<<<<<<< HEAD
-        # Planet-driven channel weights: combine moving + target (average)
-        w_m = _channel_weights_for(e.moving, mapping)
-        w_t = _channel_weights_for(e.target, mapping)
-        keys = set(w_m) | set(w_t)
-        combined: Dict[str, float] = {k: 0.5 * w_m.get(k, 0.0) + 0.5 * w_t.get(k, 0.0) for k in keys}
 
-        # Decide how to push score based on event.valence
-        if getattr(e, "valence", "neutral") == "positive":
-            pos_share, neg_share = 1.0, 0.0
-        elif getattr(e, "valence", "neutral") == "negative":
-            pos_share, neg_share = 0.0, 1.0
-        else:
-            # Neutral: amplify/attenuate already baked into valence_factor -> use 50/50 split
-            pos_share, neg_share = 0.5, 0.5
-
-        magnitude = float(getattr(e, "score", 0.0)) * float(getattr(e, "valence_factor", 1.0))
-
-=======
-        # Determine aspect family name if applicable
-        fam = e.kind.split("aspect_")[-1] if e.kind.startswith("aspect_") else None
-        val = _valence_for(fam, e.moving, mapping) if fam else "neutral"
-
-        # Planet-driven channel weights: combine moving + target (average)
-        w_m = _channel_weights_for(e.moving, mapping)
-        w_t = _channel_weights_for(e.target, mapping)
-        # Merge and average common keys
-        keys = set(w_m) | set(w_t)
-        combined: Dict[str, float] = {}
-        for k in keys:
-            combined[k] = 0.5 * w_m.get(k, 0.0) + 0.5 * w_t.get(k, 0.0)
-
-        # Distribute to channels and subchannels by valence
->>>>>>> d0755913
         for key, w in combined.items():
             if w <= 0:
                 continue
@@ -161,52 +76,3 @@
             ch = dom.channels.get(ch_id)
             if not ch:
                 continue
-<<<<<<< HEAD
-            pos_bucket = ch.sub.get("positive")
-            neg_bucket = ch.sub.get("negative")
-            if pos_bucket:
-                pos_bucket.score += magnitude * w * pos_share
-            if neg_bucket:
-                neg_bucket.score += magnitude * w * neg_share
-
-    return scores
-# >>> AUTO-GEN END: AE Domain Scoring v1.1
-=======
-            if val == "negative":
-                ch.sub.get("negative").score += e.score * w
-            elif val == "positive":
-                ch.sub.get("positive").score += e.score * w
-            else:
-                # neutral: split 50/50
-                ch.sub.get("positive").score += 0.5 * e.score * w
-                ch.sub.get("negative").score += 0.5 * e.score * w
-
-    return scores
-# >>> AUTO-GEN END: AE Domain Scoring v1.0
-
-from .core.domains import (
-    DEFAULT_HOUSE_DOMAIN_WEIGHTS,
-    DEFAULT_PLANET_DOMAIN_WEIGHTS,
-    DOMAINS,
-    ELEMENTS,
-    ZODIAC_ELEMENT_MAP,
-    DomainResolution,
-    DomainResolver,
-    natal_domain_factor,
-)
-
-__all__ = [
-    "ELEMENTS",
-    "DOMAINS",
-    "ZODIAC_ELEMENT_MAP",
-    "DEFAULT_PLANET_DOMAIN_WEIGHTS",
-    "DEFAULT_HOUSE_DOMAIN_WEIGHTS",
-    "DomainResolver",
-    "DomainResolution",
-    "natal_domain_factor",
-    "SubchannelScore",
-    "ChannelScore",
-    "DomainScore",
-    "rollup_domain_scores",
-]
->>>>>>> d0755913
