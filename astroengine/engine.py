--- conflicted
+++ resolved
@@ -9,10 +9,7 @@
 from typing import Any, Iterable, List, Mapping
 
 import yaml
-<<<<<<< HEAD
-
-=======
->>>>>>> 88a0df71
+
 
 from .astro.declination import DEFAULT_ANTISCIA_AXIS
 from .chart.config import ChartConfig
@@ -433,10 +430,9 @@
     target: str,
     provider_name: str = "swiss",
     *,
-<<<<<<< HEAD
+
     ephemeris_config: EphemerisConfig | None = None,
-=======
->>>>>>> 88a0df71
+
     decl_parallel_orb: float | None = None,
     decl_contra_orb: float | None = None,
     antiscia_orb: float | None = None,
@@ -444,23 +440,17 @@
     step_minutes: int = 60,
     aspects_policy_path: str | None = None,
     timelord_calculator: TimelordCalculator | None = None,
-<<<<<<< HEAD
+
     chart_config: ChartConfig | None = None,
-=======
-    ephemeris_config: EphemerisConfig | None = None,
->>>>>>> 88a0df71
+
     profile: Mapping[str, Any] | None = None,
     profile_id: str | None = None,
     include_declination: bool = True,
     include_mirrors: bool = True,
     include_aspects: bool = True,
     antiscia_axis: str | None = None,
-<<<<<<< HEAD
-=======
-    chart_config: ChartConfig | None = None,
-
-
->>>>>>> 88a0df71
+
+
 ) -> List[LegacyTransitEvent]:
     """Scan for declination, antiscia, and aspect contacts between two bodies."""
 
@@ -551,18 +541,11 @@
 
     events: List[LegacyTransitEvent] = []
 
-<<<<<<< HEAD
+
     def _append_event(event: LegacyTransitEvent) -> None:
         _attach_timelords(event, timelord_calculator)
         events.append(event)
-=======
-
-    def append_event(event: LegacyTransitEvent) -> None:
-        _attach_timelords(event, timelord_calculator)
-        events.append(event)
-
-    if do_parallels or do_contras:
->>>>>>> 88a0df71
+
 
         for hit in detect_decl_contacts(
             provider,
@@ -581,13 +564,9 @@
                 if hit.kind == "decl_parallel"
                 else decl_contra_allow
             )
-<<<<<<< HEAD
+
             _append_event(_event_from_decl(hit, orb_allow=allow))
-=======
-
-            append_event(_event_from_decl(hit, orb_allow=allow))
-
->>>>>>> 88a0df71
+
 
     if do_mirrors:
         for hit in detect_antiscia_contacts(
@@ -604,13 +583,9 @@
                 if hit.kind == "antiscia"
                 else contra_antiscia_allow
             )
-<<<<<<< HEAD
+
             _append_event(_event_from_decl(hit, orb_allow=allow))
-=======
-
-            append_event(_event_from_decl(hit, orb_allow=allow))
-
->>>>>>> 88a0df71
+
 
     if do_aspects:
         for aspect_hit in detect_aspects(
@@ -620,13 +595,9 @@
             target,
             policy_path=aspects_policy_path,
         ):
-<<<<<<< HEAD
+
             _append_event(_event_from_aspect(aspect_hit))
-=======
-
-            append_event(_event_from_aspect(aspect_hit))
-
->>>>>>> 88a0df71
+
 
     plugin_context = DetectorContext(
         provider=provider,
