"""High level transit scanning helpers used by the CLI and unit tests."""

from __future__ import annotations

import datetime as dt

from dataclasses import dataclass
from datetime import datetime, timedelta, timezone

from typing import Iterable, List, Mapping, MutableMapping



import yaml


from .astro.declination import DEFAULT_ANTISCIA_AXIS
from .chart.config import ChartConfig

from .core.engine import get_active_aspect_angles
from .detectors import CoarseHit, detect_antiscia_contacts, detect_decl_contacts
from .detectors.common import body_lon, delta_deg, iso_to_jd, jd_to_iso, norm360

try:  # pragma: no cover - optional for environments without pyswisseph
    import swisseph as swe  # type: ignore
except Exception:  # pragma: no cover
    swe = None  # type: ignore
from .detectors_aspects import AspectHit, detect_aspects
from .ephemeris import EphemerisConfig
from .exporters import LegacyTransitEvent

from .infrastructure.paths import profiles_dir
from .plugins import DetectorContext, get_plugin_manager


from .infrastructure.paths import profiles_dir
from .providers import get_provider
from .profiles import load_base_profile, load_resonance_weights
from .scoring import ScoreInputs, compute_score
from .canonical import BodyPosition
from .chart.natal import NatalChart
from .chart.progressions import ProgressedChart, compute_secondary_progressed_chart
from .chart.directions import DirectedChart, compute_solar_arc_chart
from .chart.composite import CompositeChart

try:  # pragma: no cover - optional systems ship without full timelord stack
    from .timelords.active import TimelordCalculator
except Exception:  # pragma: no cover - SyntaxError/import failures treated as optional

    class TimelordCalculator:  # type: ignore[no-redef]
        """Fallback that signals the timelord stack is unavailable."""

        def __init__(self, *_args, **_kwargs) -> None:  # pragma: no cover - error path
            raise RuntimeError("timelord subsystem unavailable")


from .ephemeris import SwissEphemerisAdapter


# >>> AUTO-GEN BEGIN: engine-feature-flags v1.0
# Feature flags (default OFF to preserve current behavior)
FEATURE_LUNATIONS = False
FEATURE_ECLIPSES = False
FEATURE_STATIONS = False
FEATURE_PROGRESSIONS = False
FEATURE_DIRECTIONS = False
FEATURE_RETURNS = False
FEATURE_PROFECTIONS = False
FEATURE_TIMELORDS = False
# >>> AUTO-GEN END: engine-feature-flags v1.0

__all__ = [
    "events_to_dicts",
    "scan_contacts",
    "get_active_aspect_angles",
    "resolve_provider",
    "fast_scan",
    "ScanConfig",
    "TargetFrameResolver",
]

_BODY_CODE_TO_NAME = {
    0: "sun",
    1: "moon",
    2: "mercury",
    3: "venus",
    4: "mars",
    5: "jupiter",
    6: "saturn",
    7: "uranus",
    8: "neptune",
    9: "pluto",
}

if swe is not None:  # pragma: no cover - availability tested via swiss-marked tests
    for attr, name in (
        ("CERES", "ceres"),
        ("PALLAS", "pallas"),
        ("JUNO", "juno"),
        ("VESTA", "vesta"),
        ("CHIRON", "chiron"),
    ):
        code = getattr(swe, attr, None)
        if code is not None:
            _BODY_CODE_TO_NAME[int(code)] = name


class TargetFrameResolver:
    """Resolve target body positions for alternate reference frames."""

    def __init__(
        self,
        frame: str,
        *,
        natal_chart: NatalChart | None = None,
        composite_chart: CompositeChart | None = None,
        static_positions: Mapping[str, float] | None = None,
    ) -> None:
        self.frame = frame.lower()
        self.natal_chart = natal_chart
        self.composite_chart = composite_chart
        self._static_positions: MutableMapping[str, float] = {
            key.lower(): float(value) % 360.0 for key, value in (static_positions or {}).items()
        }
        self._progressed_cache: MutableMapping[str, ProgressedChart] = {}
        self._directed_cache: MutableMapping[str, DirectedChart] = {}

    @staticmethod
    def _normalize_iso(ts: str) -> str:
        dt_obj = datetime.fromisoformat(ts.replace("Z", "+00:00"))
        dt_utc = dt_obj.astimezone(timezone.utc) if dt_obj.tzinfo else dt_obj.replace(tzinfo=timezone.utc)
        return dt_utc.replace(microsecond=0).isoformat().replace("+00:00", "Z")

    def overrides_target(self) -> bool:
        if self.frame == "natal":
            return bool(self._static_positions) or self.natal_chart is not None
        if self.frame in {"progressed", "directed", "composite"}:
            return True
        return False

    @property
    def static_positions(self) -> Mapping[str, float]:
        return dict(self._static_positions)

    def _available_names(self) -> set[str]:
        names: set[str] = set(self._static_positions.keys())
        if self.natal_chart is not None:
            names.update(self.natal_chart.positions.keys())
        if self.composite_chart is not None:
            names.update(self.composite_chart.positions.keys())
        return names

    def _resolve_body_name(self, body: str) -> str:
        body_lower = body.lower()
        for name in self._available_names():
            if name.lower() == body_lower:
                return name
        return body

    def _natal_body(self, body: str) -> BodyPosition | None:
        if self.natal_chart is None:
            return None
        name = self._resolve_body_name(body)
        return self.natal_chart.positions.get(name)

    def _progressed_for(self, iso_ts: str) -> ProgressedChart:
        key = self._normalize_iso(iso_ts)
        cached = self._progressed_cache.get(key)
        if cached is not None:
            return cached
        if self.natal_chart is None:
            raise ValueError("Progressed frame requires a natal chart")
        dt_obj = datetime.fromisoformat(key.replace("Z", "+00:00"))
        progressed = compute_secondary_progressed_chart(self.natal_chart, dt_obj)
        self._progressed_cache[key] = progressed
        return progressed

    def _directed_for(self, iso_ts: str) -> DirectedChart:
        key = self._normalize_iso(iso_ts)
        cached = self._directed_cache.get(key)
        if cached is not None:
            return cached
        if self.natal_chart is None:
            raise ValueError("Directed frame requires a natal chart")
        dt_obj = datetime.fromisoformat(key.replace("Z", "+00:00"))
        directed = compute_solar_arc_chart(self.natal_chart, dt_obj)
        self._directed_cache[key] = directed
        return directed

    def _static_position(self, body: str) -> Mapping[str, float] | None:
        body_lower = body.lower()
        if body_lower not in self._static_positions:
            return None
        lon = self._static_positions[body_lower]
        return {"lon": lon, "lat": 0.0, "decl": 0.0, "speed_lon": 0.0}

    def position_dict(self, iso_ts: str, body: str) -> Mapping[str, float]:
        frame = self.frame
        if frame == "natal":
            static = self._static_position(body)
            if static is not None:
                return static
            natal = self._natal_body(body)
            if natal is None:
                raise KeyError(f"Body '{body}' not present in natal chart")
            return {
                "lon": natal.longitude % 360.0,
                "lat": natal.latitude,
                "decl": natal.declination,
                "speed_lon": natal.speed_longitude,
            }

        if frame == "progressed":
            progressed = self._progressed_for(iso_ts).chart
            name = self._resolve_body_name(body)
            pos = progressed.positions.get(name)
            if pos is None:
                raise KeyError(f"Body '{body}' not present in progressed chart")
            return {
                "lon": pos.longitude % 360.0,
                "lat": pos.latitude,
                "decl": pos.declination,
                "speed_lon": pos.speed_longitude,
            }

        if frame == "directed":
            directed = self._directed_for(iso_ts)
            name = self._resolve_body_name(body)
            lon = directed.positions.get(name)
            if lon is None:
                raise KeyError(f"Body '{body}' not present in directed chart")
            natal = self._natal_body(body)
            lat = natal.latitude if natal is not None else 0.0
            decl = natal.declination if natal is not None else 0.0
            return {"lon": lon % 360.0, "lat": lat, "decl": decl, "speed_lon": 0.0}

        if frame == "composite":
            if self.composite_chart is None:
                raise ValueError("Composite frame requires a composite chart")
            name = self._resolve_body_name(body)
            pos = self.composite_chart.positions.get(name)
            if pos is None:
                raise KeyError(f"Body '{body}' not present in composite chart")
            return {
                "lon": pos.midpoint_longitude % 360.0,
                "lat": pos.latitude,
                "decl": pos.declination,
                "speed_lon": pos.speed_longitude,
            }

        raise ValueError(f"Unsupported target frame '{self.frame}'")


class FrameAwareProvider:
    """Provider wrapper that injects alternate frame target positions."""

    def __init__(self, provider, target: str, resolver: TargetFrameResolver) -> None:
        self._provider = provider
        self._target = target.lower()
        self._resolver = resolver

    def positions_ecliptic(self, iso_utc: str, bodies: Iterable[str]):
        base = dict(self._provider.positions_ecliptic(iso_utc, bodies))
        if self._resolver.overrides_target():
            for name in bodies:
                if name.lower() == self._target:
                    base[name] = dict(self._resolver.position_dict(iso_utc, name))
        return base

    def position(self, body: str, ts_utc: str) -> BodyPosition:
        if self._resolver.overrides_target() and body.lower() == self._target:
            data = self._resolver.position_dict(ts_utc, body)
            return BodyPosition(
                lon=float(data["lon"]),
                lat=float(data.get("lat", 0.0)),
                dec=float(data.get("decl", 0.0)),
                speed_lon=float(data.get("speed_lon", 0.0)),
            )
        return self._provider.position(body, ts_utc)

    def __getattr__(self, item):  # pragma: no cover - passthrough
        return getattr(self._provider, item)


@dataclass(slots=True)
class ScanConfig:
    body: int
    natal_lon_deg: float
    aspect_angle_deg: float
    orb_deg: float
    tick_minutes: int = 60


_ANGLE_BODIES = {"asc", "mc", "ic", "dsc"}


def _normalize_body(name: str | None) -> str:
    return str(name or "").lower()


def _has_moon(*names: str) -> bool:
    return any(_normalize_body(name) == "moon" for name in names)


def _has_angle(*names: str) -> bool:
    return any(_normalize_body(name) in _ANGLE_BODIES for name in names)


def _orb_from_policy(
    policy: Any,
    *,
    moving: str,
    target: str,
    default: float,
    include_moon: bool = True,
    include_angles: bool = False,
    angle_key: str = "angular",
) -> float:
    if isinstance(policy, Mapping):
        value: Any = policy.get("default", default)
        if include_moon and _has_moon(moving, target):
            value = policy.get("moon", value)
        if include_angles and _has_angle(moving, target):
            value = policy.get(angle_key, value)
        try:
            return float(value)
        except (TypeError, ValueError):
            return float(default)
    if policy is None:
        return float(default)
    try:
        return float(policy)
    except (TypeError, ValueError):
        return float(default)


def _resolve_declination_orb(
    profile: Mapping[str, Any],
    *,
    kind: str,
    moving: str,
    target: str,
    override: float | None,
) -> float:
    if override is not None:
        return float(override)
    policies = profile.get("orb_policies")
    policy: Any = None
    if isinstance(policies, Mapping):
        policy = policies.get("declination_aspect_orb_deg")
        if isinstance(policy, Mapping):
            kind_policy = policy.get(kind)
            if kind_policy is not None:
                policy = kind_policy
    return _orb_from_policy(
        policy,
        moving=moving,
        target=target,
        default=0.5,
    )


def _resolve_mirror_orb(
    profile: Mapping[str, Any],
    *,
    kind: str,
    moving: str,
    target: str,
    override: float | None,
) -> float:
    if override is not None:
        return float(override)
    policies = profile.get("orb_policies")
    policy: Any = None
    if isinstance(policies, Mapping):
        policy = policies.get("antiscia_orb_deg")
        if isinstance(policy, Mapping):
            kind_policy = policy.get(kind)
            if kind_policy is not None:
                policy = kind_policy
    return _orb_from_policy(
        policy,
        moving=moving,
        target=target,
        default=2.0,
        include_angles=True,
    )


def _load_profile_by_id(profile_id: str) -> Mapping[str, Any]:
    base = load_base_profile()
    profiles_path = profiles_dir()
    for suffix in (".yaml", ".yml", ".json"):
        candidate = profiles_path / f"{profile_id}{suffix}"
        if not candidate.exists():
            continue
        try:
            data = yaml.safe_load(candidate.read_text(encoding="utf-8"))
        except Exception:  # pragma: no cover - file parse errors bubble to callers later
            break
        if isinstance(data, Mapping):
            return data
        break
    return base


def _resolve_profile(
    profile: Mapping[str, Any] | None,
    profile_id: str | None,
) -> Mapping[str, Any]:
    if profile is not None:
        return profile
    if profile_id:
        if profile_id == "base":
            return load_base_profile()
        return _load_profile_by_id(profile_id)
    return load_base_profile()


def _resolve_antiscia_axis(
    profile: Mapping[str, Any], axis_override: str | None
) -> str:
    if axis_override:
        return axis_override
    feature_flags = profile.get("feature_flags")
    axis: Any = None
    if isinstance(feature_flags, Mapping):
        antiscia_flags = feature_flags.get("antiscia")
        if isinstance(antiscia_flags, Mapping):
            axis = antiscia_flags.get("axis")
    if axis is None:
        legacy = profile.get("antiscia")
        if isinstance(legacy, Mapping):
            axis = legacy.get("axis")
    if isinstance(axis, str) and axis.strip():
        return axis
    return DEFAULT_ANTISCIA_AXIS

def events_to_dicts(events: Iterable[LegacyTransitEvent]) -> List[dict]:
    """Convert :class:`LegacyTransitEvent` objects into JSON-friendly dictionaries."""

    return [event.to_dict() for event in events]


def _parse_iso_datetime(value: str) -> datetime:
    return datetime.fromisoformat(value.replace("Z", "+00:00"))


def _attach_timelords(
    event: LegacyTransitEvent,
    calculator: TimelordCalculator | None,
) -> None:
    if not FEATURE_TIMELORDS or calculator is None:
        return
    stack = calculator.active_stack(_parse_iso_datetime(event.timestamp))
    event.metadata.setdefault("timelord_rulers", stack.rulers())
    event.metadata.setdefault("timelords", stack.to_dict())


def _iso_ticks(start_iso: str, end_iso: str, *, step_minutes: int) -> Iterable[str]:
    """Yield ISO-8601 timestamps separated by ``step_minutes`` minutes."""

    start_dt = dt.datetime.fromisoformat(start_iso.replace("Z", "+00:00"))
    end_dt = dt.datetime.fromisoformat(end_iso.replace("Z", "+00:00"))
    step = dt.timedelta(minutes=step_minutes)
    current = start_dt
    while current <= end_dt:
        yield current.replace(tzinfo=dt.timezone.utc).isoformat().replace("+00:00", "Z")
        current += step


def _score_from_hit(
    kind: str,
    orb_abs: float,
    orb_allow: float,
    moving: str,
    target: str,
    phase: str,
    *,
    corridor_width: float | None = None,
    corridor_profile: str | None = None,
    resonance_weights: Mapping[str, float] | None = None,
    tradition: str | None = None,
    chart_sect: str | None = None,
    angle_deg: float | None = None,
    uncertainty_bias: Mapping[str, str] | None = None,
) -> float:
    """Use the scoring policy to assign a score for a detected contact."""

    score_inputs = ScoreInputs(
        kind=kind,
        orb_abs_deg=float(orb_abs),
        orb_allow_deg=float(orb_allow),
        moving=moving,
        target=target,
        applying_or_separating=phase,
        corridor_width_deg=corridor_width,
        corridor_profile=corridor_profile or "gaussian",
        resonance_weights=resonance_weights,
        tradition_profile=tradition,
        chart_sect=chart_sect,
        angle_deg=angle_deg,
        uncertainty_bias=uncertainty_bias,
    )
    return compute_score(score_inputs).score


def _event_from_decl(
    hit: CoarseHit,
    *,
    orb_allow: float,
    resonance_weights: Mapping[str, float] | None,
    tradition: str | None,
    chart_sect: str | None,
    uncertainty_bias: Mapping[str, str] | None,
) -> LegacyTransitEvent:
    effective_orb = float(hit.orb_allow) if hit.orb_allow is not None else float(orb_allow)
    score = _score_from_hit(
        hit.kind,
        abs(hit.delta),
        effective_orb,
        hit.moving,
        hit.target,
        hit.applying_or_separating,
        corridor_width=hit.corridor_width_deg,
        corridor_profile=hit.corridor_profile,
        resonance_weights=resonance_weights,
        tradition=tradition,
        chart_sect=chart_sect,
        angle_deg=None,
        uncertainty_bias=uncertainty_bias,
    )
    metadata: dict[str, float | str] = {
        "dec_moving": hit.dec_moving,
        "dec_target": hit.dec_target,
        "decl_moving": hit.dec_moving,
        "decl_target": hit.dec_target,
        "decl_delta": hit.delta,
    }
    if hit.mirror_lon is not None:
        metadata["mirror_lon"] = hit.mirror_lon
    if hit.axis:
        metadata["mirror_axis"] = hit.axis
    if hit.corridor_width_deg is not None:
        metadata["corridor_width_deg"] = float(hit.corridor_width_deg)
    if hit.corridor_profile:
        metadata["corridor_profile"] = hit.corridor_profile
    return LegacyTransitEvent(
        kind=hit.kind,
        timestamp=hit.when_iso,
        moving=hit.moving,
        target=hit.target,
        orb_abs=abs(hit.delta),
        orb_allow=effective_orb,
        applying_or_separating=hit.applying_or_separating,
        score=score,
        lon_moving=hit.lon_moving,
        lon_target=hit.lon_target,
        metadata=metadata,
    )


def _event_from_aspect(
    hit: AspectHit,
    *,
    resonance_weights: Mapping[str, float] | None,
    tradition: str | None,
    chart_sect: str | None,
    uncertainty_bias: Mapping[str, str] | None,
) -> LegacyTransitEvent:
    score = _score_from_hit(
        hit.kind,
        hit.orb_abs,
        hit.orb_allow,
        hit.moving,
        hit.target,
        hit.applying_or_separating,
        corridor_width=hit.corridor_width_deg,
        corridor_profile=hit.corridor_profile,
        resonance_weights=resonance_weights,
        tradition=tradition,
        chart_sect=chart_sect,
        angle_deg=hit.angle_deg,
        uncertainty_bias=uncertainty_bias,
    )
    metadata = {
        "angle_deg": float(hit.angle_deg),
        "delta_lambda_deg": float(hit.delta_lambda_deg),
        "offset_deg": float(hit.offset_deg),
        "partile": bool(hit.is_partile),
        "family": hit.family,
    }
    if hit.corridor_width_deg is not None:
        metadata["corridor_width_deg"] = float(hit.corridor_width_deg)
    if hit.corridor_profile:
        metadata["corridor_profile"] = hit.corridor_profile
    return LegacyTransitEvent(
        kind=hit.kind,
        timestamp=hit.when_iso,
        moving=hit.moving,
        target=hit.target,
        orb_abs=float(hit.orb_abs),
        orb_allow=float(hit.orb_allow),
        applying_or_separating=hit.applying_or_separating,
        score=score,
        lon_moving=hit.lon_moving,
        lon_target=hit.lon_target,
        metadata=metadata,
    )


def scan_contacts(
    start_iso: str,
    end_iso: str,
    moving: str,
    target: str,
    provider_name: str = "swiss",
    *,

    ephemeris_config: EphemerisConfig | None = None,

    decl_parallel_orb: float | None = None,
    decl_contra_orb: float | None = None,
    antiscia_orb: float | None = None,
    contra_antiscia_orb: float | None = None,
    step_minutes: int = 60,
    aspects_policy_path: str | None = None,
<<<<<<< HEAD

    provider: object | None = None,
    target_frame: str = "transit",
    target_resolver: TargetFrameResolver | None = None,
) -> List[LegacyTransitEvent]:
    """Scan for declination, antiscia, and aspect contacts between two bodies."""

    base_provider = provider or get_provider(provider_name)
    frame = (target_frame or "transit").lower()
    resolver = target_resolver
    if resolver is not None and frame != "transit" and resolver.frame != frame:
        resolver = TargetFrameResolver(
            frame,
            natal_chart=target_resolver.natal_chart,
            composite_chart=target_resolver.composite_chart,
            static_positions=target_resolver.static_positions,
        )
    if resolver is not None and resolver.overrides_target():
        provider_obj = FrameAwareProvider(base_provider, target, resolver)
    else:
        provider_obj = base_provider
=======
    timelord_calculator: TimelordCalculator | None = None,

    chart_config: ChartConfig | None = None,
>>>>>>> a809e1bb

    profile: Mapping[str, Any] | None = None,
    profile_id: str | None = None,
    include_declination: bool = True,
    include_mirrors: bool = True,
    include_aspects: bool = True,
    antiscia_axis: str | None = None,


) -> List[LegacyTransitEvent]:
    """Scan for declination, antiscia, and aspect contacts between two bodies."""

    if chart_config is not None:
        SwissEphemerisAdapter.configure_defaults(chart_config=chart_config)

    profile_data = _resolve_profile(profile, profile_id)
    resonance_weights_map = load_resonance_weights(profile_data).as_mapping()
    uncertainty_bias_map: Mapping[str, str] | None = None
    resonance_section = (
        profile_data.get("resonance") if isinstance(profile_data, Mapping) else None
    )
    if isinstance(resonance_section, Mapping):
        bias_section = resonance_section.get("uncertainty_bias")
        if isinstance(bias_section, Mapping):
            uncertainty_bias_map = {str(key): str(value) for key, value in bias_section.items()}
    tradition = tradition_profile
    tradition_section = profile_data.get("tradition") if isinstance(profile_data, Mapping) else None
    if not tradition and isinstance(tradition_section, Mapping):
        default_trad = tradition_section.get("default")
        if isinstance(default_trad, str):
            tradition = default_trad

    decl_parallel_allow = _resolve_declination_orb(
        profile_data,
        kind="parallel",
        moving=moving,
        target=target,
        override=decl_parallel_orb,
    )
    decl_contra_allow = _resolve_declination_orb(
        profile_data,
        kind="contraparallel",
        moving=moving,
        target=target,
        override=decl_contra_orb,
    )
    antiscia_allow = _resolve_mirror_orb(
        profile_data,
        kind="antiscia",
        moving=moving,
        target=target,
        override=antiscia_orb,
    )
    contra_antiscia_allow = _resolve_mirror_orb(
        profile_data,
        kind="contra_antiscia",
        moving=moving,
        target=target,
        override=contra_antiscia_orb,
    )
    axis = _resolve_antiscia_axis(profile_data, antiscia_axis)

    feature_flags = profile_data.get("feature_flags")
    decl_flags: Mapping[str, Any] = {}
    antiscia_flags: Mapping[str, Any] = {}
    if isinstance(feature_flags, Mapping):
        candidate = feature_flags.get("declination_aspects")
        if isinstance(candidate, Mapping):
            decl_flags = candidate
        candidate = feature_flags.get("antiscia")
        if isinstance(candidate, Mapping):
            antiscia_flags = candidate

    decl_enabled = bool(decl_flags.get("enabled", True))
    parallel_enabled = bool(decl_flags.get("parallels", True))
    contra_enabled = bool(decl_flags.get("contraparallels", True))
    antiscia_enabled = bool(antiscia_flags.get("enabled", True))

    do_declination = include_declination and decl_enabled
    do_parallels = do_declination and parallel_enabled
    do_contras = do_declination and contra_enabled
    do_mirrors = include_mirrors and antiscia_enabled
    do_aspects = include_aspects

    provider = get_provider(provider_name)
    if ephemeris_config is not None:
        configure = getattr(provider, "configure", None)
        if callable(configure):
            configure(
                topocentric=ephemeris_config.topocentric,
                observer=ephemeris_config.observer,
                sidereal=ephemeris_config.sidereal,
                time_scale=ephemeris_config.time_scale,
            )

    ticks = list(_iso_ticks(start_iso, end_iso, step_minutes=step_minutes))

    events: List[LegacyTransitEvent] = []


<<<<<<< HEAD
    for hit in detect_decl_contacts(
        provider_obj,
        ticks,
        moving,
        target,
        decl_parallel_orb,
        decl_contra_orb,
    ):
        allow = decl_parallel_orb if hit.kind == "decl_parallel" else decl_contra_orb
        events.append(_event_from_decl(hit, orb_allow=allow))

    for hit in detect_antiscia_contacts(
        provider_obj,
        ticks,
        moving,
        target,
        antiscia_orb,
        contra_antiscia_orb,
    ):
        allow = antiscia_orb if hit.kind == "antiscia" else contra_antiscia_orb
        events.append(_event_from_decl(hit, orb_allow=allow))

    for aspect_hit in detect_aspects(
        provider_obj,
        ticks,
        moving,
        target,
        policy_path=aspects_policy_path,
    ):
        events.append(_event_from_aspect(aspect_hit))

    if do_declination:
=======
    def _append_event(event: LegacyTransitEvent) -> None:
        _attach_timelords(event, timelord_calculator)
        events.append(event)


>>>>>>> a809e1bb
        for hit in detect_decl_contacts(
            provider,
            ticks,
            moving,
            target,
            decl_parallel_allow,
            decl_contra_allow,
        ):
            if hit.kind == "decl_parallel" and not do_parallels:
                continue
            if hit.kind == "decl_contra" and not do_contras:
                continue
            allow = (
                decl_parallel_allow
                if hit.kind == "decl_parallel"
                else decl_contra_allow
            )

            _append_event(_event_from_decl(hit, orb_allow=allow))


    if do_mirrors:
        for hit in detect_antiscia_contacts(
            provider,
            ticks,
            moving,
            target,
            antiscia_allow,
            contra_antiscia_allow,
            axis=axis,
        ):
            allow = (
                antiscia_allow
                if hit.kind == "antiscia"
                else contra_antiscia_allow
            )

            _append_event(_event_from_decl(hit, orb_allow=allow))


    if do_aspects:
        for aspect_hit in detect_aspects(
            provider,
            ticks,
            moving,
            target,
            policy_path=aspects_policy_path,
        ):

            _append_event(_event_from_aspect(aspect_hit))


    plugin_context = DetectorContext(
        provider=provider,
        provider_name=provider_name,
        start_iso=start_iso,
        end_iso=end_iso,
        ticks=tuple(ticks),
        moving=moving,
        target=target,
        options={
            "decl_parallel_orb": decl_parallel_allow,
            "decl_contra_orb": decl_contra_allow,
            "antiscia_orb": antiscia_allow,
            "contra_antiscia_orb": contra_antiscia_allow,
            "step_minutes": step_minutes,
            "aspects_policy_path": aspects_policy_path,

            "include_declination": include_declination,
            "include_mirrors": include_mirrors,
            "include_aspects": include_aspects,
            "antiscia_axis": axis,

        },
        existing_events=tuple(events),
    )
    plugin_events = get_plugin_manager().run_detectors(plugin_context)
    if plugin_events:
        events.extend(plugin_events)


    events.sort(key=lambda event: (event.timestamp, -event.score))
    return events


def resolve_provider(name: str | None) -> object:
    """Compatibility shim used by external callers."""

    return get_provider(name or "swiss")


def _datetime_to_jd(moment: datetime) -> float:
    if moment.tzinfo is None:
        moment = moment.replace(tzinfo=timezone.utc)
    else:
        moment = moment.astimezone(timezone.utc)
    iso = moment.replace(microsecond=0).isoformat().replace("+00:00", "Z")
    return iso_to_jd(iso)


def fast_scan(start: datetime, end: datetime, config: ScanConfig) -> List[dict]:
    """Lightweight aspect scanner using Swiss Ephemeris positions."""

    body_name = _BODY_CODE_TO_NAME.get(config.body)
    if body_name is None:
        raise ValueError(f"Unsupported body code: {config.body}")

    start_jd = _datetime_to_jd(start)
    end_jd = _datetime_to_jd(end)
    if end_jd <= start_jd:
        return []

    step_days = config.tick_minutes / (24.0 * 60.0)
    target_lon = norm360(config.natal_lon_deg + config.aspect_angle_deg)

    hits: List[dict] = []
    current = start_jd
    while current <= end_jd:
        lon = body_lon(current, body_name)
        delta = delta_deg(lon, target_lon)
        if abs(delta) <= config.orb_deg:
            hits.append(
                {
                    "timestamp": jd_to_iso(current),
                    "body": body_name,
                    "longitude": lon,
                    "delta": delta,
                }
            )
        current += step_days
    return hits<|MERGE_RESOLUTION|>--- conflicted
+++ resolved
@@ -625,7 +625,7 @@
     contra_antiscia_orb: float | None = None,
     step_minutes: int = 60,
     aspects_policy_path: str | None = None,
-<<<<<<< HEAD
+
 
     provider: object | None = None,
     target_frame: str = "transit",
@@ -647,11 +647,11 @@
         provider_obj = FrameAwareProvider(base_provider, target, resolver)
     else:
         provider_obj = base_provider
-=======
+
     timelord_calculator: TimelordCalculator | None = None,
 
     chart_config: ChartConfig | None = None,
->>>>>>> a809e1bb
+
 
     profile: Mapping[str, Any] | None = None,
     profile_id: str | None = None,
@@ -752,7 +752,7 @@
     events: List[LegacyTransitEvent] = []
 
 
-<<<<<<< HEAD
+
     for hit in detect_decl_contacts(
         provider_obj,
         ticks,
@@ -785,13 +785,13 @@
         events.append(_event_from_aspect(aspect_hit))
 
     if do_declination:
-=======
+
     def _append_event(event: LegacyTransitEvent) -> None:
         _attach_timelords(event, timelord_calculator)
         events.append(event)
 
 
->>>>>>> a809e1bb
+
         for hit in detect_decl_contacts(
             provider,
             ticks,
