"""High level transit scanning helpers used by the CLI."""

<<<<<<< HEAD
from __future__ import annotations

import datetime as _dt
from typing import Iterable, List

from .core.engine import (
    apply_profile_if_any,
    get_active_aspect_angles,
    get_feature_flag,
    maybe_attach_domain_fields,
)
from .detectors import CoarseHit, detect_antiscia_contacts, detect_decl_contacts
from .detectors_aspects import AspectHit, detect_aspects
from .exporters import TransitEvent
from .providers import EphemerisProvider, get_provider
from .scoring import ScoreInputs, compute_score

__all__ = [
    "scan_contacts",
    "resolve_provider",
    "events_to_dicts",
    "apply_profile_if_any",
    "get_active_aspect_angles",
    "get_feature_flag",
    "maybe_attach_domain_fields",
]


def _iso_ticks(start_iso: str, end_iso: str, step_minutes: int = 60) -> Iterable[str]:
    start = _dt.datetime.fromisoformat(start_iso.replace("Z", "+00:00"))
    end = _dt.datetime.fromisoformat(end_iso.replace("Z", "+00:00"))
    step = _dt.timedelta(minutes=int(step_minutes))
    while start <= end:
        yield start.astimezone(_dt.timezone.utc).isoformat().replace("+00:00", "Z")
        start += step


def _score_contact(kind: str, hit: CoarseHit, orb_allow: float) -> float:
    inputs = ScoreInputs(
        kind=kind,
        orb_abs_deg=abs(float(hit.delta)),
        orb_allow_deg=float(orb_allow),
        moving=hit.moving,
        target=hit.target,
        applying_or_separating=hit.applying_or_separating,
    )
    return compute_score(inputs).score


def _event_from_coarse(hit: CoarseHit, orb_allow: float) -> TransitEvent:
    score = _score_contact(hit.kind, hit, orb_allow)
    return TransitEvent(
        kind=hit.kind,
        timestamp=hit.when_iso,
        moving=hit.moving,
        target=hit.target,
        orb_abs=abs(float(hit.delta)),
        orb_allow=float(orb_allow),
        applying_or_separating=hit.applying_or_separating,
        score=float(score),
        lon_moving=float(hit.lon_moving),
        lon_target=float(hit.lon_target),
        metadata={"dec_moving": float(hit.dec_moving), "dec_target": float(hit.dec_target)},
    )


def _event_from_aspect(hit: AspectHit) -> TransitEvent:
    inputs = ScoreInputs(
        kind=hit.kind,
        orb_abs_deg=float(hit.orb_abs),
        orb_allow_deg=float(hit.orb_allow),
        moving=hit.moving,
        target=hit.target,
        applying_or_separating=hit.applying_or_separating,
    )
    score = compute_score(inputs).score
    return TransitEvent(
        kind=hit.kind,
        timestamp=hit.when_iso,
        moving=hit.moving,
        target=hit.target,
        orb_abs=float(hit.orb_abs),
        orb_allow=float(hit.orb_allow),
        applying_or_separating=hit.applying_or_separating,
        score=float(score),
        lon_moving=float(hit.lon_moving),
        lon_target=float(hit.lon_target),
        metadata={"angle_deg": float(hit.angle_deg)},
    )


def scan_contacts(
    start_iso: str,
    end_iso: str,
    moving: str,
    target: str,
    provider_name: str = "swiss",
    *,
    decl_parallel_orb: float = 0.5,
    decl_contra_orb: float = 0.5,
    antiscia_orb: float = 2.0,
    contra_antiscia_orb: float = 2.0,
    step_minutes: int = 60,
    aspects_policy_path: str | None = None,
) -> List[TransitEvent]:
    try:
        provider: EphemerisProvider = get_provider(provider_name)
    except KeyError:
        return []

    ticks = list(_iso_ticks(start_iso, end_iso, step_minutes=step_minutes))
    events: List[TransitEvent] = []

    for hit in detect_decl_contacts(
        provider,
        ticks,
        moving,
        target,
        decl_parallel_orb,
        decl_contra_orb,
    ):
        allow = decl_parallel_orb if hit.kind == "decl_parallel" else decl_contra_orb
        events.append(_event_from_coarse(hit, allow))

    for hit in detect_antiscia_contacts(
        provider,
        ticks,
        moving,
        target,
        antiscia_orb,
        contra_antiscia_orb,
    ):
        allow = antiscia_orb if hit.kind == "antiscia" else contra_antiscia_orb
        events.append(_event_from_coarse(hit, allow))

    for hit in detect_aspects(
        provider,
        ticks,
        moving,
        target,
        policy_path=aspects_policy_path,
    ):
        events.append(_event_from_aspect(hit))

    events.sort(key=lambda e: (e.timestamp, e.kind))
    return events


def resolve_provider(name: str | None) -> EphemerisProvider:
    return get_provider(name or "swiss")


def events_to_dicts(events: Iterable[TransitEvent]) -> List[dict]:
    return [e.to_dict() for e in events]
=======


def resolve_provider(name: str | None) -> object:
    """Compatibility shim for legacy callers."""
    return get_provider(name or "swiss")
>>>>>>> 626cbf03
<|MERGE_RESOLUTION|>--- conflicted
+++ resolved
@@ -1,164 +1,7 @@
 """High level transit scanning helpers used by the CLI."""
 
-<<<<<<< HEAD
-from __future__ import annotations
 
-import datetime as _dt
-from typing import Iterable, List
-
-from .core.engine import (
-    apply_profile_if_any,
-    get_active_aspect_angles,
-    get_feature_flag,
-    maybe_attach_domain_fields,
-)
-from .detectors import CoarseHit, detect_antiscia_contacts, detect_decl_contacts
-from .detectors_aspects import AspectHit, detect_aspects
-from .exporters import TransitEvent
-from .providers import EphemerisProvider, get_provider
-from .scoring import ScoreInputs, compute_score
-
-__all__ = [
-    "scan_contacts",
-    "resolve_provider",
-    "events_to_dicts",
-    "apply_profile_if_any",
-    "get_active_aspect_angles",
-    "get_feature_flag",
-    "maybe_attach_domain_fields",
-]
-
-
-def _iso_ticks(start_iso: str, end_iso: str, step_minutes: int = 60) -> Iterable[str]:
-    start = _dt.datetime.fromisoformat(start_iso.replace("Z", "+00:00"))
-    end = _dt.datetime.fromisoformat(end_iso.replace("Z", "+00:00"))
-    step = _dt.timedelta(minutes=int(step_minutes))
-    while start <= end:
-        yield start.astimezone(_dt.timezone.utc).isoformat().replace("+00:00", "Z")
-        start += step
-
-
-def _score_contact(kind: str, hit: CoarseHit, orb_allow: float) -> float:
-    inputs = ScoreInputs(
-        kind=kind,
-        orb_abs_deg=abs(float(hit.delta)),
-        orb_allow_deg=float(orb_allow),
-        moving=hit.moving,
-        target=hit.target,
-        applying_or_separating=hit.applying_or_separating,
-    )
-    return compute_score(inputs).score
-
-
-def _event_from_coarse(hit: CoarseHit, orb_allow: float) -> TransitEvent:
-    score = _score_contact(hit.kind, hit, orb_allow)
-    return TransitEvent(
-        kind=hit.kind,
-        timestamp=hit.when_iso,
-        moving=hit.moving,
-        target=hit.target,
-        orb_abs=abs(float(hit.delta)),
-        orb_allow=float(orb_allow),
-        applying_or_separating=hit.applying_or_separating,
-        score=float(score),
-        lon_moving=float(hit.lon_moving),
-        lon_target=float(hit.lon_target),
-        metadata={"dec_moving": float(hit.dec_moving), "dec_target": float(hit.dec_target)},
-    )
-
-
-def _event_from_aspect(hit: AspectHit) -> TransitEvent:
-    inputs = ScoreInputs(
-        kind=hit.kind,
-        orb_abs_deg=float(hit.orb_abs),
-        orb_allow_deg=float(hit.orb_allow),
-        moving=hit.moving,
-        target=hit.target,
-        applying_or_separating=hit.applying_or_separating,
-    )
-    score = compute_score(inputs).score
-    return TransitEvent(
-        kind=hit.kind,
-        timestamp=hit.when_iso,
-        moving=hit.moving,
-        target=hit.target,
-        orb_abs=float(hit.orb_abs),
-        orb_allow=float(hit.orb_allow),
-        applying_or_separating=hit.applying_or_separating,
-        score=float(score),
-        lon_moving=float(hit.lon_moving),
-        lon_target=float(hit.lon_target),
-        metadata={"angle_deg": float(hit.angle_deg)},
-    )
-
-
-def scan_contacts(
-    start_iso: str,
-    end_iso: str,
-    moving: str,
-    target: str,
-    provider_name: str = "swiss",
-    *,
-    decl_parallel_orb: float = 0.5,
-    decl_contra_orb: float = 0.5,
-    antiscia_orb: float = 2.0,
-    contra_antiscia_orb: float = 2.0,
-    step_minutes: int = 60,
-    aspects_policy_path: str | None = None,
-) -> List[TransitEvent]:
-    try:
-        provider: EphemerisProvider = get_provider(provider_name)
-    except KeyError:
-        return []
-
-    ticks = list(_iso_ticks(start_iso, end_iso, step_minutes=step_minutes))
-    events: List[TransitEvent] = []
-
-    for hit in detect_decl_contacts(
-        provider,
-        ticks,
-        moving,
-        target,
-        decl_parallel_orb,
-        decl_contra_orb,
-    ):
-        allow = decl_parallel_orb if hit.kind == "decl_parallel" else decl_contra_orb
-        events.append(_event_from_coarse(hit, allow))
-
-    for hit in detect_antiscia_contacts(
-        provider,
-        ticks,
-        moving,
-        target,
-        antiscia_orb,
-        contra_antiscia_orb,
-    ):
-        allow = antiscia_orb if hit.kind == "antiscia" else contra_antiscia_orb
-        events.append(_event_from_coarse(hit, allow))
-
-    for hit in detect_aspects(
-        provider,
-        ticks,
-        moving,
-        target,
-        policy_path=aspects_policy_path,
-    ):
-        events.append(_event_from_aspect(hit))
-
-    events.sort(key=lambda e: (e.timestamp, e.kind))
-    return events
-
-
-def resolve_provider(name: str | None) -> EphemerisProvider:
-    return get_provider(name or "swiss")
 
 
 def events_to_dicts(events: Iterable[TransitEvent]) -> List[dict]:
-    return [e.to_dict() for e in events]
-=======
-
-
-def resolve_provider(name: str | None) -> object:
-    """Compatibility shim for legacy callers."""
-    return get_provider(name or "swiss")
->>>>>>> 626cbf03
+    return [e.to_dict() for e in events]