--- conflicted
+++ resolved
@@ -8,13 +8,9 @@
 from datetime import datetime, timedelta, timezone
 from typing import Any, Iterable, List, Mapping
 
-<<<<<<< HEAD
+
 from .chart.config import ChartConfig
-=======
-import yaml
-
-from .astro.declination import DEFAULT_ANTISCIA_AXIS
->>>>>>> ec1c9656
+
 from .core.engine import get_active_aspect_angles
 from .detectors import CoarseHit, detect_antiscia_contacts, detect_decl_contacts
 from .detectors.common import body_lon, delta_deg, iso_to_jd, jd_to_iso, norm360
@@ -334,14 +330,14 @@
 
     step_minutes: int = 60,
     aspects_policy_path: str | None = None,
-<<<<<<< HEAD
+
     chart_config: ChartConfig | None = None,
 ) -> List[LegacyTransitEvent]:
     """Scan for declination, antiscia, and aspect contacts between two bodies."""
 
     if chart_config is not None:
         SwissEphemerisAdapter.configure_defaults(chart_config=chart_config)
-=======
+
     profile: Mapping[str, Any] | None = None,
     profile_id: str | None = None,
     include_declination: bool = True,
@@ -404,7 +400,7 @@
     do_contras = contra_enabled
     do_mirrors = include_mirrors and antiscia_enabled
     do_aspects = include_aspects
->>>>>>> ec1c9656
+
 
     provider = get_provider(provider_name)
     if ephemeris_config is not None:
