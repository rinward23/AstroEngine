--- conflicted
+++ resolved
@@ -1,8 +1,4 @@
-<<<<<<< HEAD
-# >>> AUTO-GEN BEGIN: AE Engine Hooks v1.2
-=======
-# >>> AUTO-GEN BEGIN: AE Engine Hooks v1.1
->>>>>>> d0755913
+
 from __future__ import annotations
 import datetime as dt
 from typing import Iterable, List
@@ -12,10 +8,7 @@
 from .detectors_aspects import detect_aspects, AspectHit
 from .exporters import TransitEvent
 from .scoring import compute_score, ScoreInputs
-<<<<<<< HEAD
-from .valence import combine_valence
-=======
->>>>>>> d0755913
+
 
 
 def _iso_ticks(start_iso: str, end_iso: str, step_minutes: int = 60) -> Iterable[str]:
@@ -27,21 +20,7 @@
         t0 += step
 
 
-<<<<<<< HEAD
-def _score_from(hit_kind: str, orb_abs: float, orb_allow: float, moving: str, target: str, phase: str) -> float:
-    return compute_score(ScoreInputs(
-        kind=hit_kind, orb_abs_deg=orb_abs, orb_allow_deg=orb_allow,
-        moving=moving, target=target, applying_or_separating=phase,
-=======
-def _score_from_hit(hit_kind: str, orb_abs: float, orb_allow: float, moving: str, target: str, phase: str) -> float:
-    return compute_score(ScoreInputs(
-        kind=hit_kind,
-        orb_abs_deg=orb_abs,
-        orb_allow_deg=orb_allow,
-        moving=moving,
-        target=target,
-        applying_or_separating=phase,
->>>>>>> d0755913
+
     )).score
 
 
@@ -58,10 +37,7 @@
     contra_antiscia_orb: float = 2.0,
     step_minutes: int = 60,
     aspects_policy_path: str | None = None,
-<<<<<<< HEAD
-    valence_policy_path: str | None = None,
-=======
->>>>>>> d0755913
+
 ) -> List[TransitEvent]:
     prov = get_provider(provider_name)
     ticks = list(_iso_ticks(start_iso, end_iso, step_minutes=step_minutes))
@@ -70,60 +46,11 @@
     # Declination & mirrors
     for hit in detect_decl_contacts(prov, ticks, moving, target, decl_parallel_orb, decl_contra_orb):
         allow = decl_parallel_orb if hit.kind == "decl_parallel" else decl_contra_orb
-<<<<<<< HEAD
-        base = _score_from(hit.kind, abs(hit.delta), allow, hit.moving, hit.target, hit.applying_or_separating)
-        val, factor = combine_valence(moving=hit.moving, target=hit.target, contact_kind=hit.kind, aspect_name=None, policy_path=valence_policy_path)
-        signed = base * factor * (1 if val == "positive" else (-1 if val == "negative" else 1))
-        events.append(TransitEvent(hit.kind, hit.when_iso, hit.moving, hit.target, abs(hit.delta), hit.applying_or_separating, base, val, factor, signed))
-
-    for hit in detect_antiscia_contacts(prov, ticks, moving, target, antiscia_orb, contra_antiscia_orb):
-        allow = antiscia_orb if hit.kind == "antiscia" else contra_antiscia_orb
-        base = _score_from(hit.kind, abs(hit.delta), allow, hit.moving, hit.target, hit.applying_or_separating)
-        val, factor = combine_valence(moving=hit.moving, target=hit.target, contact_kind=hit.kind, aspect_name=None, policy_path=valence_policy_path)
-        signed = base * factor * (1 if val == "positive" else (-1 if val == "negative" else 1))
-        events.append(TransitEvent(hit.kind, hit.when_iso, hit.moving, hit.target, abs(hit.delta), hit.applying_or_separating, base, val, factor, signed))
-=======
-        score = _score_from_hit(hit.kind, abs(hit.delta), allow, hit.moving, hit.target, hit.applying_or_separating)
-        events.append(TransitEvent(hit.kind, hit.when_iso, hit.moving, hit.target, abs(hit.delta), hit.applying_or_separating, score))
-
-    for hit in detect_antiscia_contacts(prov, ticks, moving, target, antiscia_orb, contra_antiscia_orb):
-        allow = antiscia_orb if hit.kind == "antiscia" else contra_antiscia_orb
-        score = _score_from_hit(hit.kind, abs(hit.delta), allow, hit.moving, hit.target, hit.applying_or_separating)
-        events.append(TransitEvent(hit.kind, hit.when_iso, hit.moving, hit.target, abs(hit.delta), hit.applying_or_separating, score))
->>>>>>> d0755913
 
     # Longitudinal aspects
     from .detectors_aspects import _load_policy as _asp_load
     asp_pol = _asp_load(aspects_policy_path)
-<<<<<<< HEAD
-    for ah in detect_aspects(prov, ticks, moving, target, policy_path=aspects_policy_path):
-        aname = ah.kind.split("_", 1)[1]
-        orbs_map = asp_pol["orbs_deg"][aname]
-        from .core.bodies import body_class
-        allow = min(orbs_map.get(body_class(moving), 2.0), orbs_map.get(body_class(target), 2.0))
-        base = _score_from(ah.kind, ah.orb_abs, allow, ah.moving, ah.target, ah.applying_or_separating)
-        val, factor = combine_valence(moving=ah.moving, target=ah.target, contact_kind=ah.kind, aspect_name=aname, policy_path=valence_policy_path)
-        signed = base * factor * (1 if val == "positive" else (-1 if val == "negative" else 1))
-        events.append(TransitEvent(ah.kind, ah.when_iso, ah.moving, ah.target, ah.orb_abs, ah.applying_or_separating, base, val, factor, signed))
 
-    events.sort(key=lambda e: (e.when_iso, -e.signed_score))
-    return events
-# >>> AUTO-GEN END: AE Engine Hooks v1.2
-=======
-    enabled = set(asp_pol.get("enabled", [])) | set(asp_pol.get("enabled_minors", []))
-    for ah in detect_aspects(prov, ticks, moving, target, policy_path=aspects_policy_path):
-        name = ah.kind  # e.g., aspect_trine
-        aname = name.split("_", 1)[1]
-        orbs_map = asp_pol["orbs_deg"][aname]
-        from .core.bodies import body_class
-        allow = min(orbs_map.get(body_class(moving), 2.0), orbs_map.get(body_class(target), 2.0))
-        score = _score_from_hit(ah.kind, ah.orb_abs, allow, ah.moving, ah.target, ah.applying_or_separating)
-        events.append(TransitEvent(ah.kind, ah.when_iso, ah.moving, ah.target, ah.orb_abs, ah.applying_or_separating, score))
-
-    events.sort(key=lambda e: (e.when_iso, -e.score))
-    return events
-# >>> AUTO-GEN END: AE Engine Hooks v1.1
->>>>>>> d0755913
 
 
 def resolve_provider(name: str | None) -> object:
