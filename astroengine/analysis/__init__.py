--- conflicted
+++ resolved
@@ -2,15 +2,6 @@
 
 from __future__ import annotations
 
-<<<<<<< HEAD
-from .astrocartography import (
-    AstrocartographyResult,
-    MapLine,
-    compute_astrocartography_lines,
-)
-from .declinations import DeclinationAspect, declination_aspects, get_declinations
-=======
->>>>>>> b2ee6b32
 from .dignities import condition_report, score_accidental, score_essential
 from .midpoints import compute_midpoints, get_midpoint_settings, midpoint_longitude
 from .returns import aries_ingress_year, lunar_return_datetimes, solar_return_datetime
@@ -23,33 +14,10 @@
 )
 
 __all__ = [
-<<<<<<< HEAD
-    "AstrocartographyResult",
-    "MapLine",
-    "compute_astrocartography_lines",
-    "DeclinationAspect",
-    "declination_aspects",
-    "get_declinations",
-    "compute_midpoints",
-    "get_midpoint_settings",
-    "midpoint_longitude",
-    "score_essential",
-    "score_accidental",
-    "condition_report",
-    "aries_ingress_year",
-    "lunar_return_datetimes",
-    "solar_return_datetime",
-    "find_lunations",
-    "find_eclipses",
-    "find_stations",
-    "void_of_course_moon",
-    "VoidOfCourseEvent",
-=======
     "compute_midpoints",
     "get_midpoint_settings",
     "midpoint_longitude",
     "condition_report",
     "score_accidental",
     "score_essential",
->>>>>>> b2ee6b32
 ]