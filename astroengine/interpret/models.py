--- conflicted
+++ resolved
@@ -3,11 +3,8 @@
 
 from __future__ import annotations
 
-<<<<<<< HEAD
 from dataclasses import dataclass
-=======
-from dataclasses import dataclass, field
->>>>>>> 1e0243e7
+
 from datetime import UTC, datetime
 from typing import Any, Iterable, Literal
 
