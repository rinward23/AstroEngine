--- conflicted
+++ resolved
@@ -23,13 +23,12 @@
 
 from astroengine.core.aspects_plus.harmonics import BASE_ASPECTS
 
-<<<<<<< HEAD
+
 from dataclasses import dataclass
 from typing import Any, Iterable, Literal
 
 from pydantic import AwareDatetime, BaseModel, ConfigDict, Field, field_validator
-=======
->>>>>>> 8c193691
+
 
 
 Body = Literal[
