--- conflicted
+++ resolved
@@ -18,10 +18,7 @@
 
 from astroengine.core.aspects_plus.harmonics import BASE_ASPECTS
 
-<<<<<<< HEAD
-
-=======
->>>>>>> 3095ed7b
+
 Body = Literal[
     "Sun",
     "Moon",
