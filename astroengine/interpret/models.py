--- conflicted
+++ resolved
@@ -19,10 +19,7 @@
 from astroengine.core.aspects_plus.harmonics import BASE_ASPECTS
 
 
-<<<<<<< HEAD
-
-=======
->>>>>>> 9f54cbe1
+
 Body = Literal[
     "Sun",
     "Moon",
