--- conflicted
+++ resolved
@@ -18,11 +18,7 @@
 
 from astroengine.core.aspects_plus.harmonics import BASE_ASPECTS
 
-<<<<<<< HEAD
-=======
-
-
->>>>>>> 10ab799c
+
 Body = Literal[
     "Sun",
     "Moon",
