--- conflicted
+++ resolved
@@ -1,21 +1,17 @@
 
-<<<<<<< HEAD
+
 """Pydantic models and runtime dataclasses for interpretation rulepacks."""
-=======
-"""Pydantic and dataclass models for interpretation APIs and rulepacks."""
->>>>>>> ed65dfb6
+
 
 from __future__ import annotations
 
 from dataclasses import dataclass
-<<<<<<< HEAD
-=======
-
->>>>>>> ed65dfb6
+
+
 from datetime import UTC, datetime
 from typing import Any, Iterable, Literal, Mapping, Sequence
 
-<<<<<<< HEAD
+
 from pydantic import (
     AwareDatetime,
     BaseModel,
@@ -26,80 +22,7 @@
 )
 
 from astroengine.core.aspects_plus.harmonics import BASE_ASPECTS
-=======
-from pydantic import AliasChoices, AwareDatetime, BaseModel, ConfigDict, Field, field_validator, model_validator
-
-
-@dataclass(slots=True, frozen=True)
-class RuleWhen:
-    """Condition block describing when a rule activates."""
-
-    bodiesA: tuple[str, ...] | str
-    bodiesB: tuple[str, ...] | str
-    aspects: tuple[int, ...] | str
-    min_severity: float
-
-    @property
-    def bodies(self) -> tuple[str, ...] | None:
-        """Return a normalized pair of bodies when explicitly defined."""
-
-        if isinstance(self.bodiesA, tuple) and isinstance(self.bodiesB, tuple):
-            if len(self.bodiesA) == 1 and len(self.bodiesB) == 1:
-                return (self.bodiesA[0], self.bodiesB[0])
-        return None
-
-    @property
-    def aspect_in(self) -> tuple[int, ...] | None:
-        if isinstance(self.aspects, tuple):
-            return self.aspects
-        return None
-
-
-@dataclass(slots=True, frozen=True)
-class RuleThen:
-    """Outcome block describing what happens when a rule triggers."""
-
-    title: str
-    tags: tuple[str, ...]
-    base_score: float
-    score_fn: str
-    markdown_template: str | None = None
-
-
-@dataclass(slots=True, frozen=True)
-class Rule:
-    """Runtime rule used by the interpretation engine."""
-
-    id: str
-    scope: str
-    when: RuleWhen
-    then: RuleThen
-
-
-@dataclass(slots=True)
-class Rulepack:
-    """Loaded rulepack with helper methods for weighting profiles."""
-
-    rulepack: str
-    version: int
-    profiles: dict[str, dict[str, float]]
-    rules: list[Rule]
-    archetypes: dict[str, tuple[str, ...]]
-    meta: dict[str, Any]
-    raw: dict[str, Any]
-
-    def profile_weights(self, profile: str) -> dict[str, float]:
-        """Return tag weights for *profile*, falling back gracefully."""
-
-        if profile in self.profiles:
-            return dict(self.profiles[profile])
-        if "balanced" in self.profiles:
-            return dict(self.profiles["balanced"])
-        if self.profiles:
-            first_key = sorted(self.profiles)[0]
-            return dict(self.profiles[first_key])
-        return {}
->>>>>>> ed65dfb6
+
 
 
 Body = Literal[
@@ -258,7 +181,6 @@
 class RuleCondition(BaseModel):
     """Condition block inside a rule definition with legacy compatibility."""
 
-<<<<<<< HEAD
     bodies: tuple[str, ...] | None = None
     bodiesA: tuple[str, ...] | str | None = None
     bodiesB: tuple[str, ...] | str | None = None
@@ -327,26 +249,7 @@
         return data
 
     @field_validator("bodies", "aspect_in", mode="before")
-=======
-    bodies: tuple[str, ...] | None = Field(default=None, validation_alias=AliasChoices("bodies"))
-    aspect_in: tuple[str, ...] | None = Field(default=None, validation_alias=AliasChoices("aspect_in"))
-    bodiesA: tuple[str, ...] | str | None = Field(
-        default=None,
-        validation_alias=AliasChoices("bodiesA", "bodies_a"),
-    )
-    bodiesB: tuple[str, ...] | str | None = Field(
-        default=None,
-        validation_alias=AliasChoices("bodiesB", "bodies_b"),
-    )
-    aspects: tuple[Any, ...] | str | None = Field(
-        default=None,
-        validation_alias=AliasChoices("aspects"),
-    )
-    min_severity: float | None = Field(default=None, ge=0.0)
-    longitude_ranges: tuple[tuple[float, float], ...] | None = None
-
-    @field_validator("bodies", mode="before")
->>>>>>> ed65dfb6
+
     @classmethod
     def _normalize_bodies(cls, value: Any) -> tuple[str, ...] | None:
         if value is None:
@@ -357,21 +260,15 @@
 
     @field_validator("bodiesA", "bodiesB", mode="before")
     @classmethod
-<<<<<<< HEAD
+
     def _normalize_directional(cls, value: Any) -> tuple[str, ...] | str | None:
         if value in (None, "*"):
-=======
-    def _normalize_body_side(cls, value: Any) -> tuple[str, ...] | str | None:
-        if value is None:
-            return None
-        if value == "*":
->>>>>>> ed65dfb6
+
             return "*"
         if isinstance(value, Iterable) and not isinstance(value, (str, bytes)):
             return tuple(str(item) for item in value)
         return (str(value),)
 
-<<<<<<< HEAD
     @field_validator("aspects", mode="before")
     @classmethod
     def _normalize_aspects(cls, value: Any) -> tuple[int, ...] | str | None:
@@ -390,27 +287,7 @@
                 continue
             result.append(degree)
         return tuple(result) if result else "*"
-=======
-    @field_validator("aspect_in", mode="before")
-    @classmethod
-    def _normalize_aspect_names(cls, value: Any) -> tuple[str, ...] | None:
-        if value is None:
-            return None
-        if isinstance(value, Iterable) and not isinstance(value, (str, bytes)):
-            return tuple(str(item) for item in value)
-        return (str(value),)
-
-    @field_validator("aspects", mode="before")
-    @classmethod
-    def _normalize_aspects(cls, value: Any) -> tuple[Any, ...] | str | None:
-        if value is None:
-            return None
-        if value == "*":
-            return "*"
-        if isinstance(value, Iterable) and not isinstance(value, (str, bytes)):
-            return tuple(value)
-        return (value,)
->>>>>>> ed65dfb6
+
 
     @field_validator("longitude_ranges", mode="before")
     @classmethod
@@ -454,7 +331,7 @@
     description: str | None = None
     tags: tuple[str, ...] = Field(default_factory=tuple)
     when: RuleCondition = Field(default_factory=RuleCondition)
-<<<<<<< HEAD
+
     then: RuleThen
 
     @model_validator(mode="before")
@@ -483,10 +360,7 @@
             "markdown_template": markdown,
         }
         return data
-=======
-    markdown_template: str | None = None
-    then: RuleOutcome | None = None
->>>>>>> ed65dfb6
+
 
     @field_validator("tags", mode="before")
     @classmethod
@@ -498,27 +372,13 @@
         return (str(value),)
 
     @model_validator(mode="after")
-<<<<<<< HEAD
+
     def _sync_then(self) -> "RuleDefinition":
         object.__setattr__(self, "tags", tuple(self.then.tags))
         object.__setattr__(self, "score", float(self.then.base_score))
         if not self.text:
             object.__setattr__(self, "text", self.then.title)
-=======
-    def _populate_then(self) -> "RuleDefinition":
-        if self.then is None:
-            self.then = RuleOutcome(
-                title=self.title or self.id,
-                tags=self.tags,
-                base_score=float(self.score),
-                score_fn="linear",
-                markdown_template=self.markdown_template or self.text,
-            )
-        elif self.title is None:
-            self.title = self.then.title
-        if self.markdown_template is None and self.then.markdown_template is not None:
-            self.markdown_template = self.then.markdown_template
->>>>>>> ed65dfb6
+
         return self
 
 
@@ -532,7 +392,7 @@
     version: int | None = None
     mutable: bool = False
 
-<<<<<<< HEAD
+
     @model_validator(mode="before")
     @classmethod
     def _fill_defaults(cls, value: Any) -> Mapping[str, Any]:
@@ -551,15 +411,13 @@
         data["id"] = str(identifier)
         data["name"] = str(name)
         return data
-=======
-    model_config = ConfigDict(extra="allow")
->>>>>>> ed65dfb6
+
 
 
 class RulepackDocument(BaseModel):
     """Fully parsed rulepack document supporting modern payloads."""
 
-<<<<<<< HEAD
+
     rulepack: str
     version: int = 1
     meta: RulepackHeader
@@ -586,16 +444,7 @@
         data.setdefault("version", int(meta.get("version") or data.get("version") or 1))
         data["meta"] = meta
         return data
-=======
-    rulepack: str | None = None
-    version: int | None = None
-    meta: RulepackHeader | None = None
-    profiles: dict[str, ProfileDefinition] = Field(default_factory=dict)
-    rules: list[RuleDefinition]
-    archetypes: dict[str, tuple[str, ...]] = Field(default_factory=dict)
-
-    model_config = ConfigDict(extra="allow")
->>>>>>> ed65dfb6
+
 
     @field_validator("profiles", mode="before")
     @classmethod
@@ -652,27 +501,10 @@
     return datetime.now(tz=UTC)
 
 
-<<<<<<< HEAD
 @dataclass(slots=True)
 class RuleWhen:
     """Runtime representation of a rule's condition."""
-=======
-class RuleOutcome(BaseModel):
-    """Result block describing effects of a matched rule."""
-
-    title: str
-    tags: tuple[str, ...] = Field(default_factory=tuple)
-    base_score: float = Field(default=0.5, ge=0.0)
-    score_fn: str = "linear"
-    markdown_template: str | None = None
-
-    model_config = ConfigDict(extra="allow")
-
-
-@dataclass(frozen=True, slots=True)
-class RuleWhen:
-    """Runtime representation of the `when` predicate."""
->>>>>>> ed65dfb6
+
 
     bodiesA: tuple[str, ...] | str
     bodiesB: tuple[str, ...] | str
@@ -680,15 +512,11 @@
     min_severity: float
 
 
-<<<<<<< HEAD
+
 @dataclass(slots=True)
 class RuleThenRuntime:
     """Runtime representation of a rule's consequence block."""
-=======
-@dataclass(frozen=True, slots=True)
-class RuleThen:
-    """Runtime representation of the `then` payload."""
->>>>>>> ed65dfb6
+
 
     title: str
     tags: tuple[str, ...]
@@ -697,7 +525,7 @@
     markdown_template: str | None = None
 
 
-<<<<<<< HEAD
+
 @dataclass(slots=True)
 class Rule:
     """Runtime rule combining condition and consequences."""
@@ -706,21 +534,12 @@
     scope: Scope
     when: RuleWhen
     then: RuleThenRuntime
-=======
-@dataclass(frozen=True, slots=True)
-class Rule:
-    """Evaluation-ready interpretation rule."""
-
-    id: str
-    scope: str
-    when: RuleWhen
-    then: RuleThen
->>>>>>> ed65dfb6
+
 
 
 @dataclass(slots=True)
 class Rulepack:
-<<<<<<< HEAD
+
     """Runtime rulepack used by the interpretation engine."""
 
     id: str
@@ -765,44 +584,4 @@
     "Rulepack",
     "now_utc",
 ]
-=======
-    """Evaluation-ready rulepack with helper utilities."""
-
-    id: str
-    version: int
-    profiles: dict[str, ProfileDefinition] = field(default_factory=dict)
-    rules: tuple[Rule, ...] = field(default_factory=tuple)
-    archetypes: dict[str, tuple[str, ...]] = field(default_factory=dict)
-    metadata: dict[str, Any] = field(default_factory=dict)
-
-    def profile_weights(self, profile: str) -> dict[str, float]:
-        if not self.profiles:
-            return {}
-        if profile in self.profiles:
-            definition = self.profiles[profile]
-        elif "balanced" in self.profiles:
-            definition = self.profiles["balanced"]
-        else:
-            key = sorted(self.profiles)[0]
-            definition = self.profiles[key]
-        weights = {tag: float(weight) for tag, weight in definition.tag_weights.items()}
-        base = float(definition.base_multiplier)
-        if base != 1.0:
-            weights = {tag: weight * base for tag, weight in weights.items()}
-        return weights
-
-
-@dataclass(slots=True)
-class LoadedRulepack(Rulepack):
-    """Rulepack along with its validated document and raw payload."""
-
-    document: RulepackDocument | None = None
-    content: dict[str, Any] = field(default_factory=dict)
-
-    @property
-    def rulepack(self) -> str:
-        return self.id
-
-
-RuleDefinition.model_rebuild()
->>>>>>> ed65dfb6
+
