--- conflicted
+++ resolved
@@ -5,19 +5,14 @@
 
 from dataclasses import dataclass
 from pathlib import Path
-<<<<<<< HEAD
+
 from typing import Any, Generator, Mapping
-=======
-from typing import Any, Iterable, Iterator, Mapping
-
-import json
-
->>>>>>> ed65dfb6
+
 
 import yaml
 from jsonschema import Draft202012Validator
 
-<<<<<<< HEAD
+
 from .models import (
     ProfileDefinition,
     Rule,
@@ -27,13 +22,6 @@
     RulepackDocument,
     RulepackLintResult,
 )
-=======
-from astroengine.core.aspects_plus.harmonics import BASE_ASPECTS
-
-from .models import Rule, RuleThen, RuleWhen, Rulepack, RulepackLintResult
-from .schema import RULEPACK_SCHEMA
-
->>>>>>> ed65dfb6
 
 
 class RulepackValidationError(Exception):
@@ -44,7 +32,7 @@
         self.errors = errors or []
 
 
-<<<<<<< HEAD
+
 @dataclass(frozen=True)
 class LoadedRulepack:
     """Parsed rulepack document alongside its raw content and runtime view."""
@@ -71,14 +59,7 @@
     @property
     def archetypes(self) -> dict[str, list[str]]:
         return self.runtime.archetypes
-=======
-
-_VALIDATOR = Draft202012Validator(RULEPACK_SCHEMA)
-
-
-def _prepare_for_validation(data: Mapping[str, Any]) -> dict[str, Any]:
-    """Return a copy of *data* with required metadata fields populated."""
->>>>>>> ed65dfb6
+
 
     prepared = dict(data)
     meta = prepared.get("meta")
@@ -129,7 +110,7 @@
         return dict(parsed)
 
 
-<<<<<<< HEAD
+
 def _build_runtime(document: RulepackDocument) -> Rulepack:
     rules: list[Rule] = []
     for rule_def in document.rules:
@@ -199,196 +180,16 @@
                 "message": err.message,
                 "validator": err.validator,
             }
-=======
-
-def _coerce_sequence(value: Any) -> tuple[str, ...] | str:
-    if value == "*":
-        return "*"
-    if isinstance(value, str):
-        return (value,)
-    if isinstance(value, Iterable):
-        return tuple(str(item) for item in value)
-    raise TypeError("expected string or iterable")
-
-
-def _coerce_aspects(value: Any) -> tuple[int, ...] | str:
-    if value in (None, "*"):
-        return "*"
-    items: Iterable[Any]
-    if isinstance(value, Iterable) and not isinstance(value, (str, bytes)):
-        items = value
-    else:
-        items = (value,)
-    resolved: list[int] = []
-    for item in items:
-        if isinstance(item, (int, float)) and not isinstance(item, bool):
-            resolved.append(int(round(float(item))))
-            continue
-        angle = BASE_ASPECTS.get(str(item).lower())
-        if angle is not None:
-            resolved.append(int(round(float(angle))))
-    return tuple(resolved) if resolved else "*"
-
-
-def _coerce_profiles(data: Mapping[str, Any]) -> dict[str, dict[str, float]]:
-    profiles: dict[str, dict[str, float]] = {}
-    for name, payload in data.items():
-        if not isinstance(payload, Mapping):
-            raise RulepackValidationError(f"profile {name!r} must be a mapping")
-        if "tags" in payload and isinstance(payload.get("tags"), Mapping):
-            tags_map = payload.get("tags", {})
-        elif "tag_weights" in payload and isinstance(payload.get("tag_weights"), Mapping):
-            tags_map = payload.get("tag_weights", {})
-        else:
-            tags_map = {}
-        base_multiplier = float(payload.get("base_multiplier", 1.0))
-        profiles[str(name)] = {
-            str(k): float(v) * base_multiplier for k, v in dict(tags_map).items()
-        }
-    return profiles
-
-
-def _coerce_rules(entries: Iterable[Mapping[str, Any]]) -> list[Rule]:
-    rules: list[Rule] = []
-    for entry in entries:
-        if not isinstance(entry, Mapping):
-            raise RulepackValidationError("rules must contain mapping entries")
-        when_payload = entry.get("when")
-        if not isinstance(when_payload, Mapping):
-            raise RulepackValidationError(f"rule {entry.get('id')} missing when block")
-        then_payload = entry.get("then")
-        if isinstance(then_payload, Mapping):
-            bodies_a_raw = _coerce_sequence(when_payload.get("bodiesA", "*"))
-            bodies_b_raw = _coerce_sequence(when_payload.get("bodiesB", "*"))
-            aspects_raw = _coerce_aspects(when_payload.get("aspects", "*"))
-            bodies_a = bodies_a_raw if bodies_a_raw == "*" else tuple(bodies_a_raw)
-            bodies_b = bodies_b_raw if bodies_b_raw == "*" else tuple(bodies_b_raw)
-            aspects = aspects_raw if aspects_raw == "*" else tuple(aspects_raw)
-            min_sev = float(when_payload.get("min_severity", 0.0))
-            when = RuleWhen(
-                bodiesA=bodies_a,
-                bodiesB=bodies_b,
-                aspects=aspects,
-                min_severity=min_sev,
-            )
-            tags = then_payload.get("tags")
-            if not isinstance(tags, Iterable) or isinstance(tags, (str, bytes)):
-                raise RulepackValidationError(f"rule {entry.get('id')} has invalid tags")
-            then = RuleThen(
-                title=str(then_payload.get("title", "")),
-                tags=tuple(str(tag) for tag in tags),
-                base_score=float(then_payload.get("base_score", 0.5)),
-                score_fn=str(then_payload.get("score_fn", "cosine^1.0")),
-                markdown_template=(
-                    str(then_payload["markdown_template"])
-                    if then_payload.get("markdown_template") is not None
-                    else None
-                ),
-            )
-        else:
-            bodies_raw = when_payload.get("bodies")
-            if bodies_raw in (None, "*"):
-                bodies_a = bodies_b = "*"
-            else:
-                bodies_tuple = _coerce_sequence(bodies_raw)
-                if bodies_tuple == "*" or len(bodies_tuple) == 0:
-                    bodies_a = bodies_b = "*"
-                elif len(bodies_tuple) == 1:
-                    bodies_a = tuple(bodies_tuple)
-                    bodies_b = "*"
-                else:
-                    bodies_a = (bodies_tuple[0],)
-                    bodies_b = (bodies_tuple[1],)
-            aspects_raw = _coerce_aspects(when_payload.get("aspect_in", "*"))
-            aspects = aspects_raw if aspects_raw == "*" else tuple(aspects_raw)
-            min_sev = float(when_payload.get("min_severity", 0.0))
-            when = RuleWhen(
-                bodiesA=bodies_a,
-                bodiesB=bodies_b,
-                aspects=aspects,
-                min_severity=min_sev,
-            )
-            tags_raw = entry.get("tags", [])
-            if isinstance(tags_raw, Iterable) and not isinstance(tags_raw, (str, bytes)):
-                tags_tuple = tuple(str(tag) for tag in tags_raw)
-            else:
-                tags_tuple = (str(tags_raw),) if tags_raw else tuple()
-            score_fn = str(entry.get("score_fn", "cosine^1.0"))
-            then = RuleThen(
-                title=str(entry.get("title", "")),
-                tags=tags_tuple,
-                base_score=float(entry.get("score", 0.5)),
-                score_fn=score_fn,
-                markdown_template=(
-                    str(entry.get("text")) if entry.get("text") is not None else None
-                ),
-            )
-        rules.append(
-            Rule(
-                id=str(entry.get("id")),
-                scope=str(entry.get("scope", "synastry")),
-                when=when,
-                then=then,
-            )
->>>>>>> ed65dfb6
+
         )
     return rules
 
 
-<<<<<<< HEAD
+
     runtime = _build_runtime(document)
     normalized = document.model_dump(mode="python")
     return LoadedRulepack(document=document, content=normalized, runtime=runtime)
-=======
-def _build_rulepack(data: Mapping[str, Any]) -> Rulepack:
-    rulepack_id = str(data.get("rulepack") or data.get("meta", {}).get("id") or "")
-    if not rulepack_id:
-        raise RulepackValidationError("rulepack id is required")
-    version = int(data.get("version", 1))
-    profiles_raw = data.get("profiles") or {}
-    if not isinstance(profiles_raw, Mapping):
-        raise RulepackValidationError("profiles must be a mapping")
-    rules_raw = data.get("rules")
-    if not isinstance(rules_raw, Iterable):
-        raise RulepackValidationError("rules must be an array")
-    archetypes_raw = data.get("archetypes") or {}
-    archetypes: dict[str, tuple[str, ...]] = {}
-    if isinstance(archetypes_raw, Mapping):
-        for name, members in archetypes_raw.items():
-            if isinstance(members, Iterable) and not isinstance(members, (str, bytes)):
-                archetypes[str(name)] = tuple(str(m) for m in members)
-    meta = data.get("meta")
-    meta_payload = meta if isinstance(meta, Mapping) else {}
-    meta_dict = dict(meta_payload)
-    meta_dict.setdefault("id", rulepack_id)
-    meta_dict.setdefault("name", meta_dict.get("title") or rulepack_id)
-    meta_dict.setdefault("title", meta_dict.get("name") or rulepack_id)
-    meta_dict.setdefault("version", version)
-    profiles = _coerce_profiles(profiles_raw)
-    rules = _coerce_rules(rules_raw)
-    return Rulepack(
-        rulepack=rulepack_id,
-        version=version,
-        profiles=profiles,
-        rules=rules,
-        archetypes=archetypes,
-        meta=meta_dict,
-        raw=dict(data),
-    )
->>>>>>> ed65dfb6
-
-
-def load_rulepack_from_data(data: dict[str, Any], *, source: str | None = None) -> LoadedRulepack:
-    """Validate *data* and return a runtime rulepack."""
-
-
-def load_rulepack(
-    raw: str | bytes | Path | Mapping[str, Any],
-    *,
-    source: str | None = None,
-    source_name: str | None = None,
-) -> Rulepack:
-    """Load and validate a rulepack from *source*."""
+
 
     origin = source_name or source
     if isinstance(raw, Mapping):
@@ -461,13 +262,6 @@
         return RulepackLintResult(ok=False, errors=exc.errors, warnings=[], meta={"source": source})
     return RulepackLintResult(ok=True, errors=[], warnings=[], meta={"source": source})
 
-<<<<<<< HEAD
-    return RulepackLintResult(
-        ok=True,
-        errors=[],
-        warnings=[],
-        meta={"id": loaded.document.meta.id, "rule_count": len(loaded.document.rules)},
-    )
 
 
 def iter_rulepack_rules(rulepack: Rulepack | LoadedRulepack) -> Generator[Rule, None, None]:
@@ -481,25 +275,9 @@
 __all__ = [
     "LoadedRulepack",
     "RulepackValidationError",
-=======
-
-def iter_rulepack_rules(rulepack: Rulepack) -> Iterator[Rule]:
-    """Yield rules from *rulepack* preserving their stored order."""
-
-    return iter(rulepack.rules)
-
-
-
-__all__ = [
-    "RulepackValidationError",
-
->>>>>>> ed65dfb6
+
     "iter_rulepack_rules",
     "lint_rulepack",
     "load_rulepack",
     "load_rulepack_from_data",
-<<<<<<< HEAD
 ]
-=======
-]
->>>>>>> ed65dfb6
