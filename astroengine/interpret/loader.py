--- conflicted
+++ resolved
@@ -2,39 +2,22 @@
 
 from __future__ import annotations
 
-<<<<<<< HEAD
+
 from dataclasses import dataclass
 from pathlib import Path
 from typing import Any, Iterable, Iterator, Mapping
 
 import json
-=======
-import json
-from pathlib import Path
-from typing import Any, Iterator
->>>>>>> 1e0243e7
+
 
 import yaml
 from jsonschema import Draft202012Validator
 
 from astroengine.core.aspects_plus.harmonics import BASE_ASPECTS
 
-<<<<<<< HEAD
 from .models import Rule, RuleThen, RuleWhen, Rulepack, RulepackLintResult
 from .schema import RULEPACK_SCHEMA
-=======
-from .models import (
-    LoadedRulepack,
-    Rule,
-    RuleDefinition,
-    RuleThen,
-    RuleWhen,
-    Rulepack,
-    RulepackDocument,
-    RulepackHeader,
-    RulepackLintResult,
-)
->>>>>>> 1e0243e7
+
 
 
 class RulepackValidationError(Exception):
@@ -45,7 +28,7 @@
         self.errors = errors or []
 
 
-<<<<<<< HEAD
+
 _VALIDATOR = Draft202012Validator(RULEPACK_SCHEMA)
 
 
@@ -83,10 +66,7 @@
             normalized_profiles[str(name)] = profile_payload
         prepared["profiles"] = normalized_profiles
     return prepared
-=======
-_SCHEMA_PATH = Path(__file__).resolve().parents[2] / "schemas" / "interpret_rulepack.schema.json"
-_VALIDATOR = Draft202012Validator(json.loads(_SCHEMA_PATH.read_text(encoding="utf-8")))
->>>>>>> 1e0243e7
+
 
 
 def _parse_raw(content: str, *, source: str | None = None) -> dict[str, Any]:
@@ -104,7 +84,7 @@
         return dict(parsed)
 
 
-<<<<<<< HEAD
+
 def _coerce_sequence(value: Any) -> tuple[str, ...] | str:
     if value == "*":
         return "*"
@@ -275,6 +255,10 @@
     )
 
 
+def load_rulepack_from_data(data: dict[str, Any], *, source: str | None = None) -> LoadedRulepack:
+    """Validate *data* and return a runtime rulepack."""
+
+
 def load_rulepack(
     raw: str | bytes | Path | Mapping[str, Any],
     *,
@@ -337,183 +321,13 @@
         if errors:
             raise RulepackValidationError("rulepack failed schema validation", errors=errors)
     return _build_rulepack(prepared)
-=======
-def _validate_schema(payload: dict[str, Any]) -> list[dict[str, Any]]:
-    errors: list[dict[str, Any]] = []
-    for err in _VALIDATOR.iter_errors(payload):
-        errors.append(
-            {
-                "path": list(err.path),
-                "message": err.message,
-                "validator": err.validator,
-            }
-        )
-    return errors
-
-
-def _ensure_header(document: RulepackDocument) -> RulepackDocument:
-    header = document.meta or RulepackHeader()
-    identifier = document.rulepack or header.id or header.name
-    if identifier is None:
-        raise RulepackValidationError("rulepack missing identifier metadata")
-    updates: dict[str, Any] = {}
-    if header.id is None:
-        updates["id"] = identifier
-    if header.name is None:
-        updates["name"] = identifier
-    if header.title is None:
-        updates["title"] = header.name or identifier
-    if updates:
-        header = header.model_copy(update=updates)
-    doc_updates: dict[str, Any] = {"meta": header}
-    if document.rulepack is None:
-        doc_updates["rulepack"] = header.id
-    if document.version is None:
-        version = header.version or 1
-        doc_updates["version"] = int(version)
-    if doc_updates:
-        document = document.model_copy(update=doc_updates)
-    return document
-
-
-def _to_rule(definition: RuleDefinition) -> Rule:
-    cond = definition.when
-
-    bodies = tuple(cond.bodies or ())
-    default_a: tuple[str, ...] = ()
-    default_b: tuple[str, ...] = ()
-    if len(bodies) >= 1:
-        default_a = (bodies[0],)
-        default_b = (bodies[0],)
-    if len(bodies) >= 2:
-        default_b = (bodies[1],)
-
-    def _resolve_side(value: tuple[str, ...] | str | None, default: tuple[str, ...]) -> tuple[str, ...] | str:
-        if value == "*":
-            return "*"
-        if value is None:
-            return tuple(default) if default else "*"
-        if isinstance(value, tuple):
-            return tuple(str(item) for item in value)
-        if isinstance(value, str):
-            return (value,)
-        return tuple(str(item) for item in value)
-
-    def _resolve_aspects(value: tuple[Any, ...] | str | None) -> tuple[int, ...] | str:
-        if value is None or value == "*":
-            raw = tuple(cond.aspect_in or ())
-        else:
-            raw = value
-        parsed: list[int] = []
-        for item in raw:
-            try:
-                parsed.append(int(round(float(item))))
-            except (TypeError, ValueError):
-                try:
-                    parsed.append(int(str(item)))
-                except (TypeError, ValueError):
-                    angle = BASE_ASPECTS.get(str(item).lower())
-                    if angle is not None:
-                        parsed.append(int(round(float(angle))))
-        return tuple(parsed) if parsed else "*"
-
-    bodiesA = _resolve_side(cond.bodiesA, default_a)
-    bodiesB = _resolve_side(cond.bodiesB, default_b)
-    aspects = _resolve_aspects(cond.aspects)
-    min_severity = float(cond.min_severity or 0.0)
-
-    when = RuleWhen(bodiesA=bodiesA, bodiesB=bodiesB, aspects=aspects, min_severity=min_severity)
-    outcome = definition.then
-    then = RuleThen(
-        title=outcome.title,
-        tags=tuple(str(tag) for tag in outcome.tags),
-        base_score=float(outcome.base_score),
-        score_fn=str(outcome.score_fn),
-        markdown_template=outcome.markdown_template,
-    )
-    return Rule(id=definition.id, scope=str(definition.scope), when=when, then=then)
-
-
-def _build_loaded_rulepack(document: RulepackDocument, content: dict[str, Any]) -> LoadedRulepack:
-    document = _ensure_header(document)
-    rules = tuple(_to_rule(rule_def) for rule_def in document.rules)
-    archetypes = {key: tuple(value) for key, value in (document.archetypes or {}).items()}
-    metadata = (
-        document.meta.model_dump(exclude_none=True)
-        if document.meta is not None
-        else {}
-    )
-    return LoadedRulepack(
-        id=str(document.rulepack),
-        version=int(document.version or 1),
-        profiles=dict(document.profiles),
-        rules=rules,
-        archetypes=archetypes,
-        metadata=metadata,
-        document=document,
-        content=content,
-    )
-
->>>>>>> 1e0243e7
-
-def load_rulepack_from_data(data: dict[str, Any], *, source: str | None = None) -> LoadedRulepack:
-    """Validate *data* and return a runtime rulepack."""
-
-<<<<<<< HEAD
+
+
 def lint_rulepack(
     raw: str | bytes | Mapping[str, Any], *, source: str | None = None
 ) -> RulepackLintResult:
     """Return lint diagnostics for a rulepack payload without raising."""
-=======
-    errors = _validate_schema(data)
-    if errors:
-        raise RulepackValidationError("rulepack failed schema validation", errors=errors)
-    try:
-        document = RulepackDocument.model_validate(data)
-    except PydanticValidationError as exc:
-        raise RulepackValidationError(
-            f"rulepack failed model validation{f' ({source})' if source else ''}",
-            errors=exc.errors(),
-        ) from exc
-    return _build_loaded_rulepack(document, data)
-
-
-def load_rulepack(raw: str | bytes | Path, *, source: str | None = None) -> LoadedRulepack:
-    """Parse content from *raw* (path, bytes, or text) into a rulepack."""
-
-    path: Path | None = None
-    if isinstance(raw, Path):
-        path = raw
-    elif isinstance(raw, str):
-        if "\n" not in raw and len(raw) < 256:
-            candidate = Path(raw)
-            try:
-                if candidate.exists() and candidate.is_file():
-                    path = candidate
-            except OSError:
-                path = None
-    if path is not None:
-        text = path.read_text(encoding="utf-8")
-        source = source or str(path)
-        data = _parse_raw(text, source=source)
-    else:
-        if isinstance(raw, bytes):
-            raw = raw.decode("utf-8")
-        if not isinstance(raw, str):
-            raise TypeError("rulepack payload must be path, str, or bytes")
-        data = _parse_raw(raw, source=source)
-    return load_rulepack_from_data(data, source=source)
-
-
-def iter_rulepack_rules(rulepack: Rulepack) -> Iterator[Rule]:
-    """Yield rules in definition order."""
-
-    yield from rulepack.rules
-
-
-def lint_rulepack(raw: str | bytes | Path, *, source: str | None = None) -> RulepackLintResult:
-    """Return lint diagnostics for a rulepack payload without persisting it."""
->>>>>>> 1e0243e7
+
 
     try:
         if isinstance(raw, Mapping):
@@ -524,7 +338,6 @@
         return RulepackLintResult(ok=False, errors=exc.errors, warnings=[], meta={"source": source})
     return RulepackLintResult(ok=True, errors=[], warnings=[], meta={"source": source})
 
-<<<<<<< HEAD
 
 def iter_rulepack_rules(rulepack: Rulepack) -> Iterator[Rule]:
     """Yield rules from *rulepack* preserving their stored order."""
@@ -532,30 +345,12 @@
     return iter(rulepack.rules)
 
 
+
 __all__ = [
     "RulepackValidationError",
-=======
-    return RulepackLintResult(
-        ok=True,
-        errors=[],
-        warnings=[],
-        meta={
-            "id": loaded.rulepack,
-            "version": loaded.version,
-            "rule_count": len(loaded.rules),
-        },
-    )
-
-
-__all__ = [
->>>>>>> 1e0243e7
+
     "iter_rulepack_rules",
     "lint_rulepack",
     "load_rulepack",
     "load_rulepack_from_data",
-<<<<<<< HEAD
-]
-=======
-    "RulepackValidationError",
-]
->>>>>>> 1e0243e7
+]