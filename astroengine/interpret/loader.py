<<<<<<< HEAD
"""Compatibility loader for interpretation rulepacks."""
=======
"""Rulepack loading utilities with validation and engine adapters."""
>>>>>>> 8c193691

from __future__ import annotations


from dataclasses import dataclass
from pathlib import Path
<<<<<<< HEAD
from typing import Any, Iterable

import yaml

from .models import Rule, RuleThen, RuleWhen, Rulepack, RulepackDocument, RulepackLintResult
=======

from typing import Any, Generator, Mapping


import yaml
from jsonschema import Draft202012Validator


from .models import (
    ProfileDefinition,
    Rule,
    RuleThenRuntime,
    RuleWhen,
    Rulepack,
    RulepackDocument,
    RulepackLintResult,
)
>>>>>>> 8c193691


class RulepackValidationError(Exception):
    """Raised when rulepack parsing or validation fails."""

    def __init__(self, message: str, *, errors: list[dict[str, Any]] | None = None):
        super().__init__(message)
        self.errors = errors or []



@dataclass(frozen=True)
class LoadedRulepack:
<<<<<<< HEAD
    """Loaded rulepack with compatibility helpers for legacy consumers."""
=======
    """Parsed rulepack document alongside its raw content and runtime view."""
>>>>>>> 8c193691

    runtime: Rulepack
    document: RulepackDocument
    content: dict[str, Any]
    runtime: Rulepack

    @property
    def rulepack(self) -> str:
        return self.runtime.id

    @property
    def profiles(self) -> dict[str, ProfileDefinition]:
        return self.runtime.profiles

    @property
    def rules(self) -> list[Rule]:
        return self.runtime.rules

    def profile_weights(self, profile: str) -> dict[str, float]:
        return self.runtime.profile_weights(profile)

<<<<<<< HEAD
    def __getattr__(self, item: str) -> Any:  # pragma: no cover - delegation helper
        return getattr(self.runtime, item)
=======
    @property
    def archetypes(self) -> dict[str, list[str]]:
        return self.runtime.archetypes


    prepared = dict(data)
    meta = prepared.get("meta")
    meta_map = dict(meta) if isinstance(meta, Mapping) else {}
    rulepack_id = prepared.get("rulepack")
    if rulepack_id and "id" not in meta_map:
        meta_map["id"] = str(rulepack_id)
    if not rulepack_id and meta_map.get("id"):
        prepared["rulepack"] = str(meta_map["id"])
    if "name" not in meta_map and meta_map.get("title"):
        meta_map["name"] = str(meta_map["title"])
    if "title" not in meta_map and meta_map.get("name"):
        meta_map["title"] = str(meta_map["name"])
    if "version" not in prepared and "version" in meta_map:
        prepared["version"] = meta_map.get("version")
    if meta_map:
        prepared["meta"] = meta_map
    profiles = prepared.get("profiles")
    if isinstance(profiles, Mapping):
        normalized_profiles: dict[str, Any] = {}
        for name, payload in profiles.items():
            if not isinstance(payload, Mapping):
                normalized_profiles[str(name)] = payload
                continue
            profile_payload = dict(payload)
            if "tags" not in profile_payload and isinstance(
                profile_payload.get("tag_weights"), Mapping
            ):
                profile_payload["tags"] = dict(profile_payload["tag_weights"])
            normalized_profiles[str(name)] = profile_payload
        prepared["profiles"] = normalized_profiles
    return prepared

>>>>>>> 8c193691


def _parse_raw(raw: str, *, source: str | None = None) -> dict[str, Any]:
    try:
        return json.loads(raw)
    except json.JSONDecodeError:
        try:
<<<<<<< HEAD
            data = yaml.safe_load(raw)
        except yaml.YAMLError as exc:  # pragma: no cover - defensive
            raise RulepackValidationError(
                f"failed to parse rulepack {source or ''}: {exc}"
            ) from exc
        if not isinstance(data, dict):
            raise RulepackValidationError("rulepack must decode to a mapping")
        return data


def _ensure_sequence(value: Any) -> tuple[Any, ...]:
    if value is None:
        return tuple()
    if isinstance(value, (str, bytes)):
        return (value,)
    if isinstance(value, Iterable):
        return tuple(value)
    return (value,)


def _legacy_rules(data: dict[str, Any]) -> tuple[Rule, ...]:
    rules: list[Rule] = []
    for entry in data.get("rules", []):
        if not isinstance(entry, dict):
            continue
        rid = str(entry.get("id"))
        scope = str(entry.get("scope", "synastry"))
        when = entry.get("when") or {}
        then = entry.get("then") or {}
        bodies_a = when.get("bodiesA")
        bodies_b = when.get("bodiesB")
        aspects = when.get("aspects")
        rule = Rule(
            id=rid,
            scope=scope,
            when=RuleWhen(
                bodiesA="*" if bodies_a in (None, "*") else tuple(str(x) for x in _ensure_sequence(bodies_a)),
                bodiesB="*" if bodies_b in (None, "*") else tuple(str(x) for x in _ensure_sequence(bodies_b)),
                aspects="*"
                if aspects in (None, "*")
                else tuple(int(float(x)) for x in _ensure_sequence(aspects)),
                min_severity=float(when.get("min_severity", 0.0)),
            ),
            then=RuleThen(
                title=str(then.get("title") or rid),
                tags=tuple(str(tag) for tag in _ensure_sequence(then.get("tags"))),
                base_score=float(then.get("base_score", 1.0)),
                score_fn=str(then.get("score_fn", "linear")),
                markdown_template=then.get("markdown_template"),
            ),
        )
        rules.append(rule)
    return tuple(rules)


def _normalize_for_document(data: dict[str, Any]) -> dict[str, Any]:
    if "meta" in data and isinstance(data["meta"], dict) and "id" in data["meta"]:
        return data
    pack_id = data.get("rulepack")
    if not pack_id:
        raise RulepackValidationError("rulepack id missing")
    meta_src = data.get("meta") or {}
    meta = {
        "id": str(pack_id),
        "name": str(meta_src.get("name") or pack_id),
        "title": str(meta_src.get("title") or meta_src.get("name") or pack_id),
        "description": meta_src.get("description"),
        "version": int(data.get("version", 1)),
        "mutable": bool(meta_src.get("mutable", False)),
    }
    profiles = {}
    for name, payload in (data.get("profiles") or {}).items():
        if isinstance(payload, dict):
            tags = payload.get("tags") or {}
            profiles[str(name)] = {
                "base_multiplier": 1.0,
                "tag_weights": {str(k): float(v) for k, v in tags.items()},
                "rule_weights": {},
            }
    rules = []
    raw_rules = data.get("rules")
    if not isinstance(raw_rules, list) or not raw_rules:
        raise RulepackValidationError("rulepack must contain at least one rule")
    for entry in raw_rules:
        if not isinstance(entry, dict):
            continue
        then = entry.get("then") or {}
        when = entry.get("when") or {}
        rules.append(
=======
            parsed = yaml.safe_load(content)
        except yaml.YAMLError as exc:  # pragma: no cover - PyYAML handles wide input
            raise RulepackValidationError(
                f"failed to parse rulepack {source or ''}: {exc}"
            ) from exc
        if not isinstance(parsed, Mapping):
            raise RulepackValidationError("rulepack must be a JSON/YAML object")
        return dict(parsed)



def _build_runtime(document: RulepackDocument) -> Rulepack:
    rules: list[Rule] = []
    for rule_def in document.rules:
        cond = rule_def.when
        bodies_a = cond.bodiesA if cond.bodiesA is not None else "*"
        bodies_b = cond.bodiesB if cond.bodiesB is not None else "*"
        aspects = cond.aspects if cond.aspects is not None else "*"
        when = RuleWhen(
            bodiesA=bodies_a,
            bodiesB=bodies_b,
            aspects=aspects,
            min_severity=float(cond.min_severity or 0.0),
        )
        then = RuleThenRuntime(
            title=rule_def.then.title,
            tags=tuple(rule_def.then.tags),
            base_score=float(rule_def.then.base_score),
            score_fn=rule_def.then.score_fn,
            markdown_template=rule_def.then.markdown_template,
        )
        rules.append(Rule(id=rule_def.id, scope=rule_def.scope, when=when, then=then))
    return Rulepack(
        id=document.rulepack,
        version=int(document.version),
        profiles=document.profiles,
        archetypes=document.archetypes,
        rules=rules,
    )


def load_rulepack(raw: Any, *, source: str | None = None) -> LoadedRulepack:
    """Parse and validate a rulepack document from content or a filesystem path."""

    if isinstance(raw, Path):
        potential_path = raw
        if potential_path.exists() and potential_path.is_file():
            text = potential_path.read_text(encoding="utf-8")
            return load_rulepack(text, source=str(potential_path))
    elif isinstance(raw, str):
        stripped = raw.strip()
        # Treat as path only when it resembles a filesystem reference.
        if "\n" not in raw and not stripped.startswith("{") and not stripped.startswith("["):
            potential_path = Path(raw)
            if potential_path.exists() and potential_path.is_file():
                text = potential_path.read_text(encoding="utf-8")
                return load_rulepack(text, source=str(potential_path))
    if isinstance(raw, bytes):
        raw = raw.decode("utf-8")
    if isinstance(raw, str):
        content = _parse_raw(raw, source=source)
    elif isinstance(raw, Mapping):
        content = dict(raw)
    else:
        raise RulepackValidationError("rulepack payload must be string, bytes, mapping, or path")
    return load_rulepack_from_data(content, source=source)


def load_rulepack_from_data(data: Mapping[str, Any], *, source: str | None = None) -> LoadedRulepack:
    """Validate a pre-parsed rulepack mapping."""

    content = dict(data)
    errors: list[dict[str, Any]] = []
    for err in _VALIDATOR.iter_errors(content):
        errors.append(
>>>>>>> 8c193691
            {
                "id": str(entry.get("id")),
                "scope": str(entry.get("scope", "synastry")),
                "title": str(then.get("title") or entry.get("id")),
                "text": str(then.get("markdown_template") or ""),
                "score": float(then.get("base_score", 1.0)),
                "tags": list(then.get("tags") or []),
                "when": {
                    "bodies": tuple(str(x) for x in _ensure_sequence(when.get("bodiesA"))) or None,
                    "aspect_in": tuple(str(x) for x in _ensure_sequence(when.get("aspects"))) or None,
                    "min_severity": when.get("min_severity"),
                },
            }

        )
<<<<<<< HEAD
    return {"meta": meta, "profiles": profiles, "rules": rules}


def _read_input(raw: str | bytes | Path | dict[str, Any], *, source: str | None = None) -> tuple[dict[str, Any], str | None]:
    if isinstance(raw, dict):
        return raw, source
    if isinstance(raw, Path):
        source = source or str(raw)
        return _parse_raw(raw.read_text(encoding="utf-8"), source=source), source
    if isinstance(raw, bytes):
        return _parse_raw(raw.decode("utf-8"), source=source), source
    if isinstance(raw, str):
        if "\n" in raw or raw.lstrip().startswith("{") or raw.lstrip().startswith("["):
            return _parse_raw(raw, source=source), source
        candidate = Path(raw)
        if candidate.exists():
            source = source or str(candidate)
            return _parse_raw(candidate.read_text(encoding="utf-8"), source=source), source
        return _parse_raw(raw, source=source), source
    raise TypeError("unsupported rulepack input type")


def load_rulepack(raw: str | bytes | Path | dict[str, Any], *, source: str | None = None) -> LoadedRulepack:
    """Load a rulepack from disk or raw bytes."""

    content, src = _read_input(raw, source=source)
    legacy_rules = _legacy_rules(content)
    identifier = str(content.get("rulepack") or content.get("meta", {}).get("id"))
    if not identifier:
        raise RulepackValidationError("rulepack id missing")
    profiles = {
        str(name): payload if isinstance(payload, dict) else {}
        for name, payload in (content.get("profiles") or {}).items()
    }
    normalized = _normalize_for_document(content)
    try:
        document = RulepackDocument.model_validate(normalized)
    except Exception as exc:  # pragma: no cover - delegated to tests
        raise RulepackValidationError("rulepack failed validation") from exc
    runtime = Rulepack(rulepack=identifier, profiles=profiles, rules=legacy_rules, source=src)
    return LoadedRulepack(runtime=runtime, document=document, content=content)


def load_rulepack_from_data(data: dict[str, Any], *, source: str | None = None) -> LoadedRulepack:
    return load_rulepack(data, source=source)


def iter_rulepack_rules(rulepack: LoadedRulepack | Rulepack) -> tuple[Rule, ...]:
    if isinstance(rulepack, LoadedRulepack):
        return rulepack.runtime.rules
    return rulepack.rules
=======
    return rules



    runtime = _build_runtime(document)
    normalized = document.model_dump(mode="python")
    return LoadedRulepack(document=document, content=normalized, runtime=runtime)


    origin = source_name or source
    if isinstance(raw, Mapping):
        data = dict(raw)
        origin = origin or "<mapping>"
    elif isinstance(raw, (str, Path)):
        path_obj: Path | None = None
        try:
            path_obj = Path(raw)
        except (OSError, TypeError, ValueError):
            path_obj = None
        is_existing_path = False
        if path_obj is not None:
            try:
                is_existing_path = path_obj.exists()
            except OSError:
                is_existing_path = False
        if is_existing_path and path_obj is not None:
            origin = origin or str(path_obj)
            raw = path_obj.read_text(encoding="utf-8")
            data = _parse_raw(raw, source=origin)
        else:
            origin = origin or "<inline>"
            data = _parse_raw(str(raw), source=origin)
    elif isinstance(raw, bytes):
        origin = origin or "<bytes>"
        data = _parse_raw(raw.decode("utf-8"), source=origin)
    else:
        raise TypeError("unsupported rulepack input type")
    return load_rulepack_from_data(data, source=origin)


def load_rulepack_from_data(data: Mapping[str, Any], *, source: str | None = None) -> Rulepack:
    """Validate *data* against the rulepack schema and return a :class:`Rulepack`."""

    prepared = _prepare_for_validation(data)
    rules_raw = prepared.get("rules")
    new_style = False
    if isinstance(rules_raw, Iterable):
        for entry in rules_raw:
            if isinstance(entry, Mapping) and "then" in entry:
                new_style = True
                break
    if new_style:
        errors = [
            {
                "path": list(error.path),
                "message": error.message,
                "validator": error.validator,
            }
            for error in _VALIDATOR.iter_errors(prepared)
        ]
        if errors:
            raise RulepackValidationError("rulepack failed schema validation", errors=errors)
    return _build_rulepack(prepared)


def lint_rulepack(
    raw: str | bytes | Mapping[str, Any], *, source: str | None = None
) -> RulepackLintResult:
    """Return lint diagnostics for a rulepack payload without raising."""
>>>>>>> 8c193691


def lint_rulepack(raw: str | bytes | Path | dict[str, Any], *, source: str | None = None) -> RulepackLintResult:
    try:
        if isinstance(raw, Mapping):
            load_rulepack_from_data(raw, source=source)
        else:
            load_rulepack(raw, source=source)
    except RulepackValidationError as exc:
<<<<<<< HEAD
        return RulepackLintResult(ok=False, errors=exc.errors or [{"message": str(exc)}], warnings=[], meta={"source": source})
    return RulepackLintResult(
        ok=True,
        errors=[],
        warnings=[],
        meta={"id": loaded.rulepack, "rule_count": len(loaded.rules), "source": loaded.source},
    )
=======
        return RulepackLintResult(ok=False, errors=exc.errors, warnings=[], meta={"source": source})
    return RulepackLintResult(ok=True, errors=[], warnings=[], meta={"source": source})



def iter_rulepack_rules(rulepack: Rulepack | LoadedRulepack) -> Generator[Rule, None, None]:
    """Yield rules from either a runtime rulepack or a loaded wrapper."""

    runtime = rulepack.runtime if isinstance(rulepack, LoadedRulepack) else rulepack
    for rule in runtime.rules:
        yield rule
>>>>>>> 8c193691


__all__ = [
    "LoadedRulepack",
    "RulepackValidationError",
<<<<<<< HEAD
=======

>>>>>>> 8c193691
    "iter_rulepack_rules",
    "lint_rulepack",
    "load_rulepack",
    "load_rulepack_from_data",
<<<<<<< HEAD
]
=======
]
>>>>>>> 8c193691
<|MERGE_RESOLUTION|>--- conflicted
+++ resolved
@@ -1,39 +1,19 @@
-<<<<<<< HEAD
+
 """Compatibility loader for interpretation rulepacks."""
-=======
-"""Rulepack loading utilities with validation and engine adapters."""
->>>>>>> 8c193691
+
 
 from __future__ import annotations
 
 
 from dataclasses import dataclass
 from pathlib import Path
-<<<<<<< HEAD
+
 from typing import Any, Iterable
 
 import yaml
 
 from .models import Rule, RuleThen, RuleWhen, Rulepack, RulepackDocument, RulepackLintResult
-=======
-
-from typing import Any, Generator, Mapping
-
-
-import yaml
-from jsonschema import Draft202012Validator
-
-
-from .models import (
-    ProfileDefinition,
-    Rule,
-    RuleThenRuntime,
-    RuleWhen,
-    Rulepack,
-    RulepackDocument,
-    RulepackLintResult,
-)
->>>>>>> 8c193691
+
 
 
 class RulepackValidationError(Exception):
@@ -47,11 +27,9 @@
 
 @dataclass(frozen=True)
 class LoadedRulepack:
-<<<<<<< HEAD
+
     """Loaded rulepack with compatibility helpers for legacy consumers."""
-=======
-    """Parsed rulepack document alongside its raw content and runtime view."""
->>>>>>> 8c193691
+
 
     runtime: Rulepack
     document: RulepackDocument
@@ -73,48 +51,10 @@
     def profile_weights(self, profile: str) -> dict[str, float]:
         return self.runtime.profile_weights(profile)
 
-<<<<<<< HEAD
+
     def __getattr__(self, item: str) -> Any:  # pragma: no cover - delegation helper
         return getattr(self.runtime, item)
-=======
-    @property
-    def archetypes(self) -> dict[str, list[str]]:
-        return self.runtime.archetypes
-
-
-    prepared = dict(data)
-    meta = prepared.get("meta")
-    meta_map = dict(meta) if isinstance(meta, Mapping) else {}
-    rulepack_id = prepared.get("rulepack")
-    if rulepack_id and "id" not in meta_map:
-        meta_map["id"] = str(rulepack_id)
-    if not rulepack_id and meta_map.get("id"):
-        prepared["rulepack"] = str(meta_map["id"])
-    if "name" not in meta_map and meta_map.get("title"):
-        meta_map["name"] = str(meta_map["title"])
-    if "title" not in meta_map and meta_map.get("name"):
-        meta_map["title"] = str(meta_map["name"])
-    if "version" not in prepared and "version" in meta_map:
-        prepared["version"] = meta_map.get("version")
-    if meta_map:
-        prepared["meta"] = meta_map
-    profiles = prepared.get("profiles")
-    if isinstance(profiles, Mapping):
-        normalized_profiles: dict[str, Any] = {}
-        for name, payload in profiles.items():
-            if not isinstance(payload, Mapping):
-                normalized_profiles[str(name)] = payload
-                continue
-            profile_payload = dict(payload)
-            if "tags" not in profile_payload and isinstance(
-                profile_payload.get("tag_weights"), Mapping
-            ):
-                profile_payload["tags"] = dict(profile_payload["tag_weights"])
-            normalized_profiles[str(name)] = profile_payload
-        prepared["profiles"] = normalized_profiles
-    return prepared
-
->>>>>>> 8c193691
+
 
 
 def _parse_raw(raw: str, *, source: str | None = None) -> dict[str, Any]:
@@ -122,7 +62,7 @@
         return json.loads(raw)
     except json.JSONDecodeError:
         try:
-<<<<<<< HEAD
+
             data = yaml.safe_load(raw)
         except yaml.YAMLError as exc:  # pragma: no cover - defensive
             raise RulepackValidationError(
@@ -212,83 +152,7 @@
         then = entry.get("then") or {}
         when = entry.get("when") or {}
         rules.append(
-=======
-            parsed = yaml.safe_load(content)
-        except yaml.YAMLError as exc:  # pragma: no cover - PyYAML handles wide input
-            raise RulepackValidationError(
-                f"failed to parse rulepack {source or ''}: {exc}"
-            ) from exc
-        if not isinstance(parsed, Mapping):
-            raise RulepackValidationError("rulepack must be a JSON/YAML object")
-        return dict(parsed)
-
-
-
-def _build_runtime(document: RulepackDocument) -> Rulepack:
-    rules: list[Rule] = []
-    for rule_def in document.rules:
-        cond = rule_def.when
-        bodies_a = cond.bodiesA if cond.bodiesA is not None else "*"
-        bodies_b = cond.bodiesB if cond.bodiesB is not None else "*"
-        aspects = cond.aspects if cond.aspects is not None else "*"
-        when = RuleWhen(
-            bodiesA=bodies_a,
-            bodiesB=bodies_b,
-            aspects=aspects,
-            min_severity=float(cond.min_severity or 0.0),
-        )
-        then = RuleThenRuntime(
-            title=rule_def.then.title,
-            tags=tuple(rule_def.then.tags),
-            base_score=float(rule_def.then.base_score),
-            score_fn=rule_def.then.score_fn,
-            markdown_template=rule_def.then.markdown_template,
-        )
-        rules.append(Rule(id=rule_def.id, scope=rule_def.scope, when=when, then=then))
-    return Rulepack(
-        id=document.rulepack,
-        version=int(document.version),
-        profiles=document.profiles,
-        archetypes=document.archetypes,
-        rules=rules,
-    )
-
-
-def load_rulepack(raw: Any, *, source: str | None = None) -> LoadedRulepack:
-    """Parse and validate a rulepack document from content or a filesystem path."""
-
-    if isinstance(raw, Path):
-        potential_path = raw
-        if potential_path.exists() and potential_path.is_file():
-            text = potential_path.read_text(encoding="utf-8")
-            return load_rulepack(text, source=str(potential_path))
-    elif isinstance(raw, str):
-        stripped = raw.strip()
-        # Treat as path only when it resembles a filesystem reference.
-        if "\n" not in raw and not stripped.startswith("{") and not stripped.startswith("["):
-            potential_path = Path(raw)
-            if potential_path.exists() and potential_path.is_file():
-                text = potential_path.read_text(encoding="utf-8")
-                return load_rulepack(text, source=str(potential_path))
-    if isinstance(raw, bytes):
-        raw = raw.decode("utf-8")
-    if isinstance(raw, str):
-        content = _parse_raw(raw, source=source)
-    elif isinstance(raw, Mapping):
-        content = dict(raw)
-    else:
-        raise RulepackValidationError("rulepack payload must be string, bytes, mapping, or path")
-    return load_rulepack_from_data(content, source=source)
-
-
-def load_rulepack_from_data(data: Mapping[str, Any], *, source: str | None = None) -> LoadedRulepack:
-    """Validate a pre-parsed rulepack mapping."""
-
-    content = dict(data)
-    errors: list[dict[str, Any]] = []
-    for err in _VALIDATOR.iter_errors(content):
-        errors.append(
->>>>>>> 8c193691
+
             {
                 "id": str(entry.get("id")),
                 "scope": str(entry.get("scope", "synastry")),
@@ -304,7 +168,7 @@
             }
 
         )
-<<<<<<< HEAD
+
     return {"meta": meta, "profiles": profiles, "rules": rules}
 
 
@@ -350,15 +214,6 @@
 
 def load_rulepack_from_data(data: dict[str, Any], *, source: str | None = None) -> LoadedRulepack:
     return load_rulepack(data, source=source)
-
-
-def iter_rulepack_rules(rulepack: LoadedRulepack | Rulepack) -> tuple[Rule, ...]:
-    if isinstance(rulepack, LoadedRulepack):
-        return rulepack.runtime.rules
-    return rulepack.rules
-=======
-    return rules
-
 
 
     runtime = _build_runtime(document)
@@ -426,7 +281,13 @@
     raw: str | bytes | Mapping[str, Any], *, source: str | None = None
 ) -> RulepackLintResult:
     """Return lint diagnostics for a rulepack payload without raising."""
->>>>>>> 8c193691
+
+
+def iter_rulepack_rules(rulepack: LoadedRulepack | Rulepack) -> tuple[Rule, ...]:
+    if isinstance(rulepack, LoadedRulepack):
+        return rulepack.runtime.rules
+    return rulepack.rules
+
 
 
 def lint_rulepack(raw: str | bytes | Path | dict[str, Any], *, source: str | None = None) -> RulepackLintResult:
@@ -436,7 +297,7 @@
         else:
             load_rulepack(raw, source=source)
     except RulepackValidationError as exc:
-<<<<<<< HEAD
+
         return RulepackLintResult(ok=False, errors=exc.errors or [{"message": str(exc)}], warnings=[], meta={"source": source})
     return RulepackLintResult(
         ok=True,
@@ -444,34 +305,14 @@
         warnings=[],
         meta={"id": loaded.rulepack, "rule_count": len(loaded.rules), "source": loaded.source},
     )
-=======
-        return RulepackLintResult(ok=False, errors=exc.errors, warnings=[], meta={"source": source})
-    return RulepackLintResult(ok=True, errors=[], warnings=[], meta={"source": source})
-
-
-
-def iter_rulepack_rules(rulepack: Rulepack | LoadedRulepack) -> Generator[Rule, None, None]:
-    """Yield rules from either a runtime rulepack or a loaded wrapper."""
-
-    runtime = rulepack.runtime if isinstance(rulepack, LoadedRulepack) else rulepack
-    for rule in runtime.rules:
-        yield rule
->>>>>>> 8c193691
+
 
 
 __all__ = [
     "LoadedRulepack",
     "RulepackValidationError",
-<<<<<<< HEAD
-=======
-
->>>>>>> 8c193691
     "iter_rulepack_rules",
     "lint_rulepack",
     "load_rulepack",
     "load_rulepack_from_data",
-<<<<<<< HEAD
-]
-=======
-]
->>>>>>> 8c193691
+]