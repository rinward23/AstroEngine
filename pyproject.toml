--- conflicted
+++ resolved
@@ -70,12 +70,9 @@
 
 streamlit = [
   "streamlit>=1.35",
-<<<<<<< HEAD
+
   "plotly>=5.20",
-=======
-  "fastapi>=0.117",
 
->>>>>>> 25dec861
 ]
 
 # Release bundles
