# >>> AUTO-GEN BEGIN: packaging-and-extras v1.0
[build-system]
requires = ["setuptools>=68", "wheel"]
build-backend = "setuptools.build_meta"

[project]
name = "astroengine"
version = "0.1.0"
description = "AstroEngine — modular transit engine and astrology toolkit"
readme = "README.md"
requires-python = ">=3.10"
authors = [{ name = "AstroEngine Maintainers" }]
license = { text = "MIT" }
keywords = ["astrology", "ephemeris", "transits", "astronomy"]
classifiers = [
  "Programming Language :: Python :: 3",
  "License :: OSI Approved :: MIT License",
]

# Core runtime deps kept lean. Everything else under extras.
dependencies = [
  "numpy>=1.24",
  "pandas>=2.0",
  "python-dateutil>=2.8",
  "PyYAML>=6.0",
  "SQLAlchemy>=2.0",
  "alembic>=1.13",
  "ics>=0.7",
<<<<<<< HEAD
  "timezonefinder>=6.2",
=======
  "timezonefinder>=8.1",
>>>>>>> ea88c668
  "tzdata>=2023.3",
  "pluggy>=1.5",
]

[project.optional-dependencies]
# Swiss ephemeris stack
ephem = [
  "pyswisseph>=2.10",
  "pymeeus>=0.5.12",
]
# Skyfield provider + kernels
skyfield = [
  "skyfield>=1.48",
  "jplephem>=2.21",
]
# Catalog lookups
catalogs = [
  "astroquery>=0.4",
]
# Exporters
exporters = [
  "pyarrow>=15",
  "ics>=0.7",
]
# API + narrative
api = [
  "fastapi>=0.110",
  "uvicorn[standard]>=0.23",
]

narrative = [
  "jinja2>=3.1",
]
# Performance (optional)
perf = [
  "numba>=0.58",
]
# CLI polish / plugins (optional)
cli = [
  "click>=8.1",
  "rich>=13.7",
  "pluggy>=1.5",
]
# All the things
all = [
  "astroengine[ephem,skyfield,catalogs,exporters,api,narrative,perf,cli]",
]

[project.urls]
Homepage = "https://github.com/rinward23/AstroEngine"

[project.scripts]
astroengine = "astroengine.cli:main"
astroengine-api = "astroengine.api_server:run"  # guarded import; only works with [api]

[project.entry-points."astroengine.plugins"]
# name = "module:function"
fixed_star_hits = "astroengine.plugins.examples.fixed_star_hits"
example = "astroengine.ux.plugins.example:ExamplePlugin"

[project.entry-points."astroengine.providers"]
# name = "module:function"


[tool.setuptools]
# Install the real package directory (not the generated skeleton only)
packages = { find = { where = ["."], include = ["astroengine*"] } }
include-package-data = true
# >>> AUTO-GEN END: packaging-and-extras v1.0

# >>> AUTO-GEN BEGIN: ruff target py311 v1.1
[tool.ruff]
line-length = 100
select = ["E","F","I","UP","B"]
target-version = "py311"
extend-exclude = [
    "apps",
    "generated",
    "scripts",
    ".github",
    "astroengine/modules",
    "astroengine/mundane",
    "astroengine/narrative",
]
# >>> AUTO-GEN END: ruff target py311 v1.1

[tool.isort]
profile = "black"
line_length = 88
skip_glob = [
    "apps/*",
    "generated/*",
    "scripts/*",
    ".github/*",
    "astroengine/modules/*",
    "astroengine/mundane/*",
    "astroengine/narrative/*",
]

[tool.black]
line-length = 88
target-version = ["py311"]<|MERGE_RESOLUTION|>--- conflicted
+++ resolved
@@ -26,11 +26,9 @@
   "SQLAlchemy>=2.0",
   "alembic>=1.13",
   "ics>=0.7",
-<<<<<<< HEAD
+
   "timezonefinder>=6.2",
-=======
-  "timezonefinder>=8.1",
->>>>>>> ea88c668
+
   "tzdata>=2023.3",
   "pluggy>=1.5",
 ]
