--- conflicted
+++ resolved
@@ -40,20 +40,13 @@
   "fastapi>=0.117,<0.118",
   "pydantic>=2.9,<3",
   "httpx>=0.28,<0.29",
-<<<<<<< HEAD
+
   "orjson>=3.10",
   "redis>=5.0",
   "cachetools>=5.3",
   "zstandard>=0.22",
   "prometheus-client>=0.20",
-=======
-  "jinja2>=3.1",
-  "markdown-it-py>=2.2",
-  "mdit-py-plugins>=0.4",
-  "weasyprint>=62",
-  "python-docx>=1.1",
-  "pypdf>=4.2",
->>>>>>> 96149a38
+
 ]
 
 [project.optional-dependencies]
