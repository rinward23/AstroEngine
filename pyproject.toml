# >>> AUTO-GEN BEGIN: packaging-and-extras v1.0
[build-system]
requires = ["setuptools>=68", "wheel"]
build-backend = "setuptools.build_meta"

[project]
name = "astroengine"
version = "1.0.0"
description = "AstroEngine — modular transit engine and astrology toolkit"
readme = "README.md"
requires-python = ">=3.11"
authors = [{ name = "AstroEngine Maintainers" }]
license = { text = "Proprietary" }
keywords = ["astrology", "ephemeris", "transits", "astronomy"]
classifiers = [
  "Programming Language :: Python :: 3",
  "Programming Language :: Python :: 3.11",
  "License :: Other/Proprietary License",
]

# Core runtime deps kept lean. Everything else under extras.
dependencies = [
  "numpy>=1.26",
  "pandas>=2.2",
  "python-dateutil>=2.8",
  "pydantic>=2.11,<3",
<<<<<<< HEAD
=======

>>>>>>> d98189d8
  "PyYAML>=6.0",

  "jsonschema>=4.21",
  "PyYAML>=6.0",
  "requests>=2.31",
  "python-multipart>=0.0.9",
  "SQLAlchemy>=2.0",
  "alembic>=1.13",
  "ics>=0.7",
  "duckdb>=0.10",
  "timezonefinder>=8.1",
  "tzdata>=2024.1",
  "pluggy>=1.5",
  "skyfield>=1.49",
  "jplephem>=2.21",
  "fastapi>=0.117,<0.118",
  "httpx>=0.28,<0.29",
  "orjson>=3.10",
  "redis>=5.0",
  "cachetools>=5.3",
  "zstandard>=0.22",
  "prometheus-client>=0.20",
]

[project.optional-dependencies]
# Core astroengine stacks
ephem = [
  "pyswisseph>=2.10; python_version < \"3.12\"",
  "pymeeus>=0.5.12",
]
skyfield = [
  "skyfield>=1.49",
  "jplephem>=2.21",
]
catalogs = [
  "astroquery>=0.4",
]
exporters = [
  "pyarrow>=16",
  "ics>=0.7",
]
narrative = [
  "jinja2>=3.1",
]
perf = [
  "numba>=0.58",
]
cli = [
  "click>=8.1",
  "rich>=13.7",
  "pluggy>=1.5",
]

reports = [
  "pypdf>=4.2",
  "weasyprint>=62",
  "python-docx>=1.1",
  "playwright>=1.45",
  "pypandoc>=1.12",
]

streamlit = [
  "streamlit>=1.35",
  "plotly>=5.20",
]

ui = [
  "streamlit>=1.35",
  "plotly>=5.20",
]

# Release bundles
api = [
  "fastapi>=0.117,<0.118",
  "uvicorn>=0.37,<0.38",
  "pydantic>=2.11,<3",
  "icalendar>=6",
  "httpx>=0.28,<0.29",
]
providers = [

  "pyswisseph>=2.10",
  "timezonefinder>=8.1",
  "tzdata>=2024.1",
<<<<<<< HEAD
=======

>>>>>>> d98189d8
]
dev = [
  "pytest",
  "hypothesis",
  "ruff",
  "mypy",
  "pytest-benchmark>=4.0",
]

all = [
  "pyswisseph>=2.10; python_version < \"3.12\"",
  "pymeeus>=0.5.12",
  "skyfield>=1.49",
  "jplephem>=2.21",
  "astroquery>=0.4",
  "pyarrow>=16",
  "ics>=0.7",
  "jinja2>=3.1",
  "numba>=0.58",
  "click>=8.1",
  "rich>=13.7",
  "pluggy>=1.5",
  "streamlit>=1.35",
  "plotly>=5.20",
  "fastapi>=0.117,<0.118",
  "uvicorn>=0.37,<0.38",
  "pydantic>=2.11,<3",
  "icalendar>=6",
  "httpx>=0.28,<0.29",
  "timezonefinder>=8.1",
  "tzdata>=2024.1",
  "pypdf>=4.2",
  "weasyprint>=62",
  "python-docx>=1.1",
  "playwright>=1.45",
  "pypandoc>=1.12",
  "pytest",
  "hypothesis",
  "ruff",
  "mypy",
  "pytest-benchmark>=4.0",
]

[project.urls]
Homepage = "https://github.com/rinward23/AstroEngine"

[project.scripts]
astroengine = "astroengine.cli:main"
astroengine-api = "astroengine.api_server:run"  # guarded import; only works with [api]
astroengine-streamlit = "astroengine.ux.streamlit.cli:main"

[tool.setuptools.package-data]
astroengine = ["py.typed"]

[project.entry-points."astroengine.plugins"]
# name = "module:function"
fixed_star_hits = "astroengine.plugins.examples.fixed_star_hits"
example = "astroengine.ux.plugins.example:ExamplePlugin"

[project.entry-points."astroengine.providers"]
# name = "module:function"


[tool.setuptools]
# Install the real package directory (not the generated skeleton only)
packages = { find = { where = ["."], include = ["astroengine*"] } }
include-package-data = true
# >>> AUTO-GEN END: packaging-and-extras v1.0

# >>> AUTO-GEN BEGIN: ruff target py311 v1.1
[tool.ruff]
line-length = 100
select = ["E","F","I","UP","B"]
target-version = "py311"
extend-exclude = [
    "apps",
    "generated",
    "scripts",
    ".github",
    "astroengine/modules",
    "astroengine/mundane",
    "astroengine/narrative",
]
# >>> AUTO-GEN END: ruff target py311 v1.1

[tool.isort]
profile = "black"
line_length = 88
skip_glob = [
    "apps/*",
    "generated/*",
    "scripts/*",
    ".github/*",
    "astroengine/modules/*",
    "astroengine/mundane/*",
    "astroengine/narrative/*",
]

[tool.black]
line-length = 88
target-version = ["py311"]<|MERGE_RESOLUTION|>--- conflicted
+++ resolved
@@ -24,10 +24,7 @@
   "pandas>=2.2",
   "python-dateutil>=2.8",
   "pydantic>=2.11,<3",
-<<<<<<< HEAD
-=======
-
->>>>>>> d98189d8
+
   "PyYAML>=6.0",
 
   "jsonschema>=4.21",
@@ -112,10 +109,7 @@
   "pyswisseph>=2.10",
   "timezonefinder>=8.1",
   "tzdata>=2024.1",
-<<<<<<< HEAD
-=======
-
->>>>>>> d98189d8
+
 ]
 dev = [
   "pytest",
