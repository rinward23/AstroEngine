from __future__ import annotations

import os
from typing import Any, Dict, Iterable, Optional

import requests
from requests import Response

API_BASE_URL = os.getenv("API_BASE_URL", "http://localhost:8000")


def _extract_error_message(response: Optional[Response]) -> Optional[str]:
    """Attempt to pull a human-friendly error message from a response."""

    if response is None:
        return None

    # Try JSON first – FastAPI typically returns {"detail": ...}
    try:
        data = response.json()
    except ValueError:
        text = response.text.strip()
        return text or None

    if isinstance(data, dict):
        for key in ("detail", "message", "error"):
            value = data.get(key)
            if isinstance(value, str) and value.strip():
                return value.strip()
            if isinstance(value, Iterable) and not isinstance(value, (str, bytes)):
                first = next((item for item in value if isinstance(item, str) and item.strip()), None)
                if first:
                    return first.strip()
    return None


class APIClient:
    def __init__(self, base_url: str | None = None) -> None:
        self.base = (base_url or API_BASE_URL).rstrip("/")

    # ---- Low-level helpers -------------------------------------------------
    def _post_json(self, path: str, payload: Dict[str, Any], *, timeout: int) -> Dict[str, Any] | list[Any]:
        """POST ``payload`` to ``path`` and return the parsed JSON response."""

        if not path.startswith("/"):
            path = f"/{path}"

        url = f"{self.base}{path}"
        try:
            response = requests.post(url, json=payload, timeout=timeout)
            response.raise_for_status()
        except requests.HTTPError as exc:  # pragma: no cover - streamlit UI only
            message = _extract_error_message(exc.response) or str(exc)
            raise RuntimeError(message) from exc
        except requests.RequestException as exc:  # pragma: no cover - streamlit UI only
            raise RuntimeError(str(exc)) from exc

        try:
            return response.json()
        except ValueError as exc:  # pragma: no cover - streamlit UI only
            raise RuntimeError("API returned a non-JSON response") from exc

    # ---- Aspects -----------------------------------------------------------
    def aspects_search(self, payload: Dict[str, Any]) -> Dict[str, Any]:
        """Call the aspect search endpoint and return the parsed JSON body."""

        data = self._post_json("/aspects/search", payload, timeout=60)
        if not isinstance(data, dict):  # pragma: no cover - defensive
            raise RuntimeError("Unexpected response payload from /aspects/search")
        return data

    # ---- OrbPolicy CRUD ----------------------------------------------------
    def list_policies(self, limit: int = 100, offset: int = 0) -> Dict[str, Any]:
        r = requests.get(
            f"{self.base}/policies",
            params={"limit": limit, "offset": offset},
            timeout=30,
        )
        r.raise_for_status()
        return r.json()

    def get_policy(self, policy_id: int) -> Dict[str, Any]:
        r = requests.get(f"{self.base}/policies/{policy_id}", timeout=30)
        r.raise_for_status()
        return r.json()

    def create_policy(self, payload: Dict[str, Any]) -> Dict[str, Any]:
        r = requests.post(f"{self.base}/policies", json=payload, timeout=30)
        r.raise_for_status()
        return r.json()

    def update_policy(self, policy_id: int, payload: Dict[str, Any]) -> Dict[str, Any]:
        r = requests.put(f"{self.base}/policies/{policy_id}", json=payload, timeout=30)
        r.raise_for_status()
        return r.json()

    # ---- Synastry & Composites --------------------------------------------
    def synastry_compute(self, payload: Dict[str, Any]) -> Dict[str, Any]:
        data = self._post_json("/synastry/compute", payload, timeout=60)
        if not isinstance(data, dict):  # pragma: no cover - defensive
            raise RuntimeError("Unexpected response payload from /synastry/compute")
        return data

    def composite_midpoint(self, payload: Dict[str, Any]) -> Dict[str, Any]:
        data = self._post_json("/composites/midpoint", payload, timeout=30)
        if not isinstance(data, dict):  # pragma: no cover - defensive
            raise RuntimeError("Unexpected response payload from /composites/midpoint")
        return data

    def composite_davison(self, payload: Dict[str, Any]) -> Dict[str, Any]:
        data = self._post_json("/composites/davison", payload, timeout=30)
        if not isinstance(data, dict):  # pragma: no cover - defensive
            raise RuntimeError("Unexpected response payload from /composites/davison")
        return data

    # ---- Events ------------------------------------------------------------
    def voc_moon(self, payload: Dict[str, Any]) -> list[Dict[str, Any]]:
        data = self._post_json("/events/voc-moon", payload, timeout=60)
        if not isinstance(data, list):  # pragma: no cover - defensive
            raise RuntimeError("Unexpected response payload from /events/voc-moon")
        return data

    def combust_cazimi(self, payload: Dict[str, Any]) -> list[Dict[str, Any]]:
        data = self._post_json("/events/combust-cazimi", payload, timeout=60)
        if not isinstance(data, list):  # pragma: no cover - defensive
            raise RuntimeError("Unexpected response payload from /events/combust-cazimi")
        return data

    def returns(self, payload: Dict[str, Any]) -> list[Dict[str, Any]]:
        data = self._post_json("/events/returns", payload, timeout=60)
        if not isinstance(data, list):  # pragma: no cover - defensive
            raise RuntimeError("Unexpected response payload from /events/returns")
        return data

    def electional_search(self, payload: Dict[str, Any]) -> Dict[str, Any]:
        """Invoke the electional search endpoint."""

        r = requests.post(f"{self.base}/electional/search", json=payload, timeout=90)
        r.raise_for_status()
        return r.json()

<<<<<<< HEAD
    # ---- Relationship ------------------------------------------------------
    def relationship_synastry(self, payload: Dict[str, Any]) -> Dict[str, Any]:
        data = self._post_json("/relationship/synastry", payload, timeout=60)
        if not isinstance(data, dict):  # pragma: no cover - defensive
            raise RuntimeError("Unexpected response payload from /relationship/synastry")
        return data

    def relationship_composite(self, payload: Dict[str, Any]) -> Dict[str, Any]:
        data = self._post_json("/relationship/composite", payload, timeout=30)
        if not isinstance(data, dict):  # pragma: no cover - defensive
            raise RuntimeError("Unexpected response payload from /relationship/composite")
        return data

    def relationship_davison(self, payload: Dict[str, Any]) -> Dict[str, Any]:
        data = self._post_json("/relationship/davison", payload, timeout=60)
        if not isinstance(data, dict):  # pragma: no cover - defensive
            raise RuntimeError("Unexpected response payload from /relationship/davison")
        return data
=======
    # ---- Arabic Lots -------------------------------------------------------
    def lots_catalog(self) -> Dict[str, Any]:
        r = requests.get(f"{self.base}/lots/catalog", timeout=30)
        r.raise_for_status(); return r.json()

    def lots_compute(self, payload: Dict[str, Any]) -> Dict[str, Any]:
        r = requests.post(f"{self.base}/lots/compute", json=payload, timeout=60)
        r.raise_for_status(); return r.json()
>>>>>>> e8928e1f
<|MERGE_RESOLUTION|>--- conflicted
+++ resolved
@@ -139,7 +139,7 @@
         r.raise_for_status()
         return r.json()
 
-<<<<<<< HEAD
+
     # ---- Relationship ------------------------------------------------------
     def relationship_synastry(self, payload: Dict[str, Any]) -> Dict[str, Any]:
         data = self._post_json("/relationship/synastry", payload, timeout=60)
@@ -158,13 +158,3 @@
         if not isinstance(data, dict):  # pragma: no cover - defensive
             raise RuntimeError("Unexpected response payload from /relationship/davison")
         return data
-=======
-    # ---- Arabic Lots -------------------------------------------------------
-    def lots_catalog(self) -> Dict[str, Any]:
-        r = requests.get(f"{self.base}/lots/catalog", timeout=30)
-        r.raise_for_status(); return r.json()
-
-    def lots_compute(self, payload: Dict[str, Any]) -> Dict[str, Any]:
-        r = requests.post(f"{self.base}/lots/compute", json=payload, timeout=60)
-        r.raise_for_status(); return r.json()
->>>>>>> e8928e1f
