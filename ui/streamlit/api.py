from __future__ import annotations

import os
from typing import Any, Dict, Iterable, Optional, Sequence

import requests
from requests import Response

API_BASE_URL = os.getenv("API_BASE_URL", "http://localhost:8000")


def _extract_error_message(response: Optional[Response]) -> Optional[str]:
    """Attempt to pull a human-friendly error message from a response."""

    if response is None:
        return None

    # Try JSON first – FastAPI typically returns {"detail": ...}
    try:
        data = response.json()
    except ValueError:
        text = response.text.strip()
        return text or None

    if isinstance(data, dict):
        for key in ("detail", "message", "error"):
            value = data.get(key)
            if isinstance(value, str) and value.strip():
                return value.strip()
            if isinstance(value, Iterable) and not isinstance(value, (str, bytes)):
                first = next((item for item in value if isinstance(item, str) and item.strip()), None)
                if first:
                    return first.strip()
    return None


class APIClient:
    def __init__(self, base_url: str | None = None) -> None:
        self.base = (base_url or API_BASE_URL).rstrip("/")

    # ---- Low-level helpers -------------------------------------------------
    def _post_json(
        self,
        path: str,
        payload: Dict[str, Any],
        *,
        timeout: int,
        params: Dict[str, Any] | None = None,
    ) -> Dict[str, Any] | list[Any]:
        """POST ``payload`` to ``path`` and return the parsed JSON response."""

        if not path.startswith("/"):
            path = f"/{path}"

        url = f"{self.base}{path}"
        try:
            response = requests.post(url, json=payload, params=params, timeout=timeout)
            response.raise_for_status()
        except requests.HTTPError as exc:  # pragma: no cover - streamlit UI only
            message = _extract_error_message(exc.response) or str(exc)
            raise RuntimeError(message) from exc
        except requests.RequestException as exc:  # pragma: no cover - streamlit UI only
            raise RuntimeError(str(exc)) from exc

        try:
            return response.json()
        except ValueError as exc:  # pragma: no cover - streamlit UI only
            raise RuntimeError("API returned a non-JSON response") from exc

<<<<<<< HEAD
    def _get_bytes(self, path: str, *, params: Dict[str, Any] | None = None, timeout: int = 30) -> bytes:
        if not path.startswith("/"):
            path = f"/{path}"
        url = f"{self.base}{path}"
        try:
            response = requests.get(url, params=params, timeout=timeout)
            response.raise_for_status()
        except requests.HTTPError as exc:  # pragma: no cover - streamlit UI only
            message = _extract_error_message(exc.response) or str(exc)
            raise RuntimeError(message) from exc
        except requests.RequestException as exc:  # pragma: no cover - streamlit UI only
            raise RuntimeError(str(exc)) from exc
        return response.content

    # ---- Settings ---------------------------------------------------------
    def fetch_settings(self) -> Dict[str, Any]:
        try:
            response = requests.get(f"{self.base}/v1/settings", timeout=15)
            response.raise_for_status()
        except requests.HTTPError as exc:  # pragma: no cover - streamlit UI only
            message = _extract_error_message(exc.response) or str(exc)
            raise RuntimeError(message) from exc
        except requests.RequestException as exc:  # pragma: no cover - streamlit UI only
            raise RuntimeError(str(exc)) from exc
        return response.json()

    # ---- Notes ------------------------------------------------------------
    def list_notes(self, chart_id: int | None = None) -> list[Dict[str, Any]]:
        params = {"chart_id": chart_id} if chart_id is not None else None
        try:
            response = requests.get(f"{self.base}/v1/notes", params=params, timeout=15)
            response.raise_for_status()
        except requests.HTTPError as exc:  # pragma: no cover - streamlit UI only
            message = _extract_error_message(exc.response) or str(exc)
            raise RuntimeError(message) from exc
        except requests.RequestException as exc:  # pragma: no cover - streamlit UI only
            raise RuntimeError(str(exc)) from exc
        return response.json()

    def create_note(self, chart_id: int, text: str, tags: Iterable[str] | None = None) -> Dict[str, Any]:
        payload = {"chart_id": chart_id, "text": text, "tags": list(tags or [])}
        try:
            response = requests.post(f"{self.base}/v1/notes", json=payload, timeout=15)
            response.raise_for_status()
        except requests.HTTPError as exc:  # pragma: no cover - streamlit UI only
            message = _extract_error_message(exc.response) or str(exc)
            raise RuntimeError(message) from exc
        except requests.RequestException as exc:  # pragma: no cover - streamlit UI only
            raise RuntimeError(str(exc)) from exc
        return response.json()

    def delete_note(self, note_id: int) -> None:
        try:
            response = requests.delete(f"{self.base}/v1/notes/{note_id}", timeout=15)
            response.raise_for_status()
        except requests.HTTPError as exc:  # pragma: no cover - streamlit UI only
            message = _extract_error_message(exc.response) or str(exc)
            raise RuntimeError(message) from exc
        except requests.RequestException as exc:  # pragma: no cover - streamlit UI only
            raise RuntimeError(str(exc)) from exc

    # ---- Data I/O ---------------------------------------------------------
    def export_bundle(self, scope: str = "charts,settings") -> bytes:
        return self._get_bytes("/v1/export", params={"scope": scope}, timeout=60)

    def generate_chart_pdf(self, chart_id: int) -> bytes:
        return self._get_bytes(f"/v1/charts/{chart_id}/pdf", timeout=60)
=======
    # ---- Natals ------------------------------------------------------------
    def list_natals(self, page: int = 1, page_size: int = 100) -> Dict[str, Any]:
        """Return a page of stored natal charts."""

        response = requests.get(
            f"{self.base}/v1/natals",
            params={"page": page, "page_size": page_size},
            timeout=30,
        )
        response.raise_for_status()
        data = response.json()
        if not isinstance(data, dict):  # pragma: no cover - defensive
            raise RuntimeError("Unexpected response payload from /v1/natals")
        return data

    # ---- Analysis ----------------------------------------------------------
    def analysis_lots(self, natal_id: str) -> Dict[str, Any]:
        """Compute Arabic Parts for ``natal_id`` via the analysis endpoint."""

        response = requests.get(
            f"{self.base}/v1/analysis/lots",
            params={"natal_id": natal_id},
            timeout=30,
        )
        response.raise_for_status()
        data = response.json()
        if not isinstance(data, dict):  # pragma: no cover - defensive
            raise RuntimeError("Unexpected response payload from /v1/analysis/lots")
        return data
>>>>>>> 2af78142

    # ---- Aspects -----------------------------------------------------------
    def aspects_search(self, payload: Dict[str, Any]) -> Dict[str, Any]:
        """Call the aspect search endpoint and return the parsed JSON body."""

        data = self._post_json("/aspects/search", payload, timeout=60)
        if not isinstance(data, dict):  # pragma: no cover - defensive
            raise RuntimeError("Unexpected response payload from /aspects/search")
        return data

    def declination_aspects(self, payload: Dict[str, Any]) -> Dict[str, Any]:
        """Invoke the declination aspects endpoint and return the JSON payload."""

        data = self._post_json("/declinations/aspects", payload, timeout=30)
        if not isinstance(data, dict):  # pragma: no cover - defensive
            raise RuntimeError(
                "Unexpected response payload from /declinations/aspects"
            )
        return data

    # ---- OrbPolicy CRUD ----------------------------------------------------
    def list_policies(self, limit: int = 100, offset: int = 0) -> Dict[str, Any]:
        r = requests.get(
            f"{self.base}/policies",
            params={"limit": limit, "offset": offset},
            timeout=30,
        )
        r.raise_for_status()
        return r.json()

    def get_policy(self, policy_id: int) -> Dict[str, Any]:
        r = requests.get(f"{self.base}/policies/{policy_id}", timeout=30)
        r.raise_for_status()
        return r.json()

    def create_policy(self, payload: Dict[str, Any]) -> Dict[str, Any]:
        r = requests.post(f"{self.base}/policies", json=payload, timeout=30)
        r.raise_for_status()
        return r.json()

    def update_policy(self, policy_id: int, payload: Dict[str, Any]) -> Dict[str, Any]:
        r = requests.put(f"{self.base}/policies/{policy_id}", json=payload, timeout=30)
        r.raise_for_status()
        return r.json()

    # ---- Natals -----------------------------------------------------------
    def list_natals(self, limit: int = 250) -> list[Dict[str, Any]]:
        r = requests.get(
            f"{self.base}/v1/natals",
            params={"page_size": limit},
            timeout=30,
        )
        r.raise_for_status()
        data = r.json()
        items = data.get("items") if isinstance(data, dict) else None
        if not isinstance(items, list):  # pragma: no cover - defensive
            raise RuntimeError("Unexpected response payload from /v1/natals")
        return items

    # ---- Forecast ---------------------------------------------------------
    def forecast_stack(
        self,
        natal_id: str,
        start_iso: str,
        end_iso: str,
        *,
        techniques: list[str] | None = None,
    ) -> Dict[str, Any]:
        params: Dict[str, Any] = {"natal_id": natal_id, "from": start_iso, "to": end_iso}
        if techniques:
            params["techniques"] = techniques
        r = requests.get(f"{self.base}/v1/forecast", params=params, timeout=60)
        r.raise_for_status()
        data = r.json()
        if not isinstance(data, dict):  # pragma: no cover - defensive
            raise RuntimeError("Unexpected response payload from /v1/forecast")
        return data

    def forecast_stack_csv(
        self,
        natal_id: str,
        start_iso: str,
        end_iso: str,
        *,
        techniques: list[str] | None = None,
    ) -> str:
        params: Dict[str, Any] = {
            "natal_id": natal_id,
            "from": start_iso,
            "to": end_iso,
            "format": "csv",
        }
        if techniques:
            params["techniques"] = techniques
        r = requests.get(f"{self.base}/v1/forecast", params=params, timeout=60)
        r.raise_for_status()
        return r.text

    # ---- Synastry & Composites --------------------------------------------
    def synastry_compute(self, payload: Dict[str, Any]) -> Dict[str, Any]:
        data = self._post_json("/synastry/compute", payload, timeout=60)
        if not isinstance(data, dict):  # pragma: no cover - defensive
            raise RuntimeError("Unexpected response payload from /synastry/compute")
        return data

    def composite_midpoint(self, payload: Dict[str, Any]) -> Dict[str, Any]:
        data = self._post_json("/composites/midpoint", payload, timeout=30)
        if not isinstance(data, dict):  # pragma: no cover - defensive
            raise RuntimeError("Unexpected response payload from /composites/midpoint")
        return data

    def composite_davison(self, payload: Dict[str, Any]) -> Dict[str, Any]:
        data = self._post_json("/composites/davison", payload, timeout=30)
        if not isinstance(data, dict):  # pragma: no cover - defensive
            raise RuntimeError("Unexpected response payload from /composites/davison")
        return data

    # ---- Events ------------------------------------------------------------
    def voc_moon(self, payload: Dict[str, Any]) -> list[Dict[str, Any]]:
        data = self._post_json("/events/voc-moon", payload, timeout=60)
        if not isinstance(data, list):  # pragma: no cover - defensive
            raise RuntimeError("Unexpected response payload from /events/voc-moon")
        return data

    def combust_cazimi(self, payload: Dict[str, Any]) -> list[Dict[str, Any]]:
        data = self._post_json("/events/combust-cazimi", payload, timeout=60)
        if not isinstance(data, list):  # pragma: no cover - defensive
            raise RuntimeError("Unexpected response payload from /events/combust-cazimi")
        return data

    def returns(self, payload: Dict[str, Any]) -> list[Dict[str, Any]]:
        data = self._post_json("/events/returns", payload, timeout=60)
        if not isinstance(data, list):  # pragma: no cover - defensive
            raise RuntimeError("Unexpected response payload from /events/returns")
        return data

    # ---- Timeline ---------------------------------------------------------
    def timeline(
        self,
        start_iso: str,
        end_iso: str,
        *,
        types: Sequence[str] | None = None,
        bodies: Sequence[str] | None = None,
        sign_orb: float | None = None,
    ) -> Dict[str, Any]:
        params: Dict[str, Any] = {"from": start_iso, "to": end_iso}
        if types:
            params["types"] = ",".join(types)
        if bodies:
            params["bodies"] = ",".join(bodies)
        if sign_orb is not None:
            params["sign_orb"] = float(sign_orb)
        r = requests.get(f"{self.base}/v1/timeline", params=params, timeout=60)
        r.raise_for_status()
        data = r.json()
        if not isinstance(data, dict):  # pragma: no cover - defensive
            raise RuntimeError("Unexpected response payload from /v1/timeline")
        return data

    def electional_search(self, payload: Dict[str, Any]) -> Dict[str, Any]:
        """Invoke the electional search endpoint."""

        r = requests.post(f"{self.base}/v1/electional/search", json=payload, timeout=90)
        r.raise_for_status()
        return r.json()

    # ---- Analysis ---------------------------------------------------------
    def dignities_analysis(self, natal_id: str) -> Dict[str, Any]:
        """Retrieve Lilly dignity report for a stored natal chart."""

        params = {"natal_id": natal_id}
        try:
            response = requests.get(
                f"{self.base}/v1/analysis/dignities", params=params, timeout=30
            )
            response.raise_for_status()
        except requests.HTTPError as exc:  # pragma: no cover - UI path only
            message = _extract_error_message(exc.response) or str(exc)
            raise RuntimeError(message) from exc
        except requests.RequestException as exc:  # pragma: no cover - UI path only
            raise RuntimeError(str(exc)) from exc

        try:
            data = response.json()
        except ValueError as exc:  # pragma: no cover - UI path only
            raise RuntimeError("API returned a non-JSON response") from exc
        if not isinstance(data, dict):  # pragma: no cover - defensive
            raise RuntimeError("Unexpected payload from /v1/analysis/dignities")
        return data


    # ---- Relationship ------------------------------------------------------
    def relationship_synastry(self, payload: Dict[str, Any]) -> Dict[str, Any]:
        data = self._post_json("/relationship/synastry", payload, timeout=60)
        if not isinstance(data, dict):  # pragma: no cover - defensive
            raise RuntimeError("Unexpected response payload from /relationship/synastry")
        return data

    def relationship_composite(
        self,
        payload: Dict[str, Any],
        *,
        houses: bool = False,
        hsys: str = "P",
    ) -> Dict[str, Any]:
        params = {"houses": str(bool(houses)).lower(), "hsys": hsys}
        data = self._post_json("/relationship/composite", payload, timeout=30, params=params)
        if not isinstance(data, dict):  # pragma: no cover - defensive
            raise RuntimeError("Unexpected response payload from /relationship/composite")
        return data

    def relationship_davison(
        self,
        payload: Dict[str, Any],
        *,
        houses: bool = False,
        hsys: str = "P",
    ) -> Dict[str, Any]:
        params = {"houses": str(bool(houses)).lower(), "hsys": hsys}
        data = self._post_json("/relationship/davison", payload, timeout=60, params=params)
        if not isinstance(data, dict):  # pragma: no cover - defensive
            raise RuntimeError("Unexpected response payload from /relationship/davison")
        return data
<|MERGE_RESOLUTION|>--- conflicted
+++ resolved
@@ -67,75 +67,6 @@
         except ValueError as exc:  # pragma: no cover - streamlit UI only
             raise RuntimeError("API returned a non-JSON response") from exc
 
-<<<<<<< HEAD
-    def _get_bytes(self, path: str, *, params: Dict[str, Any] | None = None, timeout: int = 30) -> bytes:
-        if not path.startswith("/"):
-            path = f"/{path}"
-        url = f"{self.base}{path}"
-        try:
-            response = requests.get(url, params=params, timeout=timeout)
-            response.raise_for_status()
-        except requests.HTTPError as exc:  # pragma: no cover - streamlit UI only
-            message = _extract_error_message(exc.response) or str(exc)
-            raise RuntimeError(message) from exc
-        except requests.RequestException as exc:  # pragma: no cover - streamlit UI only
-            raise RuntimeError(str(exc)) from exc
-        return response.content
-
-    # ---- Settings ---------------------------------------------------------
-    def fetch_settings(self) -> Dict[str, Any]:
-        try:
-            response = requests.get(f"{self.base}/v1/settings", timeout=15)
-            response.raise_for_status()
-        except requests.HTTPError as exc:  # pragma: no cover - streamlit UI only
-            message = _extract_error_message(exc.response) or str(exc)
-            raise RuntimeError(message) from exc
-        except requests.RequestException as exc:  # pragma: no cover - streamlit UI only
-            raise RuntimeError(str(exc)) from exc
-        return response.json()
-
-    # ---- Notes ------------------------------------------------------------
-    def list_notes(self, chart_id: int | None = None) -> list[Dict[str, Any]]:
-        params = {"chart_id": chart_id} if chart_id is not None else None
-        try:
-            response = requests.get(f"{self.base}/v1/notes", params=params, timeout=15)
-            response.raise_for_status()
-        except requests.HTTPError as exc:  # pragma: no cover - streamlit UI only
-            message = _extract_error_message(exc.response) or str(exc)
-            raise RuntimeError(message) from exc
-        except requests.RequestException as exc:  # pragma: no cover - streamlit UI only
-            raise RuntimeError(str(exc)) from exc
-        return response.json()
-
-    def create_note(self, chart_id: int, text: str, tags: Iterable[str] | None = None) -> Dict[str, Any]:
-        payload = {"chart_id": chart_id, "text": text, "tags": list(tags or [])}
-        try:
-            response = requests.post(f"{self.base}/v1/notes", json=payload, timeout=15)
-            response.raise_for_status()
-        except requests.HTTPError as exc:  # pragma: no cover - streamlit UI only
-            message = _extract_error_message(exc.response) or str(exc)
-            raise RuntimeError(message) from exc
-        except requests.RequestException as exc:  # pragma: no cover - streamlit UI only
-            raise RuntimeError(str(exc)) from exc
-        return response.json()
-
-    def delete_note(self, note_id: int) -> None:
-        try:
-            response = requests.delete(f"{self.base}/v1/notes/{note_id}", timeout=15)
-            response.raise_for_status()
-        except requests.HTTPError as exc:  # pragma: no cover - streamlit UI only
-            message = _extract_error_message(exc.response) or str(exc)
-            raise RuntimeError(message) from exc
-        except requests.RequestException as exc:  # pragma: no cover - streamlit UI only
-            raise RuntimeError(str(exc)) from exc
-
-    # ---- Data I/O ---------------------------------------------------------
-    def export_bundle(self, scope: str = "charts,settings") -> bytes:
-        return self._get_bytes("/v1/export", params={"scope": scope}, timeout=60)
-
-    def generate_chart_pdf(self, chart_id: int) -> bytes:
-        return self._get_bytes(f"/v1/charts/{chart_id}/pdf", timeout=60)
-=======
     # ---- Natals ------------------------------------------------------------
     def list_natals(self, page: int = 1, page_size: int = 100) -> Dict[str, Any]:
         """Return a page of stored natal charts."""
@@ -165,7 +96,6 @@
         if not isinstance(data, dict):  # pragma: no cover - defensive
             raise RuntimeError("Unexpected response payload from /v1/analysis/lots")
         return data
->>>>>>> 2af78142
 
     # ---- Aspects -----------------------------------------------------------
     def aspects_search(self, payload: Dict[str, Any]) -> Dict[str, Any]:
