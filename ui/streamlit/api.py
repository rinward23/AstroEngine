--- conflicted
+++ resolved
@@ -67,23 +67,6 @@
         except ValueError as exc:  # pragma: no cover - streamlit UI only
             raise RuntimeError("API returned a non-JSON response") from exc
 
-<<<<<<< HEAD
-    # ---- Profiles ----------------------------------------------------------
-    def list_profiles(self) -> Dict[str, list[str]]:
-        response = requests.get(f"{self.base}/v1/profiles", timeout=15)
-        response.raise_for_status()
-        data = response.json()
-        if not isinstance(data, dict):  # pragma: no cover - defensive
-            raise RuntimeError("Unexpected response payload from /v1/profiles")
-        return data
-
-    def get_profile_settings(self, name: str) -> Dict[str, Any]:
-        response = requests.get(f"{self.base}/v1/profiles/{name}", timeout=15)
-        response.raise_for_status()
-        data = response.json()
-        if not isinstance(data, dict):  # pragma: no cover - defensive
-            raise RuntimeError(f"Unexpected response payload from /v1/profiles/{name}")
-=======
     def system_doctor(self) -> Dict[str, Any]:
         """Return the diagnostics payload from the /v1/doctor endpoint."""
 
@@ -92,7 +75,6 @@
         data = response.json()
         if not isinstance(data, dict):  # pragma: no cover - defensive
             raise RuntimeError("Unexpected response payload from /v1/doctor")
->>>>>>> 9e24cbcb
         return data
 
     # ---- Natals ------------------------------------------------------------
