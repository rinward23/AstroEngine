--- conflicted
+++ resolved
@@ -118,20 +118,6 @@
     "Global Orb (deg)", 1.0, 12.0, float(current_settings.aspects.orbs_global), 0.5
 )
 
-<<<<<<< HEAD
-st.subheader("Declinations")
-decl_enabled = st.toggle(
-    "Detect declination parallels/contraparallels",
-    current_settings.declinations.enabled,
-)
-decl_orb = st.number_input(
-    "Declination orb (deg)",
-    min_value=0.1,
-    max_value=5.0,
-    value=float(current_settings.declinations.orb_deg),
-    step=0.1,
-)
-=======
 st.subheader("Mirror Contacts")
 col_mirror_toggle, col_mirror_orb = st.columns(2)
 with col_mirror_toggle:
@@ -148,7 +134,6 @@
         float(current_settings.antiscia.orb),
         0.1,
     )
->>>>>>> 2b3bff69
 
 st.subheader("Chart Types & Techniques")
 chart_flags = current_settings.charts.enabled.copy()
@@ -247,15 +232,11 @@
             "use_moiety": current_settings.aspects.use_moiety,
             "show_applying": current_settings.aspects.show_applying,
         },
-<<<<<<< HEAD
-        declinations={"enabled": decl_enabled, "orb_deg": decl_orb},
-=======
         antiscia={
             "enabled": antiscia_enabled,
             "orb": antiscia_orb,
             "show_overlay": render_layers.get("antiscia_overlay", False),
         },
->>>>>>> 2b3bff69
         charts={"enabled": chart_flags},
         narrative={
             "library": library,
