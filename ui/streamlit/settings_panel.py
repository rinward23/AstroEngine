"""Streamlit settings management UI for AstroEngine."""

from __future__ import annotations

import streamlit as st

from astroengine.config import (
    PluginCfg,
    Settings,
    config_path,
    load_settings,
    save_settings,
)
from astroengine.plugins.registry import (
    PLUGIN_DIRECTORY,
    ensure_user_plugins_loaded,
    iter_aspect_plugins,
    iter_lot_plugins,
)

st.set_page_config(page_title="AstroEngine Settings", layout="wide")

st.title("⚙️ AstroEngine Settings")

current_settings = load_settings()
st.sidebar.success(f"Profile: {config_path()}")

ensure_user_plugins_loaded()
aspect_plugins = list(iter_aspect_plugins())
lot_plugins = list(iter_lot_plugins())

plugin_aspect_state = {
    key: bool(value)
    for key, value in (current_settings.plugins.aspects or {}).items()
}
plugin_lot_state = {
    key: bool(value)
    for key, value in (current_settings.plugins.lots or {}).items()
}

available_aspect_keys = {spec.key for spec in aspect_plugins}
available_lot_keys = {spec.key for spec in lot_plugins}
plugin_aspect_state = {
    key: val for key, val in plugin_aspect_state.items() if key in available_aspect_keys
}
plugin_lot_state = {
    key: val for key, val in plugin_lot_state.items() if key in available_lot_keys
}

preset_options = [
    "modern_western",
    "traditional_western",
    "hellenistic",
    "vedic",
    "minimalist",
]
preset = st.selectbox(
    "Preset", preset_options, index=preset_options.index(current_settings.preset)
)

st.subheader("Zodiac & Houses")
col_zodiac, col_houses = st.columns(2)
with col_zodiac:
    zodiac_type = st.selectbox(
        "Zodiac",
        ["tropical", "sidereal"],
        index=["tropical", "sidereal"].index(current_settings.zodiac.type),
    )
    ayanamsa = st.selectbox(
        "Ayanamsa",
        [
            "lahiri",
            "fagan_bradley",
            "krishnamurti",
            "de_luce",
            "raman",
            "none",
        ],
        index=[
            "lahiri",
            "fagan_bradley",
            "krishnamurti",
            "de_luce",
            "raman",
            "none",
        ].index(current_settings.zodiac.ayanamsa),
    )
with col_houses:
    house_system = st.selectbox(
        "House System",
        [
            "placidus",
            "whole_sign",
            "equal",
            "koch",
            "porphyry",
            "regiomontanus",
            "alcabitius",
            "campanus",
        ],
        index=[
            "placidus",
            "whole_sign",
            "equal",
            "koch",
            "porphyry",
            "regiomontanus",
            "alcabitius",
            "campanus",
        ].index(current_settings.houses.system),
    )

st.subheader("Bodies & Points")
body_groups = current_settings.bodies.groups.copy()
cols_bodies = st.columns(4)
for idx, key in enumerate(list(body_groups.keys())):
    with cols_bodies[idx % 4]:
        body_groups[key] = st.toggle(
            key.replace("_", " ").title(), value=body_groups[key], key=f"b_{key}"
        )
custom_asteroids_raw = st.text_input(
    "Custom Asteroids (comma-separated IDs)",
    value=",".join(str(x) for x in current_settings.bodies.custom_asteroids),
)
if custom_asteroids_raw.strip():
    custom_asteroids = [
        int(chunk)
        for chunk in custom_asteroids_raw.split(",")
        if chunk.strip().isdigit()
    ]
else:
    custom_asteroids = []

st.subheader("Aspects & Orbs")
aspect_sets = current_settings.aspects.sets.copy()
col_ptolemaic, col_minor, col_harmonics = st.columns(3)
with col_ptolemaic:
    aspect_sets["ptolemaic"] = st.toggle(
        "Ptolemaic", aspect_sets.get("ptolemaic", True)
    )
with col_minor:
    aspect_sets["minor"] = st.toggle("Minor", aspect_sets.get("minor", True))
with col_harmonics:
    aspect_sets["harmonics"] = st.toggle(
        "Harmonics", aspect_sets.get("harmonics", False)
    )
patterns = st.toggle(
    "Detect Aspect Patterns (T-square, Grand Trine, Yod…)",
    current_settings.aspects.detect_patterns,
)
orbs_global = st.slider(
    "Global Orb (deg)", 1.0, 12.0, float(current_settings.aspects.orbs_global), 0.5
)

st.subheader("Mirror Contacts")
col_mirror_toggle, col_mirror_orb = st.columns(2)
with col_mirror_toggle:
    antiscia_enabled = st.toggle(
        "Enable antiscia / contra-antiscia",
        value=current_settings.antiscia.enabled,
        help="Include solstitial mirror contacts in scans when supported.",
    )
with col_mirror_orb:
    antiscia_orb = st.slider(
        "Antiscia Orb (deg)",
        0.1,
        5.0,
        float(current_settings.antiscia.orb),
        0.1,
    )

st.subheader("Chart Types & Techniques")
chart_flags = current_settings.charts.enabled.copy()
cols_charts = st.columns(4)
for idx, key in enumerate(sorted(chart_flags.keys())):
    with cols_charts[idx % 4]:
        chart_flags[key] = st.toggle(
            key.replace("_", " ").title(), value=chart_flags[key], key=f"c_{key}"
        )

st.subheader("Returns & Ingress")
returns_cfg = current_settings.returns_ingress
col_solar, col_lunar, col_ingress = st.columns(3)
with col_solar:
    returns_solar = st.toggle(
        "Solar Return", returns_cfg.solar_return, key="ri_solar"
    )
with col_lunar:
    returns_lunar = st.toggle(
        "Lunar Returns", returns_cfg.lunar_return, key="ri_lunar"
    )
with col_ingress:
    returns_aries = st.toggle(
        "Aries Ingress", returns_cfg.aries_ingress, key="ri_aries"
    )
col_count, col_tz = st.columns([1, 2])
with col_count:
    lunar_count = st.number_input(
        "Lunar Return Count",
        min_value=1,
        max_value=36,
        value=int(returns_cfg.lunar_count),
    )
with col_tz:
    returns_tz = st.text_input(
        "Preferred Timezone (IANA)", returns_cfg.timezone or "", help="Overrides natal timezone when available."
    )

st.subheader("Narrative & Rendering")
library = st.selectbox(
    "Narrative Library",
    ["western_basic", "hellenistic", "vedic", "none"],
    index=["western_basic", "hellenistic", "vedic", "none"].index(
        current_settings.narrative.library
    ),
)
tone = st.selectbox(
    "Tone",
    ["neutral", "teaching", "brief"],
    index=["neutral", "teaching", "brief"].index(current_settings.narrative.tone),
)
length = st.selectbox(
    "Length",
    ["short", "medium", "long"],
    index=["short", "medium", "long"].index(current_settings.narrative.length),
)
language = st.text_input("Language (IETF)", current_settings.narrative.language)

fixed_star_enabled = st.toggle(
    "Show fixed star hits in aspectarian",
    value=current_settings.fixed_stars.enabled,
    help="Highlight close fixed-star contacts when available in charts.",
)
fixed_star_orb = st.slider(
    "Fixed star orb (deg)",
    min_value=0.1,
    max_value=5.0,
    value=float(current_settings.fixed_stars.orb_deg),
    step=0.1,
    disabled=not fixed_star_enabled,
)

render_layers = current_settings.rendering.layers.copy()
render_layers.setdefault("antiscia_overlay", current_settings.antiscia.show_overlay)
layer_labels = {"antiscia_overlay": "Antiscia points/lines"}
layer_columns = st.columns(3)
for idx, key in enumerate(list(render_layers.keys())):
    label = layer_labels.get(key, key.replace("_", " ").title())
    with layer_columns[idx % 3]:
        render_layers[key] = st.toggle(
            label,
            value=render_layers.get(key, False),
            key=f"r_{key}",
        )

st.subheader("Ephemeris & Performance")
ephemeris_source = st.selectbox(
    "Ephemeris Source",
    ["swiss", "approx"],
    index=["swiss", "approx"].index(current_settings.ephemeris.source),
)
se_path = st.text_input(
    "Swiss Ephemeris Path (optional)", current_settings.ephemeris.path or ""
)
qcache_size = st.number_input(
    "In-proc Cache Size", min_value=512, step=512, value=int(current_settings.perf.qcache_size)
)
qcache_seconds = st.number_input(
    "Quantization Seconds",
    min_value=0.05,
    step=0.05,
    format="%.2f",
    value=float(current_settings.perf.qcache_sec),
)
max_scan_days = st.number_input(
    "Max Scan Days",
    min_value=30,
    step=30,
    value=int(current_settings.perf.max_scan_days),
)

st.subheader("Atlas & Geocoding")
offline_atlas = st.toggle(
    "Use offline atlas dataset",
    value=current_settings.atlas.offline_enabled,
    help="Enable lookups against a bundled SQLite atlas instead of online geocoding.",
)
atlas_path = st.text_input(
    "Offline atlas SQLite path",
    value=current_settings.atlas.data_path or "",
    help="Path to an atlas database with a 'places' table and search_name index.",
)

if st.button("💾 Save Settings", type="primary"):
    updated = Settings(
        preset=preset,
        zodiac={"type": zodiac_type, "ayanamsa": ayanamsa},
        houses={"system": house_system},
        bodies={"groups": body_groups, "custom_asteroids": custom_asteroids},
        aspects={
            "sets": aspect_sets,
            "detect_patterns": patterns,
            "orbs_global": orbs_global,
            "orbs_by_aspect": current_settings.aspects.orbs_by_aspect,
            "orbs_by_body": current_settings.aspects.orbs_by_body,
            "use_moiety": current_settings.aspects.use_moiety,
            "show_applying": current_settings.aspects.show_applying,
        },
        antiscia={
            "enabled": antiscia_enabled,
            "orb": antiscia_orb,
            "show_overlay": render_layers.get("antiscia_overlay", False),
        },
        charts={"enabled": chart_flags},
        narrative={
            "library": library,
            "tone": tone,
            "length": length,
            "language": language,
            "disclaimers": current_settings.narrative.disclaimers,
        },
        rendering={
            "layers": render_layers,
            "theme": current_settings.rendering.theme,
            "glyph_set": current_settings.rendering.glyph_set,
        },
        fixed_stars={
            "enabled": fixed_star_enabled,
            "orb_deg": fixed_star_orb,
            "catalog": current_settings.fixed_stars.catalog,
        },
        ephemeris={
            "source": ephemeris_source,
            "path": se_path or None,
            "precision": current_settings.ephemeris.precision,
        },
        perf={
            "qcache_size": qcache_size,
            "qcache_sec": qcache_seconds,
            "max_scan_days": max_scan_days,
        },
<<<<<<< HEAD
        atlas={
            "offline_enabled": offline_atlas,
            "data_path": atlas_path or None,
=======
        returns_ingress={
            "solar_return": returns_solar,
            "lunar_return": returns_lunar,
            "aries_ingress": returns_aries,
            "lunar_count": int(lunar_count),
            "timezone": returns_tz.strip() or None,
>>>>>>> c378b620
        },
    )
    save_settings(updated)
    st.success("Settings saved. Some changes may require restarting the API.")

st.caption(f"Tip: The settings are stored in {config_path()}")<|MERGE_RESOLUTION|>--- conflicted
+++ resolved
@@ -339,18 +339,12 @@
             "qcache_sec": qcache_seconds,
             "max_scan_days": max_scan_days,
         },
-<<<<<<< HEAD
-        atlas={
-            "offline_enabled": offline_atlas,
-            "data_path": atlas_path or None,
-=======
         returns_ingress={
             "solar_return": returns_solar,
             "lunar_return": returns_lunar,
             "aries_ingress": returns_aries,
             "lunar_count": int(lunar_count),
             "timezone": returns_tz.strip() or None,
->>>>>>> c378b620
         },
     )
     save_settings(updated)
