"""Streamlit settings management UI for AstroEngine."""

from __future__ import annotations

import streamlit as st

from astroengine.config import (
    PluginCfg,
    Settings,
    config_path,
    load_settings,
    save_settings,
)
from astroengine.plugins.registry import (
    PLUGIN_DIRECTORY,
    ensure_user_plugins_loaded,
    iter_aspect_plugins,
    iter_lot_plugins,
)

st.set_page_config(page_title="AstroEngine Settings", layout="wide")

st.title("⚙️ AstroEngine Settings")

current_settings = load_settings()
st.sidebar.success(f"Profile: {config_path()}")

ensure_user_plugins_loaded()
aspect_plugins = list(iter_aspect_plugins())
lot_plugins = list(iter_lot_plugins())

plugin_aspect_state = {
    key: bool(value)
    for key, value in (current_settings.plugins.aspects or {}).items()
}
plugin_lot_state = {
    key: bool(value)
    for key, value in (current_settings.plugins.lots or {}).items()
}

available_aspect_keys = {spec.key for spec in aspect_plugins}
available_lot_keys = {spec.key for spec in lot_plugins}
plugin_aspect_state = {
    key: val for key, val in plugin_aspect_state.items() if key in available_aspect_keys
}
plugin_lot_state = {
    key: val for key, val in plugin_lot_state.items() if key in available_lot_keys
}

preset_options = [
    "modern_western",
    "traditional_western",
    "hellenistic",
    "vedic",
    "minimalist",
]
preset = st.selectbox(
    "Preset", preset_options, index=preset_options.index(current_settings.preset)
)

st.subheader("Zodiac & Houses")
col_zodiac, col_houses = st.columns(2)
with col_zodiac:
    zodiac_type = st.selectbox(
        "Zodiac",
        ["tropical", "sidereal"],
        index=["tropical", "sidereal"].index(current_settings.zodiac.type),
    )
    ayanamsa = st.selectbox(
        "Ayanamsa",
        [
            "lahiri",
            "fagan_bradley",
            "krishnamurti",
            "de_luce",
            "raman",
            "none",
        ],
        index=[
            "lahiri",
            "fagan_bradley",
            "krishnamurti",
            "de_luce",
            "raman",
            "none",
        ].index(current_settings.zodiac.ayanamsa),
    )
with col_houses:
    house_system = st.selectbox(
        "House System",
        [
            "placidus",
            "whole_sign",
            "equal",
            "koch",
            "porphyry",
            "regiomontanus",
            "alcabitius",
            "campanus",
        ],
        index=[
            "placidus",
            "whole_sign",
            "equal",
            "koch",
            "porphyry",
            "regiomontanus",
            "alcabitius",
            "campanus",
        ].index(current_settings.houses.system),
    )

st.subheader("Bodies & Points")
body_groups = current_settings.bodies.groups.copy()
cols_bodies = st.columns(4)
for idx, key in enumerate(list(body_groups.keys())):
    with cols_bodies[idx % 4]:
        body_groups[key] = st.toggle(
            key.replace("_", " ").title(), value=body_groups[key], key=f"b_{key}"
        )
custom_asteroids_raw = st.text_input(
    "Custom Asteroids (comma-separated IDs)",
    value=",".join(str(x) for x in current_settings.bodies.custom_asteroids),
)
if custom_asteroids_raw.strip():
    custom_asteroids = [
        int(chunk)
        for chunk in custom_asteroids_raw.split(",")
        if chunk.strip().isdigit()
    ]
else:
    custom_asteroids = []

st.subheader("Aspects & Orbs")
aspect_sets = current_settings.aspects.sets.copy()
col_ptolemaic, col_minor, col_harmonics = st.columns(3)
with col_ptolemaic:
    aspect_sets["ptolemaic"] = st.toggle(
        "Ptolemaic", aspect_sets.get("ptolemaic", True)
    )
with col_minor:
    aspect_sets["minor"] = st.toggle("Minor", aspect_sets.get("minor", True))
with col_harmonics:
    aspect_sets["harmonics"] = st.toggle(
        "Harmonics", aspect_sets.get("harmonics", False)
    )
patterns = st.toggle(
    "Detect Aspect Patterns (T-square, Grand Trine, Yod…)",
    current_settings.aspects.detect_patterns,
)
orbs_global = st.slider(
    "Global Orb (deg)", 1.0, 12.0, float(current_settings.aspects.orbs_global), 0.5
)

<<<<<<< HEAD
st.subheader("Plugins")
plugin_root_display = str(PLUGIN_DIRECTORY)
if not aspect_plugins and not lot_plugins:
    st.info(
        "No user plugin files detected. Add .py files under "
        f"`{plugin_root_display}` to register custom aspects or lots."
    )
else:
    st.caption(
        "User plugins are loaded from "
        f"`{plugin_root_display}`. Toggle entries to enable them for this profile."
    )
    if aspect_plugins:
        st.markdown("**Custom Aspects**")
        for spec in aspect_plugins:
            default_enabled = plugin_aspect_state.get(spec.key, True)
            help_parts = [f"Angle: {spec.angle:g}°"]
            desc = spec.metadata.get("description") if isinstance(spec.metadata, dict) else None
            if desc:
                help_parts.append(str(desc))
            if spec.origin:
                help_parts.append(f"Module: {spec.origin}")
            if spec.path:
                help_parts.append(f"File: {spec.path}")
            if spec.replace:
                help_parts.append("Overrides a built-in aspect definition.")
            plugin_aspect_state[spec.key] = st.toggle(
                spec.ui_label(),
                value=default_enabled,
                help="\n".join(help_parts),
                key=f"plugin_aspect_{spec.key}",
            )
    if lot_plugins:
        st.markdown("**Custom Lots**")
        for spec in lot_plugins:
            default_enabled = plugin_lot_state.get(spec.key, True)
            help_parts = []
            if spec.description:
                help_parts.append(spec.description)
            help_parts.append(f"Day: {spec.day_formula}")
            help_parts.append(f"Night: {spec.night_formula}")
            if spec.origin:
                help_parts.append(f"Module: {spec.origin}")
            if spec.path:
                help_parts.append(f"File: {spec.path}")
            if spec.replace:
                help_parts.append("Overrides a built-in lot definition.")
            plugin_lot_state[spec.key] = st.toggle(
                spec.name,
                value=default_enabled,
                help="\n".join(help_parts),
                key=f"plugin_lot_{spec.key}",
            )
=======
st.subheader("Mirror Contacts")
col_mirror_toggle, col_mirror_orb = st.columns(2)
with col_mirror_toggle:
    antiscia_enabled = st.toggle(
        "Enable antiscia / contra-antiscia",
        value=current_settings.antiscia.enabled,
        help="Include solstitial mirror contacts in scans when supported.",
    )
with col_mirror_orb:
    antiscia_orb = st.slider(
        "Antiscia Orb (deg)",
        0.1,
        5.0,
        float(current_settings.antiscia.orb),
        0.1,
    )
>>>>>>> 4df08925

st.subheader("Chart Types & Techniques")
chart_flags = current_settings.charts.enabled.copy()
cols_charts = st.columns(4)
for idx, key in enumerate(sorted(chart_flags.keys())):
    with cols_charts[idx % 4]:
        chart_flags[key] = st.toggle(
            key.replace("_", " ").title(), value=chart_flags[key], key=f"c_{key}"
        )

st.subheader("Returns & Ingress")
returns_cfg = current_settings.returns_ingress
col_solar, col_lunar, col_ingress = st.columns(3)
with col_solar:
    returns_solar = st.toggle(
        "Solar Return", returns_cfg.solar_return, key="ri_solar"
    )
with col_lunar:
    returns_lunar = st.toggle(
        "Lunar Returns", returns_cfg.lunar_return, key="ri_lunar"
    )
with col_ingress:
    returns_aries = st.toggle(
        "Aries Ingress", returns_cfg.aries_ingress, key="ri_aries"
    )
col_count, col_tz = st.columns([1, 2])
with col_count:
    lunar_count = st.number_input(
        "Lunar Return Count",
        min_value=1,
        max_value=36,
        value=int(returns_cfg.lunar_count),
    )
with col_tz:
    returns_tz = st.text_input(
        "Preferred Timezone (IANA)", returns_cfg.timezone or "", help="Overrides natal timezone when available."
    )

st.subheader("Narrative & Rendering")
library = st.selectbox(
    "Narrative Library",
    ["western_basic", "hellenistic", "vedic", "none"],
    index=["western_basic", "hellenistic", "vedic", "none"].index(
        current_settings.narrative.library
    ),
)
tone = st.selectbox(
    "Tone",
    ["neutral", "teaching", "brief"],
    index=["neutral", "teaching", "brief"].index(current_settings.narrative.tone),
)
length = st.selectbox(
    "Length",
    ["short", "medium", "long"],
    index=["short", "medium", "long"].index(current_settings.narrative.length),
)
language = st.text_input("Language (IETF)", current_settings.narrative.language)

fixed_star_enabled = st.toggle(
    "Show fixed star hits in aspectarian",
    value=current_settings.fixed_stars.enabled,
    help="Highlight close fixed-star contacts when available in charts.",
)
fixed_star_orb = st.slider(
    "Fixed star orb (deg)",
    min_value=0.1,
    max_value=5.0,
    value=float(current_settings.fixed_stars.orb_deg),
    step=0.1,
    disabled=not fixed_star_enabled,
)

render_layers = current_settings.rendering.layers.copy()
render_layers.setdefault("antiscia_overlay", current_settings.antiscia.show_overlay)
layer_labels = {"antiscia_overlay": "Antiscia points/lines"}
layer_columns = st.columns(3)
for idx, key in enumerate(list(render_layers.keys())):
    label = layer_labels.get(key, key.replace("_", " ").title())
    with layer_columns[idx % 3]:
        render_layers[key] = st.toggle(
            label,
            value=render_layers.get(key, False),
            key=f"r_{key}",
        )

st.subheader("Ephemeris & Performance")
ephemeris_source = st.selectbox(
    "Ephemeris Source",
    ["swiss", "approx"],
    index=["swiss", "approx"].index(current_settings.ephemeris.source),
)
se_path = st.text_input(
    "Swiss Ephemeris Path (optional)", current_settings.ephemeris.path or ""
)
qcache_size = st.number_input(
    "In-proc Cache Size", min_value=512, step=512, value=int(current_settings.perf.qcache_size)
)
qcache_seconds = st.number_input(
    "Quantization Seconds",
    min_value=0.05,
    step=0.05,
    format="%.2f",
    value=float(current_settings.perf.qcache_sec),
)
max_scan_days = st.number_input(
    "Max Scan Days",
    min_value=30,
    step=30,
    value=int(current_settings.perf.max_scan_days),
)

if st.button("💾 Save Settings", type="primary"):
    updated = Settings(
        preset=preset,
        zodiac={"type": zodiac_type, "ayanamsa": ayanamsa},
        houses={"system": house_system},
        bodies={"groups": body_groups, "custom_asteroids": custom_asteroids},
        aspects={
            "sets": aspect_sets,
            "detect_patterns": patterns,
            "orbs_global": orbs_global,
            "orbs_by_aspect": current_settings.aspects.orbs_by_aspect,
            "orbs_by_body": current_settings.aspects.orbs_by_body,
            "use_moiety": current_settings.aspects.use_moiety,
            "show_applying": current_settings.aspects.show_applying,
        },
        antiscia={
            "enabled": antiscia_enabled,
            "orb": antiscia_orb,
            "show_overlay": render_layers.get("antiscia_overlay", False),
        },
        charts={"enabled": chart_flags},
        narrative={
            "library": library,
            "tone": tone,
            "length": length,
            "language": language,
            "disclaimers": current_settings.narrative.disclaimers,
        },
        rendering={
            "layers": render_layers,
            "theme": current_settings.rendering.theme,
            "glyph_set": current_settings.rendering.glyph_set,
        },
        fixed_stars={
            "enabled": fixed_star_enabled,
            "orb_deg": fixed_star_orb,
            "catalog": current_settings.fixed_stars.catalog,
        },
        ephemeris={
            "source": ephemeris_source,
            "path": se_path or None,
            "precision": current_settings.ephemeris.precision,
        },
        perf={
            "qcache_size": qcache_size,
            "qcache_sec": qcache_seconds,
            "max_scan_days": max_scan_days,
        },
<<<<<<< HEAD
        plugins=PluginCfg(aspects=plugin_aspect_state, lots=plugin_lot_state),
=======
        returns_ingress={
            "solar_return": returns_solar,
            "lunar_return": returns_lunar,
            "aries_ingress": returns_aries,
            "lunar_count": int(lunar_count),
            "timezone": returns_tz.strip() or None,
        },
>>>>>>> 4df08925
    )
    save_settings(updated)
    st.success("Settings saved. Some changes may require restarting the API.")

st.caption(f"Tip: The settings are stored in {config_path()}")<|MERGE_RESOLUTION|>--- conflicted
+++ resolved
@@ -152,61 +152,6 @@
     "Global Orb (deg)", 1.0, 12.0, float(current_settings.aspects.orbs_global), 0.5
 )
 
-<<<<<<< HEAD
-st.subheader("Plugins")
-plugin_root_display = str(PLUGIN_DIRECTORY)
-if not aspect_plugins and not lot_plugins:
-    st.info(
-        "No user plugin files detected. Add .py files under "
-        f"`{plugin_root_display}` to register custom aspects or lots."
-    )
-else:
-    st.caption(
-        "User plugins are loaded from "
-        f"`{plugin_root_display}`. Toggle entries to enable them for this profile."
-    )
-    if aspect_plugins:
-        st.markdown("**Custom Aspects**")
-        for spec in aspect_plugins:
-            default_enabled = plugin_aspect_state.get(spec.key, True)
-            help_parts = [f"Angle: {spec.angle:g}°"]
-            desc = spec.metadata.get("description") if isinstance(spec.metadata, dict) else None
-            if desc:
-                help_parts.append(str(desc))
-            if spec.origin:
-                help_parts.append(f"Module: {spec.origin}")
-            if spec.path:
-                help_parts.append(f"File: {spec.path}")
-            if spec.replace:
-                help_parts.append("Overrides a built-in aspect definition.")
-            plugin_aspect_state[spec.key] = st.toggle(
-                spec.ui_label(),
-                value=default_enabled,
-                help="\n".join(help_parts),
-                key=f"plugin_aspect_{spec.key}",
-            )
-    if lot_plugins:
-        st.markdown("**Custom Lots**")
-        for spec in lot_plugins:
-            default_enabled = plugin_lot_state.get(spec.key, True)
-            help_parts = []
-            if spec.description:
-                help_parts.append(spec.description)
-            help_parts.append(f"Day: {spec.day_formula}")
-            help_parts.append(f"Night: {spec.night_formula}")
-            if spec.origin:
-                help_parts.append(f"Module: {spec.origin}")
-            if spec.path:
-                help_parts.append(f"File: {spec.path}")
-            if spec.replace:
-                help_parts.append("Overrides a built-in lot definition.")
-            plugin_lot_state[spec.key] = st.toggle(
-                spec.name,
-                value=default_enabled,
-                help="\n".join(help_parts),
-                key=f"plugin_lot_{spec.key}",
-            )
-=======
 st.subheader("Mirror Contacts")
 col_mirror_toggle, col_mirror_orb = st.columns(2)
 with col_mirror_toggle:
@@ -223,7 +168,6 @@
         float(current_settings.antiscia.orb),
         0.1,
     )
->>>>>>> 4df08925
 
 st.subheader("Chart Types & Techniques")
 chart_flags = current_settings.charts.enabled.copy()
@@ -383,9 +327,6 @@
             "qcache_sec": qcache_seconds,
             "max_scan_days": max_scan_days,
         },
-<<<<<<< HEAD
-        plugins=PluginCfg(aspects=plugin_aspect_state, lots=plugin_lot_state),
-=======
         returns_ingress={
             "solar_return": returns_solar,
             "lunar_return": returns_lunar,
@@ -393,7 +334,6 @@
             "lunar_count": int(lunar_count),
             "timezone": returns_tz.strip() or None,
         },
->>>>>>> 4df08925
     )
     save_settings(updated)
     st.success("Settings saved. Some changes may require restarting the API.")
