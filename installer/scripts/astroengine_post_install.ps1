param(
<<<<<<< HEAD
    [Parameter(Mandatory = $true)]
    [string]$InstallRoot,

    [Parameter(Mandatory = $true)]
    [ValidateSet('Online', 'Offline')]
    [string]$Mode,

    [Parameter()]
    [ValidateSet('PerUser', 'AllUsers')]
    [string]$Scope = 'PerUser',

    [Parameter()]
    [string]$SwissSource = '',

    [Parameter()]
    [string]$ManifestPath = '',

    [switch]$InstallPython,

    [switch]$ConfigureFirewall,

    [Parameter()]
    [string]$LogPath = ''
)

$ErrorActionPreference = 'Stop'

function Write-Log {
    param(
        [string]$Message,
        [string]$Level = 'INFO'
    )
    $timestamp = (Get-Date).ToString('s')
    $line = "[$timestamp] [$Level] $Message"
    if ($script:LogFile) {
        Add-Content -Path $script:LogFile -Value $line -Encoding UTF8
    }
    Write-Output $line
}

function Ensure-Directory {
    param([string]$Path)
    if (-not (Test-Path -Path $Path)) {
        New-Item -ItemType Directory -Path $Path -Force | Out-Null
    }
}

function Resolve-Manifest {
    param([string]$Path)
    if (-not $Path) {
        $Path = Join-Path $InstallRoot 'installer\manifests\online_python.json'
    }
    if (-not (Test-Path -LiteralPath $Path)) {
        throw "Manifest not found at $Path"
    }
    $json = Get-Content -LiteralPath $Path -Raw -Encoding UTF8 | ConvertFrom-Json
    if (-not $json.python.sha256) {
        throw "Manifest $Path is missing a sha256 value for the Python runtime. Update the manifest with the verified checksum."
    }
    return $json
}

function Test-FileHash {
    param(
        [string]$Path,
        [string]$Expected,
        [string]$Label
    )
    if (-not (Test-Path -LiteralPath $Path)) {
        throw "$Label not found at $Path"
    }
    $hash = (Get-FileHash -Algorithm SHA256 -LiteralPath $Path).Hash.ToLowerInvariant()
    if ($hash -ne $Expected.ToLowerInvariant()) {
        throw "$Label checksum mismatch. Expected $Expected but received $hash."
    }
}

function Get-PythonPayload {
    $manifest = Resolve-Manifest -Path $ManifestPath
    if ($Mode -eq 'Online') {
        $downloadRoot = Join-Path $InstallRoot 'installer\cache'
        Ensure-Directory -Path $downloadRoot
        $destination = Join-Path $downloadRoot (Split-Path -Leaf $manifest.python.url)
        Write-Log "Downloading Python runtime from $($manifest.python.url)"
        Invoke-WebRequest -Uri $manifest.python.url -OutFile $destination -UseBasicParsing
        Test-FileHash -Path $destination -Expected $manifest.python.sha256 -Label 'Python runtime download'
        return @{ Path = $destination; Manifest = $manifest }
    }

    $offlineRoot = Join-Path $InstallRoot 'installer\offline'
    if (-not (Test-Path -LiteralPath $offlineRoot)) {
        throw "Offline payload directory missing at $offlineRoot"
    }
    $offlinePath = Join-Path $offlineRoot (Split-Path -Leaf $manifest.python.url)
    if (-not (Test-Path -LiteralPath $offlinePath)) {
        throw "Offline payload expected at $offlinePath but was not found"
    }
    Test-FileHash -Path $offlinePath -Expected $manifest.python.sha256 -Label 'Offline Python runtime'

    if ($manifest.wheels -and $manifest.wheels.Count -gt 0) {
        foreach ($wheel in $manifest.wheels) {
            if (-not $wheel.sha256) {
                throw "Wheel manifest entry for $($wheel.name) is missing a sha256 field."
            }
            $wheelPath = Join-Path $offlineRoot $wheel.name
            Test-FileHash -Path $wheelPath -Expected $wheel.sha256 -Label "Wheel $($wheel.name)"
        }
    }

    return @{ Path = $offlinePath; Manifest = $manifest }
}

function Expand-PythonRuntime {
    param([string]$ZipPath)
    $runtimeRoot = Join-Path $InstallRoot 'runtime'
    $target = Join-Path $runtimeRoot 'python311'
    Ensure-Directory -Path $runtimeRoot
    if (Test-Path -LiteralPath $target) {
        Remove-Item -LiteralPath $target -Recurse -Force
    }
    Ensure-Directory -Path $target
    Write-Log "Expanding Python runtime to $target"
    Add-Type -AssemblyName System.IO.Compression.FileSystem
    [System.IO.Compression.ZipFile]::ExtractToDirectory($ZipPath, $target)
    $pythonExe = Join-Path $target 'python.exe'
    if (-not (Test-Path -LiteralPath $pythonExe)) {
        throw "Python executable not found after extraction at $pythonExe"
    }
    return $pythonExe
}

function Invoke-Process {
    param(
        [string]$FilePath,
        [string[]]$Arguments,
        [string]$WorkingDirectory,
        [hashtable]$Env = @{}
    )
    $psi = New-Object System.Diagnostics.ProcessStartInfo
    $psi.FileName = $FilePath
    $escaped = foreach ($arg in $Arguments) {
        if ($arg -match '\s') {
            [System.Management.Automation.Language.CodeGeneration]::QuoteArgument($arg)
        } else {
            $arg
        }
    }
    $psi.Arguments = [string]::Join(' ', $escaped)
    $psi.WorkingDirectory = $WorkingDirectory
    $psi.UseShellExecute = $false
    $psi.RedirectStandardOutput = $true
    $psi.RedirectStandardError = $true
    foreach ($key in $Env.Keys) {
        $psi.Environment[$key] = $Env[$key]
    }
    $process = New-Object System.Diagnostics.Process
    $process.StartInfo = $psi
    $process.Start() | Out-Null
    $stdout = $process.StandardOutput.ReadToEnd()
    $stderr = $process.StandardError.ReadToEnd()
    $process.WaitForExit()
    if ($stdout) {
        $stdout.TrimEnd().Split([Environment]::NewLine) | ForEach-Object { Write-Log $_ 'STDOUT' }
    }
    if ($stderr) {
        $stderr.TrimEnd().Split([Environment]::NewLine) | ForEach-Object { Write-Log $_ 'STDERR' }
    }
    if ($process.ExitCode -ne 0) {
        throw "Command '$FilePath $($psi.Arguments)' exited with code $($process.ExitCode)"
    }
}

function Initialize-Venv {
    param([string]$PythonExe)
    $venvRoot = Join-Path $InstallRoot 'env'
    if (Test-Path -LiteralPath $venvRoot) {
        Remove-Item -LiteralPath $venvRoot -Recurse -Force
    }
    Write-Log "Creating virtual environment at $venvRoot"
    Invoke-Process -FilePath $PythonExe -Arguments @('-m', 'venv', $venvRoot) -WorkingDirectory $InstallRoot
    $pip = Join-Path $venvRoot 'Scripts\pip.exe'
    if (-not (Test-Path -LiteralPath $pip)) {
        throw "pip was not installed in the virtual environment. Ensure ensurepip is available in the Python runtime."
    }
    return $venvRoot
}

function Install-Dependencies {
    param([string]$VenvRoot)
    $pip = Join-Path $VenvRoot 'Scripts\pip.exe'
    $requirements = Join-Path $InstallRoot 'requirements.lock\py311.txt'
    if (-not (Test-Path -LiteralPath $requirements)) {
        throw "Requirements lock file missing at $requirements"
    }
    Write-Log "Installing dependencies from $requirements"
    $env = @{ 'PIP_NO_INPUT' = '1' }
    $args = @('-m', 'pip', 'install', '--upgrade', 'pip')
    Invoke-Process -FilePath (Join-Path $VenvRoot 'Scripts\python.exe') -Arguments $args -WorkingDirectory $InstallRoot -Env $env
    $installArgs = @('-m', 'pip', 'install', '--require-hashes', '-r', $requirements)
    if ($Mode -eq 'Offline') {
        $offlineDir = Join-Path $InstallRoot 'installer\offline'
        $installArgs = @('-m', 'pip', 'install', '--no-index', '--find-links', $offlineDir, '--require-hashes', '-r', $requirements)
    }
    Invoke-Process -FilePath (Join-Path $VenvRoot 'Scripts\python.exe') -Arguments $installArgs -WorkingDirectory $InstallRoot -Env $env
}

function Initialize-Database {
    param([string]$VenvRoot)
    $dbDir = Join-Path $InstallRoot 'var'
    Ensure-Directory -Path $dbDir
    $env = @{ 'ASTROENGINE_DB_PATH' = (Join-Path $dbDir 'dev.db') }
    $alembicIni = Join-Path $InstallRoot 'alembic.ini'
    Write-Log "Running Alembic migrations"
    Invoke-Process -FilePath (Join-Path $VenvRoot 'Scripts\python.exe') -Arguments @('-m', 'alembic', '-c', $alembicIni, 'upgrade', 'head') -WorkingDirectory $InstallRoot -Env $env
}

function Write-EnvironmentFiles {
    $envPath = Join-Path $InstallRoot '.env'
    if (-not (Test-Path -LiteralPath $envPath)) {
        Write-Log "Creating default .env"
        $home = (Get-Item -LiteralPath $InstallRoot).FullName
        @(
            "ASTROENGINE_HOME=$home",
            'ASTROENGINE_API_HOST=127.0.0.1',
            'ASTROENGINE_API_PORT=8000',
            'ASTROENGINE_UI_HOST=127.0.0.1',
            'ASTROENGINE_UI_PORT=8501',
            'ASTROENGINE_DB_PATH=${ASTROENGINE_HOME}\var\dev.db'
        ) | Set-Content -LiteralPath $envPath -Encoding UTF8
    }
    $configDir = Join-Path $env:APPDATA 'AstroEngine'
    Ensure-Directory -Path $configDir
    $configPath = Join-Path $configDir 'config.json'
    if (-not (Test-Path -LiteralPath $configPath)) {
        $config = @{
            runtime = @{ python = 'runtime\\python311'; venv = 'env' }
            logging = @{ level = 'INFO' }
            scope = $Scope
            mode = $Mode
        } | ConvertTo-Json -Depth 4
        Write-Log "Writing config.json to $configPath"
        $config | Set-Content -LiteralPath $configPath -Encoding UTF8
    }
}

function Initialize-PortConfiguration {
    $configDir = Join-Path $InstallRoot 'config'
    Ensure-Directory -Path $configDir
    $portsPath = Join-Path $configDir 'ports.json'
    if (-not (Test-Path -LiteralPath $portsPath)) {
        $ports = @{ api = 8000; ui = 8501 } | ConvertTo-Json -Depth 2
        Write-Log "Seeding default ports configuration at $portsPath"
        $ports | Set-Content -LiteralPath $portsPath -Encoding UTF8
    }
}

function Copy-SwissEphemeris {
    if (-not $SwissSource) {
        Write-Log 'Swiss Ephemeris import skipped.'
        return
    }
    if (-not (Test-Path -LiteralPath $SwissSource)) {
        throw "Swiss Ephemeris source $SwissSource does not exist"
    }
    $destination = Join-Path $InstallRoot 'data\swiss'
    Ensure-Directory -Path $destination
    Write-Log "Copying Swiss Ephemeris data from $SwissSource"
    Get-ChildItem -Path (Join-Path $SwissSource '*') -Force | ForEach-Object {
        Copy-Item -LiteralPath $_.FullName -Destination $destination -Recurse -Force
    }
}

function Test-Health {
    param([string]$VenvRoot)
    $python = Join-Path $VenvRoot 'Scripts\python.exe'
    $apiArgs = @('-m', 'uvicorn', 'app.main:app', '--host', '127.0.0.1', '--port', '8000')
    Write-Log 'Running post-install API health check'
    $process = Start-Process -FilePath $python -ArgumentList $apiArgs -WorkingDirectory $InstallRoot -WindowStyle Hidden -PassThru
    try {
        $deadline = (Get-Date).AddSeconds(60)
        $healthy = $false
        while ((Get-Date) -lt $deadline) {
            try {
                $response = Invoke-WebRequest -Uri 'http://127.0.0.1:8000/health' -UseBasicParsing -TimeoutSec 5
                if ($response.StatusCode -eq 200 -and $response.Content -match 'ok') {
                    $healthy = $true
                    break
                }
            } catch {
                Start-Sleep -Seconds 2
            }
        }
        if (-not $healthy) {
            throw 'API health check failed. Review logs in var\\logs or rerun installer in repair mode.'
        }
    }
    finally {
        if ($process -and -not $process.HasExited) {
            Stop-Process -Id $process.Id -Force
        }
    }
}

function Configure-FirewallRules {
    if (-not $ConfigureFirewall) {
        return
    }
    if (-not (Get-Command -Name 'New-NetFirewallRule' -ErrorAction SilentlyContinue)) {
        Write-Log 'Firewall configuration skipped: New-NetFirewallRule cmdlet unavailable.' 'WARN'
        return
    }
    Write-Log 'Adding Windows Defender Firewall rules for AstroEngine ports'
    foreach ($port in @(8000, 8501)) {
        $name = "AstroEngine_$port"
        try {
            New-NetFirewallRule -DisplayName $name -Direction Inbound -Action Allow -Protocol TCP -LocalPort $port -Program (Join-Path $InstallRoot 'env\Scripts\python.exe') -ErrorAction Stop | Out-Null
        } catch {
            Write-Log "Failed to create firewall rule for port $port: $($_.Exception.Message)" 'WARN'
        }
    }
}

=======
  [Parameter(Mandatory=$true)] [string]$InstallRoot,
  [ValidateSet('Online','Offline')] [string]$Mode = 'Online',
  [ValidateSet('PerUser','AllUsers')] [string]$Scope = 'PerUser',
  [string]$ManifestPath,
  [string]$LogPath = "$env:TEMP\astroengine_post_install.log",
  [string]$PythonVersion = '3.11.13',
  [string]$PythonTargetRel = 'runtime',
  [string]$InstallPython = 'False'
)

$ErrorActionPreference = 'Stop'
>>>>>>> b18e4a89
if (-not $LogPath) {
  $LogPath = Join-Path $InstallRoot 'logs\install\post_install.log'
}
New-Item -ItemType Directory -Force -Path (Split-Path $LogPath -Parent) | Out-Null
Start-Transcript -Path $LogPath -Append | Out-Null

<<<<<<< HEAD
Write-Log "Starting AstroEngine post-install sequence (Mode=$Mode, Scope=$Scope, InstallPython=$InstallPython)"
try {
    $payload = Get-PythonPayload
    $pythonExe = Expand-PythonRuntime -ZipPath $payload.Path
    $venvRoot = Initialize-Venv -PythonExe $pythonExe
    Install-Dependencies -VenvRoot $venvRoot
    Copy-SwissEphemeris
    Initialize-Database -VenvRoot $venvRoot
    Write-EnvironmentFiles
    Initialize-PortConfiguration
    Configure-FirewallRules
    Test-Health -VenvRoot $venvRoot
    Write-Log 'Post-install tasks completed successfully.'
} catch {
    Write-Log $_.Exception.Message 'ERROR'
    throw
=======
try {
  $installPythonFlag = $false
  try {
    if ($InstallPython -is [string]) {
      $installPythonFlag = [System.Convert]::ToBoolean($InstallPython)
    } else {
      $installPythonFlag = [bool]$InstallPython
    }
  } catch {
    $installPythonFlag = $false
  }

  $RuntimeDir = Join-Path $InstallRoot $PythonTargetRel
  $PyExe      = Join-Path $RuntimeDir 'python.exe'
  $VenvDir    = Join-Path $InstallRoot 'env'
  $DataDir    = Join-Path $InstallRoot 'var'
  New-Item -ItemType Directory -Force -Path $RuntimeDir | Out-Null
  New-Item -ItemType Directory -Force -Path $DataDir | Out-Null

  function Ensure-Python {
    param([string]$Version, [string]$TargetDir, [string]$Mode, [string]$InstallRoot)
    if (Test-Path $PyExe) { return }
    $exeName = "python-$Version-amd64.exe"
    $offline = Join-Path $InstallRoot "installer\offline\$exeName"
    if ($Mode -eq 'Offline' -and (Test-Path $offline)) {
      $installer = $offline
    } else {
      $tmp = Join-Path $env:TEMP $exeName
      $url = "https://www.python.org/ftp/python/$Version/$exeName"
      Write-Host "Downloading Python: $url"
      Invoke-WebRequest -Uri $url -OutFile $tmp
      $installer = $tmp
    }
    $allUsers = if ($Scope -eq 'AllUsers') {'1'} else {'0'}
    $args = @('/quiet',"InstallAllUsers=$allUsers",'Include_pip=1','Include_test=0','SimpleInstall=1',"TargetDir=$TargetDir")
    Write-Host "Installing Python $Version to $TargetDir"
    $p = Start-Process -FilePath $installer -ArgumentList $args -Wait -PassThru
    if ($p.ExitCode -ne 0) { throw "Python installer failed with code $($p.ExitCode)" }
  }

  if ($installPythonFlag -or -not (Test-Path $PyExe)) {
    Ensure-Python -Version $PythonVersion -TargetDir $RuntimeDir -Mode $Mode -InstallRoot $InstallRoot
  }

  if (-not (Test-Path $VenvDir)) {
    Write-Host "Creating virtual environment at $VenvDir"
    & $PyExe -m venv $VenvDir
  }

  $venvPy = Join-Path $VenvDir 'Scripts\python.exe'
  & $venvPy -m pip install --upgrade pip wheel

  $req = Join-Path $InstallRoot 'requirements.txt'
  if ($Mode -eq 'Offline') {
    $wheels = Join-Path $InstallRoot 'installer\offline\wheels'
    & $venvPy -m pip install --no-index --find-links $wheels -r $req
  } else {
    & $venvPy -m pip install -r $req
  }

  $env:DATABASE_URL = "sqlite+pysqlite:///$($DataDir -replace '\\','/')/dev.db"
  Push-Location $InstallRoot
  try {
    & (Join-Path $VenvDir 'Scripts\alembic.exe') upgrade head
  } finally {
    Pop-Location
  }

  Write-Host 'Post-install complete.'
}
finally {
  Stop-Transcript | Out-Null
>>>>>>> b18e4a89
}<|MERGE_RESOLUTION|>--- conflicted
+++ resolved
@@ -1,328 +1,4 @@
 param(
-<<<<<<< HEAD
-    [Parameter(Mandatory = $true)]
-    [string]$InstallRoot,
-
-    [Parameter(Mandatory = $true)]
-    [ValidateSet('Online', 'Offline')]
-    [string]$Mode,
-
-    [Parameter()]
-    [ValidateSet('PerUser', 'AllUsers')]
-    [string]$Scope = 'PerUser',
-
-    [Parameter()]
-    [string]$SwissSource = '',
-
-    [Parameter()]
-    [string]$ManifestPath = '',
-
-    [switch]$InstallPython,
-
-    [switch]$ConfigureFirewall,
-
-    [Parameter()]
-    [string]$LogPath = ''
-)
-
-$ErrorActionPreference = 'Stop'
-
-function Write-Log {
-    param(
-        [string]$Message,
-        [string]$Level = 'INFO'
-    )
-    $timestamp = (Get-Date).ToString('s')
-    $line = "[$timestamp] [$Level] $Message"
-    if ($script:LogFile) {
-        Add-Content -Path $script:LogFile -Value $line -Encoding UTF8
-    }
-    Write-Output $line
-}
-
-function Ensure-Directory {
-    param([string]$Path)
-    if (-not (Test-Path -Path $Path)) {
-        New-Item -ItemType Directory -Path $Path -Force | Out-Null
-    }
-}
-
-function Resolve-Manifest {
-    param([string]$Path)
-    if (-not $Path) {
-        $Path = Join-Path $InstallRoot 'installer\manifests\online_python.json'
-    }
-    if (-not (Test-Path -LiteralPath $Path)) {
-        throw "Manifest not found at $Path"
-    }
-    $json = Get-Content -LiteralPath $Path -Raw -Encoding UTF8 | ConvertFrom-Json
-    if (-not $json.python.sha256) {
-        throw "Manifest $Path is missing a sha256 value for the Python runtime. Update the manifest with the verified checksum."
-    }
-    return $json
-}
-
-function Test-FileHash {
-    param(
-        [string]$Path,
-        [string]$Expected,
-        [string]$Label
-    )
-    if (-not (Test-Path -LiteralPath $Path)) {
-        throw "$Label not found at $Path"
-    }
-    $hash = (Get-FileHash -Algorithm SHA256 -LiteralPath $Path).Hash.ToLowerInvariant()
-    if ($hash -ne $Expected.ToLowerInvariant()) {
-        throw "$Label checksum mismatch. Expected $Expected but received $hash."
-    }
-}
-
-function Get-PythonPayload {
-    $manifest = Resolve-Manifest -Path $ManifestPath
-    if ($Mode -eq 'Online') {
-        $downloadRoot = Join-Path $InstallRoot 'installer\cache'
-        Ensure-Directory -Path $downloadRoot
-        $destination = Join-Path $downloadRoot (Split-Path -Leaf $manifest.python.url)
-        Write-Log "Downloading Python runtime from $($manifest.python.url)"
-        Invoke-WebRequest -Uri $manifest.python.url -OutFile $destination -UseBasicParsing
-        Test-FileHash -Path $destination -Expected $manifest.python.sha256 -Label 'Python runtime download'
-        return @{ Path = $destination; Manifest = $manifest }
-    }
-
-    $offlineRoot = Join-Path $InstallRoot 'installer\offline'
-    if (-not (Test-Path -LiteralPath $offlineRoot)) {
-        throw "Offline payload directory missing at $offlineRoot"
-    }
-    $offlinePath = Join-Path $offlineRoot (Split-Path -Leaf $manifest.python.url)
-    if (-not (Test-Path -LiteralPath $offlinePath)) {
-        throw "Offline payload expected at $offlinePath but was not found"
-    }
-    Test-FileHash -Path $offlinePath -Expected $manifest.python.sha256 -Label 'Offline Python runtime'
-
-    if ($manifest.wheels -and $manifest.wheels.Count -gt 0) {
-        foreach ($wheel in $manifest.wheels) {
-            if (-not $wheel.sha256) {
-                throw "Wheel manifest entry for $($wheel.name) is missing a sha256 field."
-            }
-            $wheelPath = Join-Path $offlineRoot $wheel.name
-            Test-FileHash -Path $wheelPath -Expected $wheel.sha256 -Label "Wheel $($wheel.name)"
-        }
-    }
-
-    return @{ Path = $offlinePath; Manifest = $manifest }
-}
-
-function Expand-PythonRuntime {
-    param([string]$ZipPath)
-    $runtimeRoot = Join-Path $InstallRoot 'runtime'
-    $target = Join-Path $runtimeRoot 'python311'
-    Ensure-Directory -Path $runtimeRoot
-    if (Test-Path -LiteralPath $target) {
-        Remove-Item -LiteralPath $target -Recurse -Force
-    }
-    Ensure-Directory -Path $target
-    Write-Log "Expanding Python runtime to $target"
-    Add-Type -AssemblyName System.IO.Compression.FileSystem
-    [System.IO.Compression.ZipFile]::ExtractToDirectory($ZipPath, $target)
-    $pythonExe = Join-Path $target 'python.exe'
-    if (-not (Test-Path -LiteralPath $pythonExe)) {
-        throw "Python executable not found after extraction at $pythonExe"
-    }
-    return $pythonExe
-}
-
-function Invoke-Process {
-    param(
-        [string]$FilePath,
-        [string[]]$Arguments,
-        [string]$WorkingDirectory,
-        [hashtable]$Env = @{}
-    )
-    $psi = New-Object System.Diagnostics.ProcessStartInfo
-    $psi.FileName = $FilePath
-    $escaped = foreach ($arg in $Arguments) {
-        if ($arg -match '\s') {
-            [System.Management.Automation.Language.CodeGeneration]::QuoteArgument($arg)
-        } else {
-            $arg
-        }
-    }
-    $psi.Arguments = [string]::Join(' ', $escaped)
-    $psi.WorkingDirectory = $WorkingDirectory
-    $psi.UseShellExecute = $false
-    $psi.RedirectStandardOutput = $true
-    $psi.RedirectStandardError = $true
-    foreach ($key in $Env.Keys) {
-        $psi.Environment[$key] = $Env[$key]
-    }
-    $process = New-Object System.Diagnostics.Process
-    $process.StartInfo = $psi
-    $process.Start() | Out-Null
-    $stdout = $process.StandardOutput.ReadToEnd()
-    $stderr = $process.StandardError.ReadToEnd()
-    $process.WaitForExit()
-    if ($stdout) {
-        $stdout.TrimEnd().Split([Environment]::NewLine) | ForEach-Object { Write-Log $_ 'STDOUT' }
-    }
-    if ($stderr) {
-        $stderr.TrimEnd().Split([Environment]::NewLine) | ForEach-Object { Write-Log $_ 'STDERR' }
-    }
-    if ($process.ExitCode -ne 0) {
-        throw "Command '$FilePath $($psi.Arguments)' exited with code $($process.ExitCode)"
-    }
-}
-
-function Initialize-Venv {
-    param([string]$PythonExe)
-    $venvRoot = Join-Path $InstallRoot 'env'
-    if (Test-Path -LiteralPath $venvRoot) {
-        Remove-Item -LiteralPath $venvRoot -Recurse -Force
-    }
-    Write-Log "Creating virtual environment at $venvRoot"
-    Invoke-Process -FilePath $PythonExe -Arguments @('-m', 'venv', $venvRoot) -WorkingDirectory $InstallRoot
-    $pip = Join-Path $venvRoot 'Scripts\pip.exe'
-    if (-not (Test-Path -LiteralPath $pip)) {
-        throw "pip was not installed in the virtual environment. Ensure ensurepip is available in the Python runtime."
-    }
-    return $venvRoot
-}
-
-function Install-Dependencies {
-    param([string]$VenvRoot)
-    $pip = Join-Path $VenvRoot 'Scripts\pip.exe'
-    $requirements = Join-Path $InstallRoot 'requirements.lock\py311.txt'
-    if (-not (Test-Path -LiteralPath $requirements)) {
-        throw "Requirements lock file missing at $requirements"
-    }
-    Write-Log "Installing dependencies from $requirements"
-    $env = @{ 'PIP_NO_INPUT' = '1' }
-    $args = @('-m', 'pip', 'install', '--upgrade', 'pip')
-    Invoke-Process -FilePath (Join-Path $VenvRoot 'Scripts\python.exe') -Arguments $args -WorkingDirectory $InstallRoot -Env $env
-    $installArgs = @('-m', 'pip', 'install', '--require-hashes', '-r', $requirements)
-    if ($Mode -eq 'Offline') {
-        $offlineDir = Join-Path $InstallRoot 'installer\offline'
-        $installArgs = @('-m', 'pip', 'install', '--no-index', '--find-links', $offlineDir, '--require-hashes', '-r', $requirements)
-    }
-    Invoke-Process -FilePath (Join-Path $VenvRoot 'Scripts\python.exe') -Arguments $installArgs -WorkingDirectory $InstallRoot -Env $env
-}
-
-function Initialize-Database {
-    param([string]$VenvRoot)
-    $dbDir = Join-Path $InstallRoot 'var'
-    Ensure-Directory -Path $dbDir
-    $env = @{ 'ASTROENGINE_DB_PATH' = (Join-Path $dbDir 'dev.db') }
-    $alembicIni = Join-Path $InstallRoot 'alembic.ini'
-    Write-Log "Running Alembic migrations"
-    Invoke-Process -FilePath (Join-Path $VenvRoot 'Scripts\python.exe') -Arguments @('-m', 'alembic', '-c', $alembicIni, 'upgrade', 'head') -WorkingDirectory $InstallRoot -Env $env
-}
-
-function Write-EnvironmentFiles {
-    $envPath = Join-Path $InstallRoot '.env'
-    if (-not (Test-Path -LiteralPath $envPath)) {
-        Write-Log "Creating default .env"
-        $home = (Get-Item -LiteralPath $InstallRoot).FullName
-        @(
-            "ASTROENGINE_HOME=$home",
-            'ASTROENGINE_API_HOST=127.0.0.1',
-            'ASTROENGINE_API_PORT=8000',
-            'ASTROENGINE_UI_HOST=127.0.0.1',
-            'ASTROENGINE_UI_PORT=8501',
-            'ASTROENGINE_DB_PATH=${ASTROENGINE_HOME}\var\dev.db'
-        ) | Set-Content -LiteralPath $envPath -Encoding UTF8
-    }
-    $configDir = Join-Path $env:APPDATA 'AstroEngine'
-    Ensure-Directory -Path $configDir
-    $configPath = Join-Path $configDir 'config.json'
-    if (-not (Test-Path -LiteralPath $configPath)) {
-        $config = @{
-            runtime = @{ python = 'runtime\\python311'; venv = 'env' }
-            logging = @{ level = 'INFO' }
-            scope = $Scope
-            mode = $Mode
-        } | ConvertTo-Json -Depth 4
-        Write-Log "Writing config.json to $configPath"
-        $config | Set-Content -LiteralPath $configPath -Encoding UTF8
-    }
-}
-
-function Initialize-PortConfiguration {
-    $configDir = Join-Path $InstallRoot 'config'
-    Ensure-Directory -Path $configDir
-    $portsPath = Join-Path $configDir 'ports.json'
-    if (-not (Test-Path -LiteralPath $portsPath)) {
-        $ports = @{ api = 8000; ui = 8501 } | ConvertTo-Json -Depth 2
-        Write-Log "Seeding default ports configuration at $portsPath"
-        $ports | Set-Content -LiteralPath $portsPath -Encoding UTF8
-    }
-}
-
-function Copy-SwissEphemeris {
-    if (-not $SwissSource) {
-        Write-Log 'Swiss Ephemeris import skipped.'
-        return
-    }
-    if (-not (Test-Path -LiteralPath $SwissSource)) {
-        throw "Swiss Ephemeris source $SwissSource does not exist"
-    }
-    $destination = Join-Path $InstallRoot 'data\swiss'
-    Ensure-Directory -Path $destination
-    Write-Log "Copying Swiss Ephemeris data from $SwissSource"
-    Get-ChildItem -Path (Join-Path $SwissSource '*') -Force | ForEach-Object {
-        Copy-Item -LiteralPath $_.FullName -Destination $destination -Recurse -Force
-    }
-}
-
-function Test-Health {
-    param([string]$VenvRoot)
-    $python = Join-Path $VenvRoot 'Scripts\python.exe'
-    $apiArgs = @('-m', 'uvicorn', 'app.main:app', '--host', '127.0.0.1', '--port', '8000')
-    Write-Log 'Running post-install API health check'
-    $process = Start-Process -FilePath $python -ArgumentList $apiArgs -WorkingDirectory $InstallRoot -WindowStyle Hidden -PassThru
-    try {
-        $deadline = (Get-Date).AddSeconds(60)
-        $healthy = $false
-        while ((Get-Date) -lt $deadline) {
-            try {
-                $response = Invoke-WebRequest -Uri 'http://127.0.0.1:8000/health' -UseBasicParsing -TimeoutSec 5
-                if ($response.StatusCode -eq 200 -and $response.Content -match 'ok') {
-                    $healthy = $true
-                    break
-                }
-            } catch {
-                Start-Sleep -Seconds 2
-            }
-        }
-        if (-not $healthy) {
-            throw 'API health check failed. Review logs in var\\logs or rerun installer in repair mode.'
-        }
-    }
-    finally {
-        if ($process -and -not $process.HasExited) {
-            Stop-Process -Id $process.Id -Force
-        }
-    }
-}
-
-function Configure-FirewallRules {
-    if (-not $ConfigureFirewall) {
-        return
-    }
-    if (-not (Get-Command -Name 'New-NetFirewallRule' -ErrorAction SilentlyContinue)) {
-        Write-Log 'Firewall configuration skipped: New-NetFirewallRule cmdlet unavailable.' 'WARN'
-        return
-    }
-    Write-Log 'Adding Windows Defender Firewall rules for AstroEngine ports'
-    foreach ($port in @(8000, 8501)) {
-        $name = "AstroEngine_$port"
-        try {
-            New-NetFirewallRule -DisplayName $name -Direction Inbound -Action Allow -Protocol TCP -LocalPort $port -Program (Join-Path $InstallRoot 'env\Scripts\python.exe') -ErrorAction Stop | Out-Null
-        } catch {
-            Write-Log "Failed to create firewall rule for port $port: $($_.Exception.Message)" 'WARN'
-        }
-    }
-}
-
-=======
   [Parameter(Mandatory=$true)] [string]$InstallRoot,
   [ValidateSet('Online','Offline')] [string]$Mode = 'Online',
   [ValidateSet('PerUser','AllUsers')] [string]$Scope = 'PerUser',
@@ -334,31 +10,12 @@
 )
 
 $ErrorActionPreference = 'Stop'
->>>>>>> b18e4a89
 if (-not $LogPath) {
   $LogPath = Join-Path $InstallRoot 'logs\install\post_install.log'
 }
 New-Item -ItemType Directory -Force -Path (Split-Path $LogPath -Parent) | Out-Null
 Start-Transcript -Path $LogPath -Append | Out-Null
 
-<<<<<<< HEAD
-Write-Log "Starting AstroEngine post-install sequence (Mode=$Mode, Scope=$Scope, InstallPython=$InstallPython)"
-try {
-    $payload = Get-PythonPayload
-    $pythonExe = Expand-PythonRuntime -ZipPath $payload.Path
-    $venvRoot = Initialize-Venv -PythonExe $pythonExe
-    Install-Dependencies -VenvRoot $venvRoot
-    Copy-SwissEphemeris
-    Initialize-Database -VenvRoot $venvRoot
-    Write-EnvironmentFiles
-    Initialize-PortConfiguration
-    Configure-FirewallRules
-    Test-Health -VenvRoot $venvRoot
-    Write-Log 'Post-install tasks completed successfully.'
-} catch {
-    Write-Log $_.Exception.Message 'ERROR'
-    throw
-=======
 try {
   $installPythonFlag = $false
   try {
@@ -431,5 +88,4 @@
 }
 finally {
   Stop-Transcript | Out-Null
->>>>>>> b18e4a89
 }